/*
 * Based on arch/arm/include/asm/assembler.h, arch/arm/mm/proc-macros.S
 *
 * Copyright (C) 1996-2000 Russell King
 * Copyright (C) 2012 ARM Ltd.
 *
 * This program is free software; you can redistribute it and/or modify
 * it under the terms of the GNU General Public License version 2 as
 * published by the Free Software Foundation.
 *
 * This program is distributed in the hope that it will be useful,
 * but WITHOUT ANY WARRANTY; without even the implied warranty of
 * MERCHANTABILITY or FITNESS FOR A PARTICULAR PURPOSE.  See the
 * GNU General Public License for more details.
 *
 * You should have received a copy of the GNU General Public License
 * along with this program.  If not, see <http://www.gnu.org/licenses/>.
 */
#ifndef __ASSEMBLY__
#error "Only include this from assembly code"
#endif

#ifndef __ASM_ASSEMBLER_H
#define __ASM_ASSEMBLER_H

#include <asm/asm-offsets.h>
#include <asm/cpufeature.h>
#include <asm/cputype.h>
#include <asm/page.h>
#include <asm/pgtable-hwdef.h>
#include <asm/ptrace.h>
#include <asm/thread_info.h>

/*
 * Enable and disable interrupts.
 */
	.macro	disable_irq
	msr	daifset, #2
	.endm

	.macro	enable_irq
	msr	daifclr, #2
	.endm

	.macro	save_and_disable_irq, flags
	mrs	\flags, daif
	msr	daifset, #2
	.endm

	.macro	restore_irq, flags
	msr	daif, \flags
	.endm

/*
 * Save/disable and restore interrupts.
 */
	.macro	save_and_disable_irqs, olddaif
	mrs	\olddaif, daif
	disable_irq
	.endm

	.macro	restore_irqs, olddaif
	msr	daif, \olddaif
	.endm

/*
 * Enable and disable debug exceptions.
 */
	.macro	disable_dbg
	msr	daifset, #8
	.endm

	.macro	enable_dbg
	msr	daifclr, #8
	.endm

	.macro	disable_step_tsk, flgs, tmp
	tbz	\flgs, #TIF_SINGLESTEP, 9990f
	mrs	\tmp, mdscr_el1
	bic	\tmp, \tmp, #1
	msr	mdscr_el1, \tmp
	isb	// Synchronise with enable_dbg
9990:
	.endm

	.macro	enable_step_tsk, flgs, tmp
	tbz	\flgs, #TIF_SINGLESTEP, 9990f
	disable_dbg
	mrs	\tmp, mdscr_el1
	orr	\tmp, \tmp, #1
	msr	mdscr_el1, \tmp
9990:
	.endm

/*
 * Enable both debug exceptions and interrupts. This is likely to be
 * faster than two daifclr operations, since writes to this register
 * are self-synchronising.
 */
	.macro	enable_dbg_and_irq
	msr	daifclr, #(8 | 2)
	.endm

/*
 * SMP data memory barrier
 */
	.macro	smp_dmb, opt
	dmb	\opt
	.endm

/*
 * Value prediction barrier
 */
	.macro	csdb
	hint	#20
	.endm

/*
 * Sanitise a 64-bit bounded index wrt speculation, returning zero if out
 * of bounds.
 */
	.macro	mask_nospec64, idx, limit, tmp
	sub	\tmp, \idx, \limit
	bic	\tmp, \tmp, \idx
	and	\idx, \idx, \tmp, asr #63
	csdb
	.endm

/*
 * NOP sequence
 */
	.macro	nops, num
	.rept	\num
	nop
	.endr
	.endm

/*
 * Emit an entry into the exception table
 */
	.macro		_asm_extable, from, to
	.pushsection	__ex_table, "a"
	.align		3
	.long		(\from - .), (\to - .)
	.popsection
	.endm

#define USER(l, x...)				\
9999:	x;					\
	_asm_extable	9999b, l

/*
 * Register aliases.
 */
lr	.req	x30		// link register

/*
 * Vector entry
 */
	 .macro	ventry	label
	.align	7
	b	\label
	.endm

/*
 * Select code when configured for BE.
 */
#ifdef CONFIG_CPU_BIG_ENDIAN
#define CPU_BE(code...) code
#else
#define CPU_BE(code...)
#endif

/*
 * Select code when configured for LE.
 */
#ifdef CONFIG_CPU_BIG_ENDIAN
#define CPU_LE(code...)
#else
#define CPU_LE(code...) code
#endif

/*
 * Define a macro that constructs a 64-bit value by concatenating two
 * 32-bit registers. Note that on big endian systems the order of the
 * registers is swapped.
 */
#ifndef CONFIG_CPU_BIG_ENDIAN
	.macro	regs_to_64, rd, lbits, hbits
#else
	.macro	regs_to_64, rd, hbits, lbits
#endif
	orr	\rd, \lbits, \hbits, lsl #32
	.endm

/*
 * Pseudo-ops for PC-relative adr/ldr/str <reg>, <symbol> where
 * <symbol> is within the range +/- 4 GB of the PC when running
 * in core kernel context. In module context, a movz/movk sequence
 * is used, since modules may be loaded far away from the kernel
 * when KASLR is in effect.
 */
	/*
	 * @dst: destination register (64 bit wide)
	 * @sym: name of the symbol
	 */
	.macro	adr_l, dst, sym
#ifndef MODULE
	adrp	\dst, \sym
	add	\dst, \dst, :lo12:\sym
#else
	movz	\dst, #:abs_g3:\sym
	movk	\dst, #:abs_g2_nc:\sym
	movk	\dst, #:abs_g1_nc:\sym
	movk	\dst, #:abs_g0_nc:\sym
#endif
	.endm

	/*
	 * @dst: destination register (32 or 64 bit wide)
	 * @sym: name of the symbol
	 * @tmp: optional 64-bit scratch register to be used if <dst> is a
	 *       32-bit wide register, in which case it cannot be used to hold
	 *       the address
	 */
	.macro	ldr_l, dst, sym, tmp=
#ifndef MODULE
	.ifb	\tmp
	adrp	\dst, \sym
	ldr	\dst, [\dst, :lo12:\sym]
	.else
	adrp	\tmp, \sym
	ldr	\dst, [\tmp, :lo12:\sym]
	.endif
#else
	.ifb	\tmp
	adr_l	\dst, \sym
	ldr	\dst, [\dst]
	.else
	adr_l	\tmp, \sym
	ldr	\dst, [\tmp]
	.endif
#endif
	.endm

	/*
	 * @src: source register (32 or 64 bit wide)
	 * @sym: name of the symbol
	 * @tmp: mandatory 64-bit scratch register to calculate the address
	 *       while <src> needs to be preserved.
	 */
	.macro	str_l, src, sym, tmp
#ifndef MODULE
	adrp	\tmp, \sym
	str	\src, [\tmp, :lo12:\sym]
#else
	adr_l	\tmp, \sym
	str	\src, [\tmp]
#endif
	.endm

	/*
	 * @dst: Result of per_cpu(sym, smp_processor_id())
	 * @sym: The name of the per-cpu variable
	 * @tmp: scratch register
	 */
	.macro adr_this_cpu, dst, sym, tmp
	adr_l	\dst, \sym
<<<<<<< HEAD
	mrs	\tmp, tpidr_el1
=======
alternative_if_not ARM64_HAS_VIRT_HOST_EXTN
	mrs	\tmp, tpidr_el1
alternative_else
	mrs	\tmp, tpidr_el2
alternative_endif
>>>>>>> c1fac76c
	add	\dst, \dst, \tmp
	.endm

	/*
	 * @dst: Result of READ_ONCE(per_cpu(sym, smp_processor_id()))
	 * @sym: The name of the per-cpu variable
	 * @tmp: scratch register
	 */
	.macro ldr_this_cpu dst, sym, tmp
	adr_l	\dst, \sym
<<<<<<< HEAD
	mrs	\tmp, tpidr_el1
=======
alternative_if_not ARM64_HAS_VIRT_HOST_EXTN
	mrs	\tmp, tpidr_el1
alternative_else
	mrs	\tmp, tpidr_el2
alternative_endif
>>>>>>> c1fac76c
	ldr	\dst, [\dst, \tmp]
	.endm

/*
 * vma_vm_mm - get mm pointer from vma pointer (vma->vm_mm)
 */
	.macro	vma_vm_mm, rd, rn
	ldr	\rd, [\rn, #VMA_VM_MM]
	.endm

/*
 * mmid - get context id from mm pointer (mm->context.id)
 */
	.macro	mmid, rd, rn
	ldr	\rd, [\rn, #MM_CONTEXT_ID]
	.endm
/*
 * read_ctr - read CTR_EL0. If the system has mismatched
 * cache line sizes, provide the system wide safe value
 * from arm64_ftr_reg_ctrel0.sys_val
 */
	.macro	read_ctr, reg
alternative_if_not ARM64_MISMATCHED_CACHE_LINE_SIZE
	mrs	\reg, ctr_el0			// read CTR
	nop
alternative_else
	ldr_l	\reg, arm64_ftr_reg_ctrel0 + ARM64_FTR_SYSVAL
alternative_endif
	.endm


/*
 * raw_dcache_line_size - get the minimum D-cache line size on this CPU
 * from the CTR register.
 */
	.macro	raw_dcache_line_size, reg, tmp
	mrs	\tmp, ctr_el0			// read CTR
	ubfm	\tmp, \tmp, #16, #19		// cache line size encoding
	mov	\reg, #4			// bytes per word
	lsl	\reg, \reg, \tmp		// actual cache line size
	.endm

/*
 * dcache_line_size - get the safe D-cache line size across all CPUs
 */
	.macro	dcache_line_size, reg, tmp
	read_ctr	\tmp
	ubfm		\tmp, \tmp, #16, #19	// cache line size encoding
	mov		\reg, #4		// bytes per word
	lsl		\reg, \reg, \tmp	// actual cache line size
	.endm

/*
 * raw_icache_line_size - get the minimum I-cache line size on this CPU
 * from the CTR register.
 */
	.macro	raw_icache_line_size, reg, tmp
	mrs	\tmp, ctr_el0			// read CTR
	and	\tmp, \tmp, #0xf		// cache line size encoding
	mov	\reg, #4			// bytes per word
	lsl	\reg, \reg, \tmp		// actual cache line size
	.endm

/*
 * icache_line_size - get the safe I-cache line size across all CPUs
 */
	.macro	icache_line_size, reg, tmp
	read_ctr	\tmp
	and		\tmp, \tmp, #0xf	// cache line size encoding
	mov		\reg, #4		// bytes per word
	lsl		\reg, \reg, \tmp	// actual cache line size
	.endm

/*
 * tcr_set_idmap_t0sz - update TCR.T0SZ so that we can load the ID map
 */
	.macro	tcr_set_idmap_t0sz, valreg, tmpreg
#ifndef CONFIG_ARM64_VA_BITS_48
	ldr_l	\tmpreg, idmap_t0sz
	bfi	\valreg, \tmpreg, #TCR_T0SZ_OFFSET, #TCR_TxSZ_WIDTH
#endif
	.endm

/*
 * Macro to perform a data cache maintenance for the interval
 * [kaddr, kaddr + size)
 *
 * 	op:		operation passed to dc instruction
 * 	domain:		domain used in dsb instruciton
 * 	kaddr:		starting virtual address of the region
 * 	size:		size of the region
 * 	Corrupts:	kaddr, size, tmp1, tmp2
 */
	.macro dcache_by_line_op op, domain, kaddr, size, tmp1, tmp2
	dcache_line_size \tmp1, \tmp2
	add	\size, \kaddr, \size
	sub	\tmp2, \tmp1, #1
	bic	\kaddr, \kaddr, \tmp2
9998:
	.if	(\op == cvau || \op == cvac)
alternative_if_not ARM64_WORKAROUND_CLEAN_CACHE
	dc	\op, \kaddr
alternative_else
	dc	civac, \kaddr
alternative_endif
	.else
	dc	\op, \kaddr
	.endif
	add	\kaddr, \kaddr, \tmp1
	cmp	\kaddr, \size
	b.lo	9998b
	dsb	\domain
	.endm

/*
 * reset_pmuserenr_el0 - reset PMUSERENR_EL0 if PMUv3 present
 */
	.macro	reset_pmuserenr_el0, tmpreg
	mrs	\tmpreg, id_aa64dfr0_el1	// Check ID_AA64DFR0_EL1 PMUVer
	sbfx	\tmpreg, \tmpreg, #8, #4
	cmp	\tmpreg, #1			// Skip if no PMU present
	b.lt	9000f
	msr	pmuserenr_el0, xzr		// Disable PMU access from EL0
9000:
	.endm

/*
 * copy_page - copy src to dest using temp registers t1-t8
 */
	.macro copy_page dest:req src:req t1:req t2:req t3:req t4:req t5:req t6:req t7:req t8:req
9998:	ldp	\t1, \t2, [\src]
	ldp	\t3, \t4, [\src, #16]
	ldp	\t5, \t6, [\src, #32]
	ldp	\t7, \t8, [\src, #48]
	add	\src, \src, #64
	stnp	\t1, \t2, [\dest]
	stnp	\t3, \t4, [\dest, #16]
	stnp	\t5, \t6, [\dest, #32]
	stnp	\t7, \t8, [\dest, #48]
	add	\dest, \dest, #64
	tst	\src, #(PAGE_SIZE - 1)
	b.ne	9998b
	.endm

/*
 * Annotate a function as position independent, i.e., safe to be called before
 * the kernel virtual mapping is activated.
 */
#define ENDPIPROC(x)			\
	.globl	__pi_##x;		\
	.type 	__pi_##x, %function;	\
	.set	__pi_##x, x;		\
	.size	__pi_##x, . - x;	\
	ENDPROC(x)

	/*
	 * Emit a 64-bit absolute little endian symbol reference in a way that
	 * ensures that it will be resolved at build time, even when building a
	 * PIE binary. This requires cooperation from the linker script, which
	 * must emit the lo32/hi32 halves individually.
	 */
	.macro	le64sym, sym
	.long	\sym\()_lo32
	.long	\sym\()_hi32
	.endm

	/*
	 * mov_q - move an immediate constant into a 64-bit register using
	 *         between 2 and 4 movz/movk instructions (depending on the
	 *         magnitude and sign of the operand)
	 */
	.macro	mov_q, reg, val
	.if (((\val) >> 31) == 0 || ((\val) >> 31) == 0x1ffffffff)
	movz	\reg, :abs_g1_s:\val
	.else
	.if (((\val) >> 47) == 0 || ((\val) >> 47) == 0x1ffff)
	movz	\reg, :abs_g2_s:\val
	.else
	movz	\reg, :abs_g3:\val
	movk	\reg, :abs_g2_nc:\val
	.endif
	movk	\reg, :abs_g1_nc:\val
	.endif
	movk	\reg, :abs_g0_nc:\val
	.endm

/*
 * Return the current thread_info.
 */
	.macro	get_thread_info, rd
	mrs	\rd, sp_el0
	.endm
<<<<<<< HEAD
=======

	.macro	pte_to_phys, phys, pte
	and	\phys, \pte, #(((1 << (48 - PAGE_SHIFT)) - 1) << PAGE_SHIFT)
	.endm

/*
 * Check the MIDR_EL1 of the current CPU for a given model and a range of
 * variant/revision. See asm/cputype.h for the macros used below.
 *
 *	model:		MIDR_CPU_MODEL of CPU
 *	rv_min:		Minimum of MIDR_CPU_VAR_REV()
 *	rv_max:		Maximum of MIDR_CPU_VAR_REV()
 *	res:		Result register.
 *	tmp1, tmp2, tmp3: Temporary registers
 *
 * Corrupts: res, tmp1, tmp2, tmp3
 * Returns:  0, if the CPU id doesn't match. Non-zero otherwise
 */
	.macro	cpu_midr_match model, rv_min, rv_max, res, tmp1, tmp2, tmp3
	mrs		\res, midr_el1
	mov_q		\tmp1, (MIDR_REVISION_MASK | MIDR_VARIANT_MASK)
	mov_q		\tmp2, MIDR_CPU_MODEL_MASK
	and		\tmp3, \res, \tmp2	// Extract model
	and		\tmp1, \res, \tmp1	// rev & variant
	mov_q		\tmp2, \model
	cmp		\tmp3, \tmp2
	cset		\res, eq
	cbz		\res, .Ldone\@		// Model matches ?

	.if (\rv_min != 0)			// Skip min check if rv_min == 0
	mov_q		\tmp3, \rv_min
	cmp		\tmp1, \tmp3
	cset		\res, ge
	.endif					// \rv_min != 0
	/* Skip rv_max check if rv_min == rv_max && rv_min != 0 */
	.if ((\rv_min != \rv_max) || \rv_min == 0)
	mov_q		\tmp2, \rv_max
	cmp		\tmp1, \tmp2
	cset		\tmp2, le
	and		\res, \res, \tmp2
	.endif
.Ldone\@:
	.endm

>>>>>>> c1fac76c
#endif	/* __ASM_ASSEMBLER_H */<|MERGE_RESOLUTION|>--- conflicted
+++ resolved
@@ -266,15 +266,11 @@
 	 */
 	.macro adr_this_cpu, dst, sym, tmp
 	adr_l	\dst, \sym
-<<<<<<< HEAD
-	mrs	\tmp, tpidr_el1
-=======
 alternative_if_not ARM64_HAS_VIRT_HOST_EXTN
 	mrs	\tmp, tpidr_el1
 alternative_else
 	mrs	\tmp, tpidr_el2
 alternative_endif
->>>>>>> c1fac76c
 	add	\dst, \dst, \tmp
 	.endm
 
@@ -285,15 +281,11 @@
 	 */
 	.macro ldr_this_cpu dst, sym, tmp
 	adr_l	\dst, \sym
-<<<<<<< HEAD
-	mrs	\tmp, tpidr_el1
-=======
 alternative_if_not ARM64_HAS_VIRT_HOST_EXTN
 	mrs	\tmp, tpidr_el1
 alternative_else
 	mrs	\tmp, tpidr_el2
 alternative_endif
->>>>>>> c1fac76c
 	ldr	\dst, [\dst, \tmp]
 	.endm
 
@@ -486,8 +478,6 @@
 	.macro	get_thread_info, rd
 	mrs	\rd, sp_el0
 	.endm
-<<<<<<< HEAD
-=======
 
 	.macro	pte_to_phys, phys, pte
 	and	\phys, \pte, #(((1 << (48 - PAGE_SHIFT)) - 1) << PAGE_SHIFT)
@@ -532,5 +522,4 @@
 .Ldone\@:
 	.endm
 
->>>>>>> c1fac76c
 #endif	/* __ASM_ASSEMBLER_H */