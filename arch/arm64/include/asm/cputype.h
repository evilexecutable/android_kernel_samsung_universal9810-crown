--- conflicted
+++ resolved
@@ -87,14 +87,12 @@
 #define ARM_CPU_PART_CORTEX_A57		0xD07
 #define ARM_CPU_PART_CORTEX_A72		0xD08
 #define ARM_CPU_PART_CORTEX_A53		0xD03
-<<<<<<< HEAD
+#define ARM_CPU_PART_CORTEX_A73		0xD09
+#define ARM_CPU_PART_CORTEX_A75		0xD0A
+
 #define ARM_CPU_PART_ANANKE		0xD05
 #define ARM_CPU_PART_MONGOOSE           0x001
 #define ARM_CPU_PART_MEERKAT		0x002
-=======
-#define ARM_CPU_PART_CORTEX_A73		0xD09
-#define ARM_CPU_PART_CORTEX_A75		0xD0A
->>>>>>> c1fac76c
 
 #define APM_CPU_PART_POTENZA		0x000
 
