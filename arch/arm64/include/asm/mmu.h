--- conflicted
+++ resolved
@@ -22,11 +22,8 @@
 
 #ifndef __ASSEMBLY__
 
-<<<<<<< HEAD
-=======
 #include <linux/percpu.h>
 
->>>>>>> c1fac76c
 typedef struct {
 	atomic64_t	id;
 	void		*vdso;
@@ -42,11 +39,6 @@
 static inline bool arm64_kernel_unmapped_at_el0(void)
 {
 	return IS_ENABLED(CONFIG_UNMAP_KERNEL_AT_EL0) &&
-<<<<<<< HEAD
-	       cpus_have_cap(ARM64_UNMAP_KERNEL_AT_EL0);
-}
-
-=======
 	       cpus_have_const_cap(ARM64_UNMAP_KERNEL_AT_EL0);
 }
 
@@ -87,7 +79,6 @@
 static inline void arm64_apply_bp_hardening(void)	{ }
 #endif	/* CONFIG_HARDEN_BRANCH_PREDICTOR */
 
->>>>>>> c1fac76c
 extern void paging_init(void);
 extern void bootmem_init(void);
 extern void __iomem *early_io_map(phys_addr_t phys, unsigned long virt);
