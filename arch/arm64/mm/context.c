/*
 * Based on arch/arm/mm/context.c
 *
 * Copyright (C) 2002-2003 Deep Blue Solutions Ltd, all rights reserved.
 * Copyright (C) 2012 ARM Ltd.
 *
 * This program is free software; you can redistribute it and/or modify
 * it under the terms of the GNU General Public License version 2 as
 * published by the Free Software Foundation.
 *
 * This program is distributed in the hope that it will be useful,
 * but WITHOUT ANY WARRANTY; without even the implied warranty of
 * MERCHANTABILITY or FITNESS FOR A PARTICULAR PURPOSE.  See the
 * GNU General Public License for more details.
 *
 * You should have received a copy of the GNU General Public License
 * along with this program.  If not, see <http://www.gnu.org/licenses/>.
 */

#include <linux/bitops.h>
#include <linux/sched.h>
#include <linux/slab.h>
#include <linux/mm.h>

#include <asm/cpufeature.h>
#include <asm/mmu_context.h>
#include <asm/smp.h>
#include <asm/tlbflush.h>

static u32 asid_bits;
static DEFINE_RAW_SPINLOCK(cpu_asid_lock);

static atomic64_t asid_generation;
static unsigned long *asid_map;

static DEFINE_PER_CPU(atomic64_t, active_asids);
static DEFINE_PER_CPU(u64, reserved_asids);
static cpumask_t tlb_flush_pending;

#define ASID_MASK		(~GENMASK(asid_bits - 1, 0))
#define ASID_FIRST_VERSION	(1UL << asid_bits)

#ifdef CONFIG_UNMAP_KERNEL_AT_EL0
#define NUM_USER_ASIDS		(ASID_FIRST_VERSION >> 1)
#define asid2idx(asid)		(((asid) & ~ASID_MASK) >> 1)
#define idx2asid(idx)		(((idx) << 1) & ~ASID_MASK)
#else
#define NUM_USER_ASIDS		(ASID_FIRST_VERSION)
#define asid2idx(asid)		((asid) & ~ASID_MASK)
#define idx2asid(idx)		asid2idx(idx)
#endif

/* Get the ASIDBits supported by the current CPU */
static u32 get_cpu_asid_bits(void)
{
	u32 asid;
	int fld = cpuid_feature_extract_unsigned_field(read_cpuid(ID_AA64MMFR0_EL1),
						ID_AA64MMFR0_ASID_SHIFT);

	switch (fld) {
	default:
		pr_warn("CPU%d: Unknown ASID size (%d); assuming 8-bit\n",
					smp_processor_id(),  fld);
		/* Fallthrough */
	case 0:
		asid = 8;
		break;
	case 2:
		asid = 16;
	}

	return asid;
}

/* Check if the current cpu's ASIDBits is compatible with asid_bits */
void verify_cpu_asid_bits(void)
{
	u32 asid = get_cpu_asid_bits();

	if (asid < asid_bits) {
		/*
		 * We cannot decrease the ASID size at runtime, so panic if we support
		 * fewer ASID bits than the boot CPU.
		 */
		pr_crit("CPU%d: smaller ASID size(%u) than boot CPU (%u)\n",
				smp_processor_id(), asid, asid_bits);
		cpu_panic_kernel();
	}
}

static void flush_context(unsigned int cpu)
{
	int i;
	u64 asid;

	/* Update the list of reserved ASIDs and the ASID bitmap. */
	bitmap_clear(asid_map, 0, NUM_USER_ASIDS);

	/*
	 * Ensure the generation bump is observed before we xchg the
	 * active_asids.
	 */
	smp_wmb();

	for_each_possible_cpu(i) {
		asid = atomic64_xchg_relaxed(&per_cpu(active_asids, i), 0);
		/*
		 * If this CPU has already been through a
		 * rollover, but hasn't run another task in
		 * the meantime, we must preserve its reserved
		 * ASID, as this is the only trace we have of
		 * the process it is still running.
		 */
		if (asid == 0)
			asid = per_cpu(reserved_asids, i);
		__set_bit(asid2idx(asid), asid_map);
		per_cpu(reserved_asids, i) = asid;
	}

	/* Queue a TLB invalidate and flush the I-cache if necessary. */
	cpumask_setall(&tlb_flush_pending);

	if (icache_is_aivivt())
		__flush_icache_all();
}

static bool check_update_reserved_asid(u64 asid, u64 newasid)
{
	int cpu;
	bool hit = false;

	/*
	 * Iterate over the set of reserved ASIDs looking for a match.
	 * If we find one, then we can update our mm to use newasid
	 * (i.e. the same ASID in the current generation) but we can't
	 * exit the loop early, since we need to ensure that all copies
	 * of the old ASID are updated to reflect the mm. Failure to do
	 * so could result in us missing the reserved ASID in a future
	 * generation.
	 */
	for_each_possible_cpu(cpu) {
		if (per_cpu(reserved_asids, cpu) == asid) {
			hit = true;
			per_cpu(reserved_asids, cpu) = newasid;
		}
	}

	return hit;
}

static u64 new_context(struct mm_struct *mm, unsigned int cpu)
{
	static u32 cur_idx = 1;
	u64 asid = atomic64_read(&mm->context.id);
	u64 generation = atomic64_read(&asid_generation);

	if (asid != 0) {
		u64 newasid = generation | (asid & ~ASID_MASK);

		/*
		 * If our current ASID was active during a rollover, we
		 * can continue to use it and this was just a false alarm.
		 */
		if (check_update_reserved_asid(asid, newasid))
			return newasid;

		/*
		 * We had a valid ASID in a previous life, so try to re-use
		 * it if possible.
		 */
		if (!__test_and_set_bit(asid2idx(asid), asid_map))
			return newasid;
	}

	/*
	 * Allocate a free ASID. If we can't find one, take a note of the
	 * currently active ASIDs and mark the TLBs as requiring flushes.  We
	 * always count from ASID #2 (index 1), as we use ASID #0 when setting
	 * a reserved TTBR0 for the init_mm and we allocate ASIDs in even/odd
	 * pairs.
	 */
	asid = find_next_zero_bit(asid_map, NUM_USER_ASIDS, cur_idx);
	if (asid != NUM_USER_ASIDS)
		goto set_asid;

	/* We're out of ASIDs, so increment the global generation count */
	generation = atomic64_add_return_relaxed(ASID_FIRST_VERSION,
						 &asid_generation);
	flush_context(cpu);

	/* We have more ASIDs than CPUs, so this will always succeed */
	asid = find_next_zero_bit(asid_map, NUM_USER_ASIDS, 1);

set_asid:
	__set_bit(asid, asid_map);
	cur_idx = asid;
	return idx2asid(asid) | generation;
}

void check_and_switch_context(struct mm_struct *mm, unsigned int cpu)
{
	unsigned long flags;
	u64 asid;

	asid = atomic64_read(&mm->context.id);

	/*
	 * The memory ordering here is subtle. We rely on the control
	 * dependency between the generation read and the update of
	 * active_asids to ensure that we are synchronised with a
	 * parallel rollover (i.e. this pairs with the smp_wmb() in
	 * flush_context).
	 */
	if (!((asid ^ atomic64_read(&asid_generation)) >> asid_bits)
	    && atomic64_xchg_relaxed(&per_cpu(active_asids, cpu), asid))
		goto switch_mm_fastpath;

	raw_spin_lock_irqsave(&cpu_asid_lock, flags);
	/* Check that our ASID belongs to the current generation. */
	asid = atomic64_read(&mm->context.id);
	if ((asid ^ atomic64_read(&asid_generation)) >> asid_bits) {
		asid = new_context(mm, cpu);
		atomic64_set(&mm->context.id, asid);
	}

	if (cpumask_test_and_clear_cpu(cpu, &tlb_flush_pending))
		local_flush_tlb_all();

	atomic64_set(&per_cpu(active_asids, cpu), asid);
	raw_spin_unlock_irqrestore(&cpu_asid_lock, flags);

switch_mm_fastpath:

	arm64_apply_bp_hardening();

	/*
	 * Defer TTBR0_EL1 setting for user threads to uaccess_enable() when
	 * emulating PAN.
	 */
	if (!system_uses_ttbr0_pan())
		cpu_switch_mm(mm->pgd, mm);
}

/* Errata workaround post TTBRx_EL1 update. */
asmlinkage void post_ttbr_update_workaround(void)
{
	asm(ALTERNATIVE("nop; nop; nop",
<<<<<<< HEAD
		"ic iallu; dsb ish; isb",
		ARM64_WORKAROUND_CAVIUM_27456,
		CONFIG_CAVIUM_ERRATUM_27456));
=======
			"ic iallu; dsb nsh; isb",
			ARM64_WORKAROUND_CAVIUM_27456,
			CONFIG_CAVIUM_ERRATUM_27456));
>>>>>>> c1fac76c
}

static int asids_init(void)
{
	asid_bits = get_cpu_asid_bits();
	/*
	 * Expect allocation after rollover to fail if we don't have at least
	 * one more ASID than CPUs. ASID #0 is reserved for init_mm.
	 */
	WARN_ON(NUM_USER_ASIDS - 1 <= num_possible_cpus());
	atomic64_set(&asid_generation, ASID_FIRST_VERSION);
	asid_map = kzalloc(BITS_TO_LONGS(NUM_USER_ASIDS) * sizeof(*asid_map),
			   GFP_KERNEL);
	if (!asid_map)
		panic("Failed to allocate bitmap for %lu ASIDs\n",
		      NUM_USER_ASIDS);

	pr_info("ASID allocator initialised with %lu entries\n", NUM_USER_ASIDS);
	return 0;
}
early_initcall(asids_init);<|MERGE_RESOLUTION|>--- conflicted
+++ resolved
@@ -245,15 +245,9 @@
 asmlinkage void post_ttbr_update_workaround(void)
 {
 	asm(ALTERNATIVE("nop; nop; nop",
-<<<<<<< HEAD
-		"ic iallu; dsb ish; isb",
-		ARM64_WORKAROUND_CAVIUM_27456,
-		CONFIG_CAVIUM_ERRATUM_27456));
-=======
 			"ic iallu; dsb nsh; isb",
 			ARM64_WORKAROUND_CAVIUM_27456,
 			CONFIG_CAVIUM_ERRATUM_27456));
->>>>>>> c1fac76c
 }
 
 static int asids_init(void)
