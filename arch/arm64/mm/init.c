--- conflicted
+++ resolved
@@ -306,15 +306,11 @@
 	 * Register the kernel text, kernel data, initrd, and initial
 	 * pagetables with memblock.
 	 */
-<<<<<<< HEAD
 	set_memsize_kernel_type(MEMSIZE_KERNEL_KERNEL);
-	memblock_reserve(__pa(_text), _end - _text);
+	memblock_reserve(__pa_symbol(_text), _end - _text);
 	set_memsize_kernel_type(MEMSIZE_KERNEL_STOP);
 	record_memsize_reserved("initmem", __pa(__init_begin),
 				__init_end - __init_begin, false, false);
-=======
-	memblock_reserve(__pa_symbol(_text), _end - _text);
->>>>>>> c1fac76c
 #ifdef CONFIG_BLK_DEV_INITRD
 	if (initrd_start) {
 		memblock_reserve(initrd_start, initrd_end - initrd_start);
@@ -542,7 +538,7 @@
 	 * is not supported by kallsyms.
 	 */
 	unmap_kernel_range((u64)__init_begin, (u64)(__init_end - __init_begin));
- 
+
 #ifdef CONFIG_UH_RKP
 	uh_call(UH_APP_RKP, RKP_DEFERRED_START, 0, 0, 0, 0);
 #endif
