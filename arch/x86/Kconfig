# Select 32 or 64 bit
config 64BIT
	bool "64-bit kernel" if ARCH = "x86"
	default ARCH != "i386"
	---help---
	  Say yes to build a 64-bit kernel - formerly known as x86_64
	  Say no to build a 32-bit kernel - formerly known as i386

config X86_32
	def_bool y
	depends on !64BIT

config X86_64
	def_bool y
	depends on 64BIT

### Arch settings
config X86
	def_bool y
	select ACPI_LEGACY_TABLES_LOOKUP	if ACPI
	select ACPI_SYSTEM_POWER_STATES_SUPPORT	if ACPI
	select ANON_INODES
	select ARCH_CLOCKSOURCE_DATA
	select ARCH_DISCARD_MEMBLOCK
	select ARCH_HAS_ACPI_TABLE_UPGRADE if ACPI
	select ARCH_HAS_DEVMEM_IS_ALLOWED
	select ARCH_HAS_ELF_RANDOMIZE
	select ARCH_HAS_FAST_MULTIPLIER
	select ARCH_HAS_GCOV_PROFILE_ALL
	select ARCH_HAS_GIGANTIC_PAGE		if X86_64
	select ARCH_HAS_KCOV			if X86_64
	select ARCH_HAS_PMEM_API		if X86_64
	select ARCH_HAS_MMIO_FLUSH
	select ARCH_HAS_SG_CHAIN
	select ARCH_HAS_UBSAN_SANITIZE_ALL
	select ARCH_HAVE_NMI_SAFE_CMPXCHG
	select ARCH_MIGHT_HAVE_ACPI_PDC		if ACPI
	select ARCH_MIGHT_HAVE_PC_PARPORT
	select ARCH_MIGHT_HAVE_PC_SERIO
	select ARCH_SUPPORTS_ATOMIC_RMW
	select ARCH_SUPPORTS_DEFERRED_STRUCT_PAGE_INIT
	select ARCH_SUPPORTS_INT128		if X86_64
	select ARCH_SUPPORTS_NUMA_BALANCING	if X86_64
	select ARCH_USE_BUILTIN_BSWAP
	select ARCH_USE_CMPXCHG_LOCKREF		if X86_64
	select ARCH_USE_QUEUED_RWLOCKS
	select ARCH_USE_QUEUED_SPINLOCKS
	select ARCH_WANT_BATCHED_UNMAP_TLB_FLUSH
	select ARCH_WANTS_DYNAMIC_TASK_STRUCT
	select ARCH_WANT_FRAME_POINTERS
	select ARCH_WANT_IPC_PARSE_VERSION	if X86_32
	select BUILDTIME_EXTABLE_SORT
	select CLKEVT_I8253
	select CLKSRC_I8253			if X86_32
	select CLOCKSOURCE_VALIDATE_LAST_CYCLE
	select CLOCKSOURCE_WATCHDOG
	select CLONE_BACKWARDS			if X86_32
	select COMPAT_OLD_SIGACTION		if IA32_EMULATION
	select DCACHE_WORD_ACCESS
	select EDAC_ATOMIC_SCRUB
	select EDAC_SUPPORT
	select GENERIC_CLOCKEVENTS
	select GENERIC_CLOCKEVENTS_BROADCAST	if X86_64 || (X86_32 && X86_LOCAL_APIC)
	select GENERIC_CLOCKEVENTS_MIN_ADJUST
	select GENERIC_CMOS_UPDATE
	select GENERIC_CPU_AUTOPROBE
	select GENERIC_CPU_VULNERABILITIES
	select GENERIC_EARLY_IOREMAP
	select GENERIC_FIND_FIRST_BIT
	select GENERIC_IOMAP
	select GENERIC_IRQ_PROBE
	select GENERIC_IRQ_SHOW
	select GENERIC_PENDING_IRQ		if SMP
	select GENERIC_SMP_IDLE_THREAD
	select GENERIC_STRNCPY_FROM_USER
	select GENERIC_STRNLEN_USER
	select GENERIC_TIME_VSYSCALL
	select HAVE_ACPI_APEI			if ACPI
	select HAVE_ACPI_APEI_NMI		if ACPI
	select HAVE_ALIGNED_STRUCT_PAGE		if SLUB
	select HAVE_AOUT			if X86_32
	select HAVE_ARCH_AUDITSYSCALL
	select HAVE_ARCH_HARDENED_USERCOPY
	select HAVE_ARCH_HUGE_VMAP		if X86_64 || X86_PAE
	select HAVE_ARCH_JUMP_LABEL
	select HAVE_ARCH_KASAN			if X86_64 && SPARSEMEM_VMEMMAP
	select HAVE_ARCH_KGDB
	select HAVE_ARCH_KMEMCHECK
	select HAVE_ARCH_MMAP_RND_BITS		if MMU
	select HAVE_ARCH_MMAP_RND_COMPAT_BITS	if MMU && COMPAT
	select HAVE_ARCH_SECCOMP_FILTER
	select HAVE_ARCH_SOFT_DIRTY		if X86_64
	select HAVE_ARCH_TRACEHOOK
	select HAVE_ARCH_TRANSPARENT_HUGEPAGE
	select HAVE_ARCH_WITHIN_STACK_FRAMES
	select HAVE_EBPF_JIT			if X86_64
	select HAVE_ARCH_VMAP_STACK		if X86_64
	select HAVE_CC_STACKPROTECTOR
	select HAVE_CMPXCHG_DOUBLE
	select HAVE_CMPXCHG_LOCAL
	select HAVE_CONTEXT_TRACKING		if X86_64
	select HAVE_COPY_THREAD_TLS
	select HAVE_C_RECORDMCOUNT
	select HAVE_DEBUG_KMEMLEAK
	select HAVE_DEBUG_STACKOVERFLOW
	select HAVE_DMA_API_DEBUG
	select HAVE_DMA_CONTIGUOUS
	select HAVE_DYNAMIC_FTRACE
	select HAVE_DYNAMIC_FTRACE_WITH_REGS
	select HAVE_EFFICIENT_UNALIGNED_ACCESS
	select HAVE_EXIT_THREAD
	select HAVE_FENTRY			if X86_64
	select HAVE_FTRACE_MCOUNT_RECORD
	select HAVE_FUNCTION_GRAPH_TRACER
	select HAVE_FUNCTION_TRACER
	select HAVE_GCC_PLUGINS
	select HAVE_GENERIC_DMA_COHERENT	if X86_32
	select HAVE_HW_BREAKPOINT
	select HAVE_IDE
	select HAVE_IOREMAP_PROT
	select HAVE_IRQ_EXIT_ON_IRQ_STACK	if X86_64
	select HAVE_IRQ_TIME_ACCOUNTING
	select HAVE_KERNEL_BZIP2
	select HAVE_KERNEL_GZIP
	select HAVE_KERNEL_LZ4
	select HAVE_KERNEL_LZMA
	select HAVE_KERNEL_LZO
	select HAVE_KERNEL_XZ
	select HAVE_KPROBES
	select HAVE_KPROBES_ON_FTRACE
	select HAVE_KRETPROBES
	select HAVE_KVM
	select HAVE_LIVEPATCH			if X86_64
	select HAVE_MEMBLOCK
	select HAVE_MEMBLOCK_NODE_MAP
	select HAVE_MIXED_BREAKPOINTS_REGS
	select HAVE_NMI
	select HAVE_OPROFILE
	select HAVE_OPTPROBES
	select HAVE_PCSPKR_PLATFORM
	select HAVE_PERF_EVENTS
	select HAVE_PERF_EVENTS_NMI
	select HAVE_PERF_REGS
	select HAVE_PERF_USER_STACK_DUMP
	select HAVE_REGS_AND_STACK_ACCESS_API
	select HAVE_SYSCALL_TRACEPOINTS
	select HAVE_UID16			if X86_32 || IA32_EMULATION
	select HAVE_UNSTABLE_SCHED_CLOCK
	select HAVE_USER_RETURN_NOTIFIER
	select HOTPLUG_SMT			if SMP
	select IRQ_FORCED_THREADING
	select MODULES_USE_ELF_RELA		if X86_64
	select MODULES_USE_ELF_REL		if X86_32
	select OLD_SIGACTION			if X86_32
	select OLD_SIGSUSPEND3			if X86_32 || IA32_EMULATION
	select PERF_EVENTS
	select RTC_LIB
	select RTC_MC146818_LIB
	select SPARSE_IRQ
	select SRCU
	select SYSCTL_EXCEPTION_TRACE
	select THREAD_INFO_IN_TASK
	select USER_STACKTRACE_SUPPORT
	select VIRT_TO_BUS
	select X86_DEV_DMA_OPS			if X86_64
	select X86_FEATURE_NAMES		if PROC_FS
	select HAVE_STACK_VALIDATION		if X86_64
	select ARCH_USES_HIGH_VMA_FLAGS		if X86_INTEL_MEMORY_PROTECTION_KEYS
	select ARCH_HAS_PKEYS			if X86_INTEL_MEMORY_PROTECTION_KEYS

config INSTRUCTION_DECODER
	def_bool y
	depends on KPROBES || PERF_EVENTS || UPROBES

config OUTPUT_FORMAT
	string
	default "elf32-i386" if X86_32
	default "elf64-x86-64" if X86_64

config ARCH_DEFCONFIG
	string
	default "arch/x86/configs/i386_defconfig" if X86_32
	default "arch/x86/configs/x86_64_defconfig" if X86_64

config LOCKDEP_SUPPORT
	def_bool y

config STACKTRACE_SUPPORT
	def_bool y

config MMU
	def_bool y

config ARCH_MMAP_RND_BITS_MIN
	default 28 if 64BIT
	default 8

config ARCH_MMAP_RND_BITS_MAX
	default 32 if 64BIT
	default 16

config ARCH_MMAP_RND_COMPAT_BITS_MIN
	default 8

config ARCH_MMAP_RND_COMPAT_BITS_MAX
	default 16

config SBUS
	bool

config NEED_DMA_MAP_STATE
	def_bool y
	depends on X86_64 || INTEL_IOMMU || DMA_API_DEBUG || SWIOTLB

config NEED_SG_DMA_LENGTH
	def_bool y

config GENERIC_ISA_DMA
	def_bool y
	depends on ISA_DMA_API

config GENERIC_BUG
	def_bool y
	depends on BUG
	select GENERIC_BUG_RELATIVE_POINTERS if X86_64

config GENERIC_BUG_RELATIVE_POINTERS
	bool

config GENERIC_HWEIGHT
	def_bool y

config ARCH_MAY_HAVE_PC_FDC
	def_bool y
	depends on ISA_DMA_API

config RWSEM_XCHGADD_ALGORITHM
	def_bool y

config GENERIC_CALIBRATE_DELAY
	def_bool y

config ARCH_HAS_CPU_RELAX
	def_bool y

config ARCH_HAS_CACHE_LINE_SIZE
	def_bool y

config HAVE_SETUP_PER_CPU_AREA
	def_bool y

config NEED_PER_CPU_EMBED_FIRST_CHUNK
	def_bool y

config NEED_PER_CPU_PAGE_FIRST_CHUNK
	def_bool y

config ARCH_HIBERNATION_POSSIBLE
	def_bool y

config ARCH_SUSPEND_POSSIBLE
	def_bool y

config ARCH_WANT_HUGE_PMD_SHARE
	def_bool y

config ARCH_WANT_GENERAL_HUGETLB
	def_bool y

config ZONE_DMA32
	def_bool y if X86_64

config AUDIT_ARCH
	def_bool y if X86_64

config ARCH_SUPPORTS_OPTIMIZED_INLINING
	def_bool y

config ARCH_SUPPORTS_DEBUG_PAGEALLOC
	def_bool y

config KASAN_SHADOW_OFFSET
	hex
	depends on KASAN
	default 0xdffffc0000000000

config HAVE_INTEL_TXT
	def_bool y
	depends on INTEL_IOMMU && ACPI

config X86_32_SMP
	def_bool y
	depends on X86_32 && SMP

config X86_64_SMP
	def_bool y
	depends on X86_64 && SMP

config X86_32_LAZY_GS
	def_bool y
	depends on X86_32 && !CC_STACKPROTECTOR

config ARCH_SUPPORTS_UPROBES
	def_bool y

config FIX_EARLYCON_MEM
	def_bool y

config DEBUG_RODATA
	def_bool y

config PGTABLE_LEVELS
	int
	default 4 if X86_64
	default 3 if X86_PAE
	default 2

source "init/Kconfig"
source "kernel/Kconfig.freezer"

menu "Processor type and features"

config ZONE_DMA
	bool "DMA memory allocation support" if EXPERT
	default y
	help
	  DMA memory allocation support allows devices with less than 32-bit
	  addressing to allocate within the first 16MB of address space.
	  Disable if no such devices will be used.

	  If unsure, say Y.

config SMP
	bool "Symmetric multi-processing support"
	---help---
	  This enables support for systems with more than one CPU. If you have
	  a system with only one CPU, say N. If you have a system with more
	  than one CPU, say Y.

	  If you say N here, the kernel will run on uni- and multiprocessor
	  machines, but will use only one CPU of a multiprocessor machine. If
	  you say Y here, the kernel will run on many, but not all,
	  uniprocessor machines. On a uniprocessor machine, the kernel
	  will run faster if you say N here.

	  Note that if you say Y here and choose architecture "586" or
	  "Pentium" under "Processor family", the kernel will not work on 486
	  architectures. Similarly, multiprocessor kernels for the "PPro"
	  architecture may not work on all Pentium based boards.

	  People using multiprocessor machines who say Y here should also say
	  Y to "Enhanced Real Time Clock Support", below. The "Advanced Power
	  Management" code will be disabled if you say Y here.

	  See also <file:Documentation/x86/i386/IO-APIC.txt>,
	  <file:Documentation/nmi_watchdog.txt> and the SMP-HOWTO available at
	  <http://www.tldp.org/docs.html#howto>.

	  If you don't know what to do here, say N.

config X86_FEATURE_NAMES
	bool "Processor feature human-readable names" if EMBEDDED
	default y
	---help---
	  This option compiles in a table of x86 feature bits and corresponding
	  names.  This is required to support /proc/cpuinfo and a few kernel
	  messages.  You can disable this to save space, at the expense of
	  making those few kernel messages show numeric feature bits instead.

	  If in doubt, say Y.

config X86_FAST_FEATURE_TESTS
	bool "Fast CPU feature tests" if EMBEDDED
	default y
	---help---
	  Some fast-paths in the kernel depend on the capabilities of the CPU.
	  Say Y here for the kernel to patch in the appropriate code at runtime
	  based on the capabilities of the CPU. The infrastructure for patching
	  code at runtime takes up some additional space; space-constrained
	  embedded systems may wish to say N here to produce smaller, slightly
	  slower code.

config X86_X2APIC
	bool "Support x2apic"
	depends on X86_LOCAL_APIC && X86_64 && (IRQ_REMAP || HYPERVISOR_GUEST)
	---help---
	  This enables x2apic support on CPUs that have this feature.

	  This allows 32-bit apic IDs (so it can support very large systems),
	  and accesses the local apic via MSRs not via mmio.

	  If you don't know what to do here, say N.

config X86_MPPARSE
	bool "Enable MPS table" if ACPI || SFI
	default y
	depends on X86_LOCAL_APIC
	---help---
	  For old smp systems that do not have proper acpi support. Newer systems
	  (esp with 64bit cpus) with acpi support, MADT and DSDT will override it

config X86_BIGSMP
	bool "Support for big SMP systems with more than 8 CPUs"
	depends on X86_32 && SMP
	---help---
	  This option is needed for the systems that have more than 8 CPUs

config GOLDFISH
       def_bool y
       depends on X86_GOLDFISH

config RETPOLINE
	bool "Avoid speculative indirect branches in kernel"
	default y
	---help---
	  Compile kernel with the retpoline compiler options to guard against
	  kernel-to-user data leaks by avoiding speculative indirect
	  branches. Requires a compiler with -mindirect-branch=thunk-extern
	  support for full protection. The kernel may run slower.

	  Without compiler support, at least indirect branches in assembler
	  code are eliminated. Since this includes the syscall entry path,
	  it is not entirely pointless.

if X86_32
config X86_EXTENDED_PLATFORM
	bool "Support for extended (non-PC) x86 platforms"
	default y
	---help---
	  If you disable this option then the kernel will only support
	  standard PC platforms. (which covers the vast majority of
	  systems out there.)

	  If you enable this option then you'll be able to select support
	  for the following (non-PC) 32 bit x86 platforms:
		Goldfish (Android emulator)
		AMD Elan
		RDC R-321x SoC
		SGI 320/540 (Visual Workstation)
		STA2X11-based (e.g. Northville)
		Moorestown MID devices

	  If you have one of these systems, or if you want to build a
	  generic distribution kernel, say Y here - otherwise say N.
endif

if X86_64
config X86_EXTENDED_PLATFORM
	bool "Support for extended (non-PC) x86 platforms"
	default y
	---help---
	  If you disable this option then the kernel will only support
	  standard PC platforms. (which covers the vast majority of
	  systems out there.)

	  If you enable this option then you'll be able to select support
	  for the following (non-PC) 64 bit x86 platforms:
		Numascale NumaChip
		ScaleMP vSMP
		SGI Ultraviolet

	  If you have one of these systems, or if you want to build a
	  generic distribution kernel, say Y here - otherwise say N.
endif
# This is an alphabetically sorted list of 64 bit extended platforms
# Please maintain the alphabetic order if and when there are additions
config X86_NUMACHIP
	bool "Numascale NumaChip"
	depends on X86_64
	depends on X86_EXTENDED_PLATFORM
	depends on NUMA
	depends on SMP
	depends on X86_X2APIC
	depends on PCI_MMCONFIG
	---help---
	  Adds support for Numascale NumaChip large-SMP systems. Needed to
	  enable more than ~168 cores.
	  If you don't have one of these, you should say N here.

config X86_VSMP
	bool "ScaleMP vSMP"
	select HYPERVISOR_GUEST
	select PARAVIRT
	depends on X86_64 && PCI
	depends on X86_EXTENDED_PLATFORM
	depends on SMP
	---help---
	  Support for ScaleMP vSMP systems.  Say 'Y' here if this kernel is
	  supposed to run on these EM64T-based machines.  Only choose this option
	  if you have one of these machines.

config X86_UV
	bool "SGI Ultraviolet"
	depends on X86_64
	depends on X86_EXTENDED_PLATFORM
	depends on NUMA
	depends on EFI
	depends on X86_X2APIC
	depends on PCI
	---help---
	  This option is needed in order to support SGI Ultraviolet systems.
	  If you don't have one of these, you should say N here.

# Following is an alphabetically sorted list of 32 bit extended platforms
# Please maintain the alphabetic order if and when there are additions

config X86_GOLDFISH
       bool "Goldfish (Virtual Platform)"
       depends on X86_EXTENDED_PLATFORM
       ---help---
	 Enable support for the Goldfish virtual platform used primarily
	 for Android development. Unless you are building for the Android
	 Goldfish emulator say N here.

config X86_INTEL_CE
	bool "CE4100 TV platform"
	depends on PCI
	depends on PCI_GODIRECT
	depends on X86_IO_APIC
	depends on X86_32
	depends on X86_EXTENDED_PLATFORM
	select X86_REBOOTFIXUPS
	select OF
	select OF_EARLY_FLATTREE
	---help---
	  Select for the Intel CE media processor (CE4100) SOC.
	  This option compiles in support for the CE4100 SOC for settop
	  boxes and media devices.

config X86_INTEL_MID
	bool "Intel MID platform support"
	depends on X86_EXTENDED_PLATFORM
	depends on X86_PLATFORM_DEVICES
	depends on PCI
	depends on X86_64 || (PCI_GOANY && X86_32)
	depends on X86_IO_APIC
	select SFI
	select I2C
	select DW_APB_TIMER
	select APB_TIMER
	select INTEL_SCU_IPC
	select MFD_INTEL_MSIC
	---help---
	  Select to build a kernel capable of supporting Intel MID (Mobile
	  Internet Device) platform systems which do not have the PCI legacy
	  interfaces. If you are building for a PC class system say N here.

	  Intel MID platforms are based on an Intel processor and chipset which
	  consume less power than most of the x86 derivatives.

config X86_INTEL_QUARK
	bool "Intel Quark platform support"
	depends on X86_32
	depends on X86_EXTENDED_PLATFORM
	depends on X86_PLATFORM_DEVICES
	depends on X86_TSC
	depends on PCI
	depends on PCI_GOANY
	depends on X86_IO_APIC
	select IOSF_MBI
	select INTEL_IMR
	select COMMON_CLK
	---help---
	  Select to include support for Quark X1000 SoC.
	  Say Y here if you have a Quark based system such as the Arduino
	  compatible Intel Galileo.

config MLX_PLATFORM
	tristate "Mellanox Technologies platform support"
	depends on X86_64
	depends on X86_EXTENDED_PLATFORM
	---help---
	  This option enables system support for the Mellanox Technologies
	  platform.

	  Say Y here if you are building a kernel for Mellanox system.

	  Otherwise, say N.

config X86_INTEL_LPSS
	bool "Intel Low Power Subsystem Support"
	depends on X86 && ACPI
	select COMMON_CLK
	select PINCTRL
	select IOSF_MBI
	---help---
	  Select to build support for Intel Low Power Subsystem such as
	  found on Intel Lynxpoint PCH. Selecting this option enables
	  things like clock tree (common clock framework) and pincontrol
	  which are needed by the LPSS peripheral drivers.

config X86_AMD_PLATFORM_DEVICE
	bool "AMD ACPI2Platform devices support"
	depends on ACPI
	select COMMON_CLK
	select PINCTRL
	---help---
	  Select to interpret AMD specific ACPI device to platform device
	  such as I2C, UART, GPIO found on AMD Carrizo and later chipsets.
	  I2C and UART depend on COMMON_CLK to set clock. GPIO driver is
	  implemented under PINCTRL subsystem.

config IOSF_MBI
	tristate "Intel SoC IOSF Sideband support for SoC platforms"
	depends on PCI
	---help---
	  This option enables sideband register access support for Intel SoC
	  platforms. On these platforms the IOSF sideband is used in lieu of
	  MSR's for some register accesses, mostly but not limited to thermal
	  and power. Drivers may query the availability of this device to
	  determine if they need the sideband in order to work on these
	  platforms. The sideband is available on the following SoC products.
	  This list is not meant to be exclusive.
	   - BayTrail
	   - Braswell
	   - Quark

	  You should say Y if you are running a kernel on one of these SoC's.

config IOSF_MBI_DEBUG
	bool "Enable IOSF sideband access through debugfs"
	depends on IOSF_MBI && DEBUG_FS
	---help---
	  Select this option to expose the IOSF sideband access registers (MCR,
	  MDR, MCRX) through debugfs to write and read register information from
	  different units on the SoC. This is most useful for obtaining device
	  state information for debug and analysis. As this is a general access
	  mechanism, users of this option would have specific knowledge of the
	  device they want to access.

	  If you don't require the option or are in doubt, say N.

config X86_RDC321X
	bool "RDC R-321x SoC"
	depends on X86_32
	depends on X86_EXTENDED_PLATFORM
	select M486
	select X86_REBOOTFIXUPS
	---help---
	  This option is needed for RDC R-321x system-on-chip, also known
	  as R-8610-(G).
	  If you don't have one of these chips, you should say N here.

config X86_32_NON_STANDARD
	bool "Support non-standard 32-bit SMP architectures"
	depends on X86_32 && SMP
	depends on X86_EXTENDED_PLATFORM
	---help---
	  This option compiles in the bigsmp and STA2X11 default
	  subarchitectures.  It is intended for a generic binary
	  kernel. If you select them all, kernel will probe it one by
	  one and will fallback to default.

# Alphabetically sorted list of Non standard 32 bit platforms

config X86_SUPPORTS_MEMORY_FAILURE
	def_bool y
	# MCE code calls memory_failure():
	depends on X86_MCE
	# On 32-bit this adds too big of NODES_SHIFT and we run out of page flags:
	# On 32-bit SPARSEMEM adds too big of SECTIONS_WIDTH:
	depends on X86_64 || !SPARSEMEM
	select ARCH_SUPPORTS_MEMORY_FAILURE

config STA2X11
	bool "STA2X11 Companion Chip Support"
	depends on X86_32_NON_STANDARD && PCI
	select X86_DEV_DMA_OPS
	select X86_DMA_REMAP
	select SWIOTLB
	select MFD_STA2X11
	select GPIOLIB
	default n
	---help---
	  This adds support for boards based on the STA2X11 IO-Hub,
	  a.k.a. "ConneXt". The chip is used in place of the standard
	  PC chipset, so all "standard" peripherals are missing. If this
	  option is selected the kernel will still be able to boot on
	  standard PC machines.

config X86_32_IRIS
	tristate "Eurobraille/Iris poweroff module"
	depends on X86_32
	---help---
	  The Iris machines from EuroBraille do not have APM or ACPI support
	  to shut themselves down properly.  A special I/O sequence is
	  needed to do so, which is what this module does at
	  kernel shutdown.

	  This is only for Iris machines from EuroBraille.

	  If unused, say N.

config SCHED_OMIT_FRAME_POINTER
	def_bool y
	prompt "Single-depth WCHAN output"
	depends on X86
	---help---
	  Calculate simpler /proc/<PID>/wchan values. If this option
	  is disabled then wchan values will recurse back to the
	  caller function. This provides more accurate wchan values,
	  at the expense of slightly more scheduling overhead.

	  If in doubt, say "Y".

menuconfig HYPERVISOR_GUEST
	bool "Linux guest support"
	---help---
	  Say Y here to enable options for running Linux under various hyper-
	  visors. This option enables basic hypervisor detection and platform
	  setup.

	  If you say N, all options in this submenu will be skipped and
	  disabled, and Linux guest support won't be built in.

if HYPERVISOR_GUEST

config PARAVIRT
	bool "Enable paravirtualization code"
	---help---
	  This changes the kernel so it can modify itself when it is run
	  under a hypervisor, potentially improving performance significantly
	  over full virtualization.  However, when run without a hypervisor
	  the kernel is theoretically slower and slightly larger.

config PARAVIRT_DEBUG
	bool "paravirt-ops debugging"
	depends on PARAVIRT && DEBUG_KERNEL
	---help---
	  Enable to debug paravirt_ops internals.  Specifically, BUG if
	  a paravirt_op is missing when it is called.

config PARAVIRT_SPINLOCKS
	bool "Paravirtualization layer for spinlocks"
	depends on PARAVIRT && SMP
	---help---
	  Paravirtualized spinlocks allow a pvops backend to replace the
	  spinlock implementation with something virtualization-friendly
	  (for example, block the virtual CPU rather than spinning).

	  It has a minimal impact on native kernels and gives a nice performance
	  benefit on paravirtualized KVM / Xen kernels.

	  If you are unsure how to answer this question, answer Y.

config QUEUED_LOCK_STAT
	bool "Paravirt queued spinlock statistics"
	depends on PARAVIRT_SPINLOCKS && DEBUG_FS
	---help---
	  Enable the collection of statistical data on the slowpath
	  behavior of paravirtualized queued spinlocks and report
	  them on debugfs.

source "arch/x86/xen/Kconfig"

config KVM_GUEST
	bool "KVM Guest support (including kvmclock)"
	depends on PARAVIRT
	select PARAVIRT_CLOCK
	default y
	---help---
	  This option enables various optimizations for running under the KVM
	  hypervisor. It includes a paravirtualized clock, so that instead
	  of relying on a PIT (or probably other) emulation by the
	  underlying device model, the host provides the guest with
	  timing infrastructure such as time of day, and system time

config KVM_DEBUG_FS
	bool "Enable debug information for KVM Guests in debugfs"
	depends on KVM_GUEST && DEBUG_FS
	default n
	---help---
	  This option enables collection of various statistics for KVM guest.
	  Statistics are displayed in debugfs filesystem. Enabling this option
	  may incur significant overhead.

source "arch/x86/lguest/Kconfig"

config PARAVIRT_TIME_ACCOUNTING
	bool "Paravirtual steal time accounting"
	depends on PARAVIRT
	default n
	---help---
	  Select this option to enable fine granularity task steal time
	  accounting. Time spent executing other tasks in parallel with
	  the current vCPU is discounted from the vCPU power. To account for
	  that, there can be a small performance impact.

	  If in doubt, say N here.

config PARAVIRT_CLOCK
	bool

endif #HYPERVISOR_GUEST

config NO_BOOTMEM
	def_bool y

source "arch/x86/Kconfig.cpu"

config HPET_TIMER
	def_bool X86_64
	prompt "HPET Timer Support" if X86_32
	---help---
	  Use the IA-PC HPET (High Precision Event Timer) to manage
	  time in preference to the PIT and RTC, if a HPET is
	  present.
	  HPET is the next generation timer replacing legacy 8254s.
	  The HPET provides a stable time base on SMP
	  systems, unlike the TSC, but it is more expensive to access,
	  as it is off-chip.  The interface used is documented
	  in the HPET spec, revision 1.

	  You can safely choose Y here.  However, HPET will only be
	  activated if the platform and the BIOS support this feature.
	  Otherwise the 8254 will be used for timing services.

	  Choose N to continue using the legacy 8254 timer.

config HPET_EMULATE_RTC
	def_bool y
	depends on HPET_TIMER && (RTC=y || RTC=m || RTC_DRV_CMOS=m || RTC_DRV_CMOS=y)

config APB_TIMER
       def_bool y if X86_INTEL_MID
       prompt "Intel MID APB Timer Support" if X86_INTEL_MID
       select DW_APB_TIMER
       depends on X86_INTEL_MID && SFI
       help
         APB timer is the replacement for 8254, HPET on X86 MID platforms.
         The APBT provides a stable time base on SMP
         systems, unlike the TSC, but it is more expensive to access,
         as it is off-chip. APB timers are always running regardless of CPU
         C states, they are used as per CPU clockevent device when possible.

# Mark as expert because too many people got it wrong.
# The code disables itself when not needed.
config DMI
	default y
	select DMI_SCAN_MACHINE_NON_EFI_FALLBACK
	bool "Enable DMI scanning" if EXPERT
	---help---
	  Enabled scanning of DMI to identify machine quirks. Say Y
	  here unless you have verified that your setup is not
	  affected by entries in the DMI blacklist. Required by PNP
	  BIOS code.

config GART_IOMMU
	bool "Old AMD GART IOMMU support"
	select SWIOTLB
	depends on X86_64 && PCI && AMD_NB
	---help---
	  Provides a driver for older AMD Athlon64/Opteron/Turion/Sempron
	  GART based hardware IOMMUs.

	  The GART supports full DMA access for devices with 32-bit access
	  limitations, on systems with more than 3 GB. This is usually needed
	  for USB, sound, many IDE/SATA chipsets and some other devices.

	  Newer systems typically have a modern AMD IOMMU, supported via
	  the CONFIG_AMD_IOMMU=y config option.

	  In normal configurations this driver is only active when needed:
	  there's more than 3 GB of memory and the system contains a
	  32-bit limited device.

	  If unsure, say Y.

config CALGARY_IOMMU
	bool "IBM Calgary IOMMU support"
	select SWIOTLB
	depends on X86_64 && PCI
	---help---
	  Support for hardware IOMMUs in IBM's xSeries x366 and x460
	  systems. Needed to run systems with more than 3GB of memory
	  properly with 32-bit PCI devices that do not support DAC
	  (Double Address Cycle). Calgary also supports bus level
	  isolation, where all DMAs pass through the IOMMU.  This
	  prevents them from going anywhere except their intended
	  destination. This catches hard-to-find kernel bugs and
	  mis-behaving drivers and devices that do not use the DMA-API
	  properly to set up their DMA buffers.  The IOMMU can be
	  turned off at boot time with the iommu=off parameter.
	  Normally the kernel will make the right choice by itself.
	  If unsure, say Y.

config CALGARY_IOMMU_ENABLED_BY_DEFAULT
	def_bool y
	prompt "Should Calgary be enabled by default?"
	depends on CALGARY_IOMMU
	---help---
	  Should Calgary be enabled by default? if you choose 'y', Calgary
	  will be used (if it exists). If you choose 'n', Calgary will not be
	  used even if it exists. If you choose 'n' and would like to use
	  Calgary anyway, pass 'iommu=calgary' on the kernel command line.
	  If unsure, say Y.

# need this always selected by IOMMU for the VIA workaround
config SWIOTLB
	def_bool y if X86_64
	---help---
	  Support for software bounce buffers used on x86-64 systems
	  which don't have a hardware IOMMU. Using this PCI devices
	  which can only access 32-bits of memory can be used on systems
	  with more than 3 GB of memory.
	  If unsure, say Y.

config IOMMU_HELPER
	def_bool y
	depends on CALGARY_IOMMU || GART_IOMMU || SWIOTLB || AMD_IOMMU

config MAXSMP
	bool "Enable Maximum number of SMP Processors and NUMA Nodes"
	depends on X86_64 && SMP && DEBUG_KERNEL
	select CPUMASK_OFFSTACK
	---help---
	  Enable maximum number of CPUS and NUMA Nodes for this architecture.
	  If unsure, say N.

config NR_CPUS
	int "Maximum number of CPUs" if SMP && !MAXSMP
	range 2 8 if SMP && X86_32 && !X86_BIGSMP
	range 2 512 if SMP && !MAXSMP && !CPUMASK_OFFSTACK
	range 2 8192 if SMP && !MAXSMP && CPUMASK_OFFSTACK && X86_64
	default "1" if !SMP
	default "8192" if MAXSMP
	default "32" if SMP && X86_BIGSMP
	default "8" if SMP && X86_32
	default "64" if SMP
	---help---
	  This allows you to specify the maximum number of CPUs which this
	  kernel will support.  If CPUMASK_OFFSTACK is enabled, the maximum
	  supported value is 8192, otherwise the maximum value is 512.  The
	  minimum value which makes sense is 2.

	  This is purely to save memory - each supported CPU adds
	  approximately eight kilobytes to the kernel image.

config SCHED_SMT
	bool "SMT (Hyperthreading) scheduler support"
	depends on SMP
	---help---
	  SMT scheduler support improves the CPU scheduler's decision making
	  when dealing with Intel Pentium 4 chips with HyperThreading at a
	  cost of slightly increased overhead in some places. If unsure say
	  N here.

config SCHED_MC
	def_bool y
	prompt "Multi-core scheduler support"
	depends on SMP
	---help---
	  Multi-core scheduler support improves the CPU scheduler's decision
	  making when dealing with multi-core CPU chips at a cost of slightly
	  increased overhead in some places. If unsure say N here.

source "kernel/Kconfig.preempt"

config UP_LATE_INIT
       def_bool y
       depends on !SMP && X86_LOCAL_APIC

config X86_UP_APIC
	bool "Local APIC support on uniprocessors" if !PCI_MSI
	default PCI_MSI
	depends on X86_32 && !SMP && !X86_32_NON_STANDARD
	---help---
	  A local APIC (Advanced Programmable Interrupt Controller) is an
	  integrated interrupt controller in the CPU. If you have a single-CPU
	  system which has a processor with a local APIC, you can say Y here to
	  enable and use it. If you say Y here even though your machine doesn't
	  have a local APIC, then the kernel will still run with no slowdown at
	  all. The local APIC supports CPU-generated self-interrupts (timer,
	  performance counters), and the NMI watchdog which detects hard
	  lockups.

config X86_UP_IOAPIC
	bool "IO-APIC support on uniprocessors"
	depends on X86_UP_APIC
	---help---
	  An IO-APIC (I/O Advanced Programmable Interrupt Controller) is an
	  SMP-capable replacement for PC-style interrupt controllers. Most
	  SMP systems and many recent uniprocessor systems have one.

	  If you have a single-CPU system with an IO-APIC, you can say Y here
	  to use it. If you say Y here even though your machine doesn't have
	  an IO-APIC, then the kernel will still run with no slowdown at all.

config X86_LOCAL_APIC
	def_bool y
	depends on X86_64 || SMP || X86_32_NON_STANDARD || X86_UP_APIC || PCI_MSI
	select IRQ_DOMAIN_HIERARCHY
	select PCI_MSI_IRQ_DOMAIN if PCI_MSI

config X86_IO_APIC
	def_bool y
	depends on X86_LOCAL_APIC || X86_UP_IOAPIC

config X86_REROUTE_FOR_BROKEN_BOOT_IRQS
	bool "Reroute for broken boot IRQs"
	depends on X86_IO_APIC
	---help---
	  This option enables a workaround that fixes a source of
	  spurious interrupts. This is recommended when threaded
	  interrupt handling is used on systems where the generation of
	  superfluous "boot interrupts" cannot be disabled.

	  Some chipsets generate a legacy INTx "boot IRQ" when the IRQ
	  entry in the chipset's IO-APIC is masked (as, e.g. the RT
	  kernel does during interrupt handling). On chipsets where this
	  boot IRQ generation cannot be disabled, this workaround keeps
	  the original IRQ line masked so that only the equivalent "boot
	  IRQ" is delivered to the CPUs. The workaround also tells the
	  kernel to set up the IRQ handler on the boot IRQ line. In this
	  way only one interrupt is delivered to the kernel. Otherwise
	  the spurious second interrupt may cause the kernel to bring
	  down (vital) interrupt lines.

	  Only affects "broken" chipsets. Interrupt sharing may be
	  increased on these systems.

config X86_MCE
	bool "Machine Check / overheating reporting"
	select GENERIC_ALLOCATOR
	default y
	---help---
	  Machine Check support allows the processor to notify the
	  kernel if it detects a problem (e.g. overheating, data corruption).
	  The action the kernel takes depends on the severity of the problem,
	  ranging from warning messages to halting the machine.

config X86_MCE_INTEL
	def_bool y
	prompt "Intel MCE features"
	depends on X86_MCE && X86_LOCAL_APIC
	---help---
	   Additional support for intel specific MCE features such as
	   the thermal monitor.

config X86_MCE_AMD
	def_bool y
	prompt "AMD MCE features"
	depends on X86_MCE && X86_LOCAL_APIC
	---help---
	   Additional support for AMD specific MCE features such as
	   the DRAM Error Threshold.

config X86_ANCIENT_MCE
	bool "Support for old Pentium 5 / WinChip machine checks"
	depends on X86_32 && X86_MCE
	---help---
	  Include support for machine check handling on old Pentium 5 or WinChip
	  systems. These typically need to be enabled explicitly on the command
	  line.

config X86_MCE_THRESHOLD
	depends on X86_MCE_AMD || X86_MCE_INTEL
	def_bool y

config X86_MCE_INJECT
	depends on X86_MCE && X86_LOCAL_APIC
	tristate "Machine check injector support"
	---help---
	  Provide support for injecting machine checks for testing purposes.
	  If you don't know what a machine check is and you don't do kernel
	  QA it is safe to say n.

config X86_THERMAL_VECTOR
	def_bool y
	depends on X86_MCE_INTEL

source "arch/x86/events/Kconfig"

config X86_LEGACY_VM86
	bool "Legacy VM86 support"
	default n
	depends on X86_32
	---help---
	  This option allows user programs to put the CPU into V8086
	  mode, which is an 80286-era approximation of 16-bit real mode.

	  Some very old versions of X and/or vbetool require this option
	  for user mode setting.  Similarly, DOSEMU will use it if
	  available to accelerate real mode DOS programs.  However, any
	  recent version of DOSEMU, X, or vbetool should be fully
	  functional even without kernel VM86 support, as they will all
	  fall back to software emulation. Nevertheless, if you are using
	  a 16-bit DOS program where 16-bit performance matters, vm86
	  mode might be faster than emulation and you might want to
	  enable this option.

	  Note that any app that works on a 64-bit kernel is unlikely to
	  need this option, as 64-bit kernels don't, and can't, support
	  V8086 mode. This option is also unrelated to 16-bit protected
	  mode and is not needed to run most 16-bit programs under Wine.

	  Enabling this option increases the complexity of the kernel
	  and slows down exception handling a tiny bit.

	  If unsure, say N here.

config VM86
       bool
       default X86_LEGACY_VM86

config X86_16BIT
	bool "Enable support for 16-bit segments" if EXPERT
	default y
	depends on MODIFY_LDT_SYSCALL
	---help---
	  This option is required by programs like Wine to run 16-bit
	  protected mode legacy code on x86 processors.  Disabling
	  this option saves about 300 bytes on i386, or around 6K text
	  plus 16K runtime memory on x86-64,

config X86_ESPFIX32
	def_bool y
	depends on X86_16BIT && X86_32

config X86_ESPFIX64
	def_bool y
	depends on X86_16BIT && X86_64

config X86_VSYSCALL_EMULATION
       bool "Enable vsyscall emulation" if EXPERT
       default y
       depends on X86_64
       ---help---
	 This enables emulation of the legacy vsyscall page.  Disabling
	 it is roughly equivalent to booting with vsyscall=none, except
	 that it will also disable the helpful warning if a program
	 tries to use a vsyscall.  With this option set to N, offending
	 programs will just segfault, citing addresses of the form
	 0xffffffffff600?00.

	 This option is required by many programs built before 2013, and
	 care should be used even with newer programs if set to N.

	 Disabling this option saves about 7K of kernel size and
	 possibly 4K of additional runtime pagetable memory.

config TOSHIBA
	tristate "Toshiba Laptop support"
	depends on X86_32
	---help---
	  This adds a driver to safely access the System Management Mode of
	  the CPU on Toshiba portables with a genuine Toshiba BIOS. It does
	  not work on models with a Phoenix BIOS. The System Management Mode
	  is used to set the BIOS and power saving options on Toshiba portables.

	  For information on utilities to make use of this driver see the
	  Toshiba Linux utilities web site at:
	  <http://www.buzzard.org.uk/toshiba/>.

	  Say Y if you intend to run this kernel on a Toshiba portable.
	  Say N otherwise.

config I8K
	tristate "Dell i8k legacy laptop support"
	select HWMON
	select SENSORS_DELL_SMM
	---help---
	  This option enables legacy /proc/i8k userspace interface in hwmon
	  dell-smm-hwmon driver. Character file /proc/i8k reports bios version,
	  temperature and allows controlling fan speeds of Dell laptops via
	  System Management Mode. For old Dell laptops (like Dell Inspiron 8000)
	  it reports also power and hotkey status. For fan speed control is
	  needed userspace package i8kutils.

	  Say Y if you intend to run this kernel on old Dell laptops or want to
	  use userspace package i8kutils.
	  Say N otherwise.

config X86_REBOOTFIXUPS
	bool "Enable X86 board specific fixups for reboot"
	depends on X86_32
	---help---
	  This enables chipset and/or board specific fixups to be done
	  in order to get reboot to work correctly. This is only needed on
	  some combinations of hardware and BIOS. The symptom, for which
	  this config is intended, is when reboot ends with a stalled/hung
	  system.

	  Currently, the only fixup is for the Geode machines using
	  CS5530A and CS5536 chipsets and the RDC R-321x SoC.

	  Say Y if you want to enable the fixup. Currently, it's safe to
	  enable this option even if you don't need it.
	  Say N otherwise.

config MICROCODE
	bool "CPU microcode loading support"
	default y
	depends on CPU_SUP_AMD || CPU_SUP_INTEL
	select FW_LOADER
	---help---
	  If you say Y here, you will be able to update the microcode on
	  Intel and AMD processors. The Intel support is for the IA32 family,
	  e.g. Pentium Pro, Pentium II, Pentium III, Pentium 4, Xeon etc. The
	  AMD support is for families 0x10 and later. You will obviously need
	  the actual microcode binary data itself which is not shipped with
	  the Linux kernel.

	  The preferred method to load microcode from a detached initrd is described
	  in Documentation/x86/early-microcode.txt. For that you need to enable
	  CONFIG_BLK_DEV_INITRD in order for the loader to be able to scan the
	  initrd for microcode blobs.

	  In addition, you can build-in the microcode into the kernel. For that you
	  need to enable FIRMWARE_IN_KERNEL and add the vendor-supplied microcode
	  to the CONFIG_EXTRA_FIRMWARE config option.

config MICROCODE_INTEL
	bool "Intel microcode loading support"
	depends on MICROCODE
	default MICROCODE
	select FW_LOADER
	---help---
	  This options enables microcode patch loading support for Intel
	  processors.

	  For the current Intel microcode data package go to
	  <https://downloadcenter.intel.com> and search for
	  'Linux Processor Microcode Data File'.

config MICROCODE_AMD
	bool "AMD microcode loading support"
	depends on MICROCODE
	select FW_LOADER
	---help---
	  If you select this option, microcode patch loading support for AMD
	  processors will be enabled.

config MICROCODE_OLD_INTERFACE
	def_bool y
	depends on MICROCODE

config X86_MSR
	tristate "/dev/cpu/*/msr - Model-specific register support"
	---help---
	  This device gives privileged processes access to the x86
	  Model-Specific Registers (MSRs).  It is a character device with
	  major 202 and minors 0 to 31 for /dev/cpu/0/msr to /dev/cpu/31/msr.
	  MSR accesses are directed to a specific CPU on multi-processor
	  systems.

config X86_CPUID
	tristate "/dev/cpu/*/cpuid - CPU information support"
	---help---
	  This device gives processes access to the x86 CPUID instruction to
	  be executed on a specific processor.  It is a character device
	  with major 203 and minors 0 to 31 for /dev/cpu/0/cpuid to
	  /dev/cpu/31/cpuid.

choice
	prompt "High Memory Support"
	default HIGHMEM4G
	depends on X86_32

config NOHIGHMEM
	bool "off"
	---help---
	  Linux can use up to 64 Gigabytes of physical memory on x86 systems.
	  However, the address space of 32-bit x86 processors is only 4
	  Gigabytes large. That means that, if you have a large amount of
	  physical memory, not all of it can be "permanently mapped" by the
	  kernel. The physical memory that's not permanently mapped is called
	  "high memory".

	  If you are compiling a kernel which will never run on a machine with
	  more than 1 Gigabyte total physical RAM, answer "off" here (default
	  choice and suitable for most users). This will result in a "3GB/1GB"
	  split: 3GB are mapped so that each process sees a 3GB virtual memory
	  space and the remaining part of the 4GB virtual memory space is used
	  by the kernel to permanently map as much physical memory as
	  possible.

	  If the machine has between 1 and 4 Gigabytes physical RAM, then
	  answer "4GB" here.

	  If more than 4 Gigabytes is used then answer "64GB" here. This
	  selection turns Intel PAE (Physical Address Extension) mode on.
	  PAE implements 3-level paging on IA32 processors. PAE is fully
	  supported by Linux, PAE mode is implemented on all recent Intel
	  processors (Pentium Pro and better). NOTE: If you say "64GB" here,
	  then the kernel will not boot on CPUs that don't support PAE!

	  The actual amount of total physical memory will either be
	  auto detected or can be forced by using a kernel command line option
	  such as "mem=256M". (Try "man bootparam" or see the documentation of
	  your boot loader (lilo or loadlin) about how to pass options to the
	  kernel at boot time.)

	  If unsure, say "off".

config HIGHMEM4G
	bool "4GB"
	---help---
	  Select this if you have a 32-bit processor and between 1 and 4
	  gigabytes of physical RAM.

config HIGHMEM64G
	bool "64GB"
	depends on !M486
	select X86_PAE
	---help---
	  Select this if you have a 32-bit processor and more than 4
	  gigabytes of physical RAM.

endchoice

choice
	prompt "Memory split" if EXPERT
	default VMSPLIT_3G
	depends on X86_32
	---help---
	  Select the desired split between kernel and user memory.

	  If the address range available to the kernel is less than the
	  physical memory installed, the remaining memory will be available
	  as "high memory". Accessing high memory is a little more costly
	  than low memory, as it needs to be mapped into the kernel first.
	  Note that increasing the kernel address space limits the range
	  available to user programs, making the address space there
	  tighter.  Selecting anything other than the default 3G/1G split
	  will also likely make your kernel incompatible with binary-only
	  kernel modules.

	  If you are not absolutely sure what you are doing, leave this
	  option alone!

	config VMSPLIT_3G
		bool "3G/1G user/kernel split"
	config VMSPLIT_3G_OPT
		depends on !X86_PAE
		bool "3G/1G user/kernel split (for full 1G low memory)"
	config VMSPLIT_2G
		bool "2G/2G user/kernel split"
	config VMSPLIT_2G_OPT
		depends on !X86_PAE
		bool "2G/2G user/kernel split (for full 2G low memory)"
	config VMSPLIT_1G
		bool "1G/3G user/kernel split"
endchoice

config PAGE_OFFSET
	hex
	default 0xB0000000 if VMSPLIT_3G_OPT
	default 0x80000000 if VMSPLIT_2G
	default 0x78000000 if VMSPLIT_2G_OPT
	default 0x40000000 if VMSPLIT_1G
	default 0xC0000000
	depends on X86_32

config HIGHMEM
	def_bool y
	depends on X86_32 && (HIGHMEM64G || HIGHMEM4G)

config X86_PAE
	bool "PAE (Physical Address Extension) Support"
	depends on X86_32 && !HIGHMEM4G
	select SWIOTLB
	---help---
	  PAE is required for NX support, and furthermore enables
	  larger swapspace support for non-overcommit purposes. It
	  has the cost of more pagetable lookup overhead, and also
	  consumes more pagetable space per process.

config ARCH_PHYS_ADDR_T_64BIT
	def_bool y
	depends on X86_64 || X86_PAE

config ARCH_DMA_ADDR_T_64BIT
	def_bool y
	depends on X86_64 || HIGHMEM64G

config X86_DIRECT_GBPAGES
	def_bool y
	depends on X86_64 && !DEBUG_PAGEALLOC && !KMEMCHECK
	---help---
	  Certain kernel features effectively disable kernel
	  linear 1 GB mappings (even if the CPU otherwise
	  supports them), so don't confuse the user by printing
	  that we have them enabled.

# Common NUMA Features
config NUMA
	bool "Numa Memory Allocation and Scheduler Support"
	depends on SMP
	depends on X86_64 || (X86_32 && HIGHMEM64G && X86_BIGSMP)
	default y if X86_BIGSMP
	---help---
	  Enable NUMA (Non Uniform Memory Access) support.

	  The kernel will try to allocate memory used by a CPU on the
	  local memory controller of the CPU and add some more
	  NUMA awareness to the kernel.

	  For 64-bit this is recommended if the system is Intel Core i7
	  (or later), AMD Opteron, or EM64T NUMA.

	  For 32-bit this is only needed if you boot a 32-bit
	  kernel on a 64-bit NUMA platform.

	  Otherwise, you should say N.

config AMD_NUMA
	def_bool y
	prompt "Old style AMD Opteron NUMA detection"
	depends on X86_64 && NUMA && PCI
	---help---
	  Enable AMD NUMA node topology detection.  You should say Y here if
	  you have a multi processor AMD system. This uses an old method to
	  read the NUMA configuration directly from the builtin Northbridge
	  of Opteron. It is recommended to use X86_64_ACPI_NUMA instead,
	  which also takes priority if both are compiled in.

config X86_64_ACPI_NUMA
	def_bool y
	prompt "ACPI NUMA detection"
	depends on X86_64 && NUMA && ACPI && PCI
	select ACPI_NUMA
	---help---
	  Enable ACPI SRAT based node topology detection.

# Some NUMA nodes have memory ranges that span
# other nodes.  Even though a pfn is valid and
# between a node's start and end pfns, it may not
# reside on that node.  See memmap_init_zone()
# for details.
config NODES_SPAN_OTHER_NODES
	def_bool y
	depends on X86_64_ACPI_NUMA

config NUMA_EMU
	bool "NUMA emulation"
	depends on NUMA
	---help---
	  Enable NUMA emulation. A flat machine will be split
	  into virtual nodes when booted with "numa=fake=N", where N is the
	  number of nodes. This is only useful for debugging.

config NODES_SHIFT
	int "Maximum NUMA Nodes (as a power of 2)" if !MAXSMP
	range 1 10
	default "10" if MAXSMP
	default "6" if X86_64
	default "3"
	depends on NEED_MULTIPLE_NODES
	---help---
	  Specify the maximum number of NUMA Nodes available on the target
	  system.  Increases memory reserved to accommodate various tables.

config ARCH_HAVE_MEMORY_PRESENT
	def_bool y
	depends on X86_32 && DISCONTIGMEM

config NEED_NODE_MEMMAP_SIZE
	def_bool y
	depends on X86_32 && (DISCONTIGMEM || SPARSEMEM)

config ARCH_FLATMEM_ENABLE
	def_bool y
	depends on X86_32 && !NUMA

config ARCH_DISCONTIGMEM_ENABLE
	def_bool y
	depends on NUMA && X86_32

config ARCH_DISCONTIGMEM_DEFAULT
	def_bool y
	depends on NUMA && X86_32

config ARCH_SPARSEMEM_ENABLE
	def_bool y
	depends on X86_64 || NUMA || X86_32 || X86_32_NON_STANDARD
	select SPARSEMEM_STATIC if X86_32
	select SPARSEMEM_VMEMMAP_ENABLE if X86_64

config ARCH_SPARSEMEM_DEFAULT
	def_bool y
	depends on X86_64

config ARCH_SELECT_MEMORY_MODEL
	def_bool y
	depends on ARCH_SPARSEMEM_ENABLE

config ARCH_MEMORY_PROBE
	bool "Enable sysfs memory/probe interface"
	depends on X86_64 && MEMORY_HOTPLUG
	help
	  This option enables a sysfs memory/probe interface for testing.
	  See Documentation/memory-hotplug.txt for more information.
	  If you are unsure how to answer this question, answer N.

config ARCH_PROC_KCORE_TEXT
	def_bool y
	depends on X86_64 && PROC_KCORE

config ILLEGAL_POINTER_VALUE
       hex
       default 0 if X86_32
       default 0xdead000000000000 if X86_64

source "mm/Kconfig"

config X86_PMEM_LEGACY_DEVICE
	bool

config X86_PMEM_LEGACY
	tristate "Support non-standard NVDIMMs and ADR protected memory"
	depends on PHYS_ADDR_T_64BIT
	depends on BLK_DEV
	select X86_PMEM_LEGACY_DEVICE
	select LIBNVDIMM
	help
	  Treat memory marked using the non-standard e820 type of 12 as used
	  by the Intel Sandy Bridge-EP reference BIOS as protected memory.
	  The kernel will offer these regions to the 'pmem' driver so
	  they can be used for persistent storage.

	  Say Y if unsure.

config HIGHPTE
	bool "Allocate 3rd-level pagetables from highmem"
	depends on HIGHMEM
	---help---
	  The VM uses one page table entry for each page of physical memory.
	  For systems with a lot of RAM, this can be wasteful of precious
	  low memory.  Setting this option will put user-space page table
	  entries in high memory.

config X86_CHECK_BIOS_CORRUPTION
	bool "Check for low memory corruption"
	---help---
	  Periodically check for memory corruption in low memory, which
	  is suspected to be caused by BIOS.  Even when enabled in the
	  configuration, it is disabled at runtime.  Enable it by
	  setting "memory_corruption_check=1" on the kernel command
	  line.  By default it scans the low 64k of memory every 60
	  seconds; see the memory_corruption_check_size and
	  memory_corruption_check_period parameters in
	  Documentation/kernel-parameters.txt to adjust this.

	  When enabled with the default parameters, this option has
	  almost no overhead, as it reserves a relatively small amount
	  of memory and scans it infrequently.  It both detects corruption
	  and prevents it from affecting the running system.

	  It is, however, intended as a diagnostic tool; if repeatable
	  BIOS-originated corruption always affects the same memory,
	  you can use memmap= to prevent the kernel from using that
	  memory.

config X86_BOOTPARAM_MEMORY_CORRUPTION_CHECK
	bool "Set the default setting of memory_corruption_check"
	depends on X86_CHECK_BIOS_CORRUPTION
	default y
	---help---
	  Set whether the default state of memory_corruption_check is
	  on or off.

config X86_RESERVE_LOW
	int "Amount of low memory, in kilobytes, to reserve for the BIOS"
	default 64
	range 4 640
	---help---
	  Specify the amount of low memory to reserve for the BIOS.

	  The first page contains BIOS data structures that the kernel
	  must not use, so that page must always be reserved.

	  By default we reserve the first 64K of physical RAM, as a
	  number of BIOSes are known to corrupt that memory range
	  during events such as suspend/resume or monitor cable
	  insertion, so it must not be used by the kernel.

	  You can set this to 4 if you are absolutely sure that you
	  trust the BIOS to get all its memory reservations and usages
	  right.  If you know your BIOS have problems beyond the
	  default 64K area, you can set this to 640 to avoid using the
	  entire low memory range.

	  If you have doubts about the BIOS (e.g. suspend/resume does
	  not work or there's kernel crashes after certain hardware
	  hotplug events) then you might want to enable
	  X86_CHECK_BIOS_CORRUPTION=y to allow the kernel to check
	  typical corruption patterns.

	  Leave this to the default value of 64 if you are unsure.

config MATH_EMULATION
	bool
	depends on MODIFY_LDT_SYSCALL
	prompt "Math emulation" if X86_32
	---help---
	  Linux can emulate a math coprocessor (used for floating point
	  operations) if you don't have one. 486DX and Pentium processors have
	  a math coprocessor built in, 486SX and 386 do not, unless you added
	  a 487DX or 387, respectively. (The messages during boot time can
	  give you some hints here ["man dmesg"].) Everyone needs either a
	  coprocessor or this emulation.

	  If you don't have a math coprocessor, you need to say Y here; if you
	  say Y here even though you have a coprocessor, the coprocessor will
	  be used nevertheless. (This behavior can be changed with the kernel
	  command line option "no387", which comes handy if your coprocessor
	  is broken. Try "man bootparam" or see the documentation of your boot
	  loader (lilo or loadlin) about how to pass options to the kernel at
	  boot time.) This means that it is a good idea to say Y here if you
	  intend to use this kernel on different machines.

	  More information about the internals of the Linux math coprocessor
	  emulation can be found in <file:arch/x86/math-emu/README>.

	  If you are not sure, say Y; apart from resulting in a 66 KB bigger
	  kernel, it won't hurt.

config MTRR
	def_bool y
	prompt "MTRR (Memory Type Range Register) support" if EXPERT
	---help---
	  On Intel P6 family processors (Pentium Pro, Pentium II and later)
	  the Memory Type Range Registers (MTRRs) may be used to control
	  processor access to memory ranges. This is most useful if you have
	  a video (VGA) card on a PCI or AGP bus. Enabling write-combining
	  allows bus write transfers to be combined into a larger transfer
	  before bursting over the PCI/AGP bus. This can increase performance
	  of image write operations 2.5 times or more. Saying Y here creates a
	  /proc/mtrr file which may be used to manipulate your processor's
	  MTRRs. Typically the X server should use this.

	  This code has a reasonably generic interface so that similar
	  control registers on other processors can be easily supported
	  as well:

	  The Cyrix 6x86, 6x86MX and M II processors have Address Range
	  Registers (ARRs) which provide a similar functionality to MTRRs. For
	  these, the ARRs are used to emulate the MTRRs.
	  The AMD K6-2 (stepping 8 and above) and K6-3 processors have two
	  MTRRs. The Centaur C6 (WinChip) has 8 MCRs, allowing
	  write-combining. All of these processors are supported by this code
	  and it makes sense to say Y here if you have one of them.

	  Saying Y here also fixes a problem with buggy SMP BIOSes which only
	  set the MTRRs for the boot CPU and not for the secondary CPUs. This
	  can lead to all sorts of problems, so it's good to say Y here.

	  You can safely say Y even if your machine doesn't have MTRRs, you'll
	  just add about 9 KB to your kernel.

	  See <file:Documentation/x86/mtrr.txt> for more information.

config MTRR_SANITIZER
	def_bool y
	prompt "MTRR cleanup support"
	depends on MTRR
	---help---
	  Convert MTRR layout from continuous to discrete, so X drivers can
	  add writeback entries.

	  Can be disabled with disable_mtrr_cleanup on the kernel command line.
	  The largest mtrr entry size for a continuous block can be set with
	  mtrr_chunk_size.

	  If unsure, say Y.

config MTRR_SANITIZER_ENABLE_DEFAULT
	int "MTRR cleanup enable value (0-1)"
	range 0 1
	default "0"
	depends on MTRR_SANITIZER
	---help---
	  Enable mtrr cleanup default value

config MTRR_SANITIZER_SPARE_REG_NR_DEFAULT
	int "MTRR cleanup spare reg num (0-7)"
	range 0 7
	default "1"
	depends on MTRR_SANITIZER
	---help---
	  mtrr cleanup spare entries default, it can be changed via
	  mtrr_spare_reg_nr=N on the kernel command line.

config X86_PAT
	def_bool y
	prompt "x86 PAT support" if EXPERT
	depends on MTRR
	---help---
	  Use PAT attributes to setup page level cache control.

	  PATs are the modern equivalents of MTRRs and are much more
	  flexible than MTRRs.

	  Say N here if you see bootup problems (boot crash, boot hang,
	  spontaneous reboots) or a non-working video driver.

	  If unsure, say Y.

config ARCH_USES_PG_UNCACHED
	def_bool y
	depends on X86_PAT

config ARCH_RANDOM
	def_bool y
	prompt "x86 architectural random number generator" if EXPERT
	---help---
	  Enable the x86 architectural RDRAND instruction
	  (Intel Bull Mountain technology) to generate random numbers.
	  If supported, this is a high bandwidth, cryptographically
	  secure hardware random number generator.

config X86_SMAP
	def_bool y
	prompt "Supervisor Mode Access Prevention" if EXPERT
	---help---
	  Supervisor Mode Access Prevention (SMAP) is a security
	  feature in newer Intel processors.  There is a small
	  performance cost if this enabled and turned on; there is
	  also a small increase in the kernel size if this is enabled.

	  If unsure, say Y.

config X86_INTEL_MPX
	prompt "Intel MPX (Memory Protection Extensions)"
	def_bool n
	depends on CPU_SUP_INTEL
	---help---
	  MPX provides hardware features that can be used in
	  conjunction with compiler-instrumented code to check
	  memory references.  It is designed to detect buffer
	  overflow or underflow bugs.

	  This option enables running applications which are
	  instrumented or otherwise use MPX.  It does not use MPX
	  itself inside the kernel or to protect the kernel
	  against bad memory references.

	  Enabling this option will make the kernel larger:
	  ~8k of kernel text and 36 bytes of data on a 64-bit
	  defconfig.  It adds a long to the 'mm_struct' which
	  will increase the kernel memory overhead of each
	  process and adds some branches to paths used during
	  exec() and munmap().

	  For details, see Documentation/x86/intel_mpx.txt

	  If unsure, say N.

config X86_INTEL_MEMORY_PROTECTION_KEYS
	prompt "Intel Memory Protection Keys"
	def_bool y
	# Note: only available in 64-bit mode
	depends on CPU_SUP_INTEL && X86_64
	---help---
	  Memory Protection Keys provides a mechanism for enforcing
	  page-based protections, but without requiring modification of the
	  page tables when an application changes protection domains.

	  For details, see Documentation/x86/protection-keys.txt

	  If unsure, say y.

config EFI
	bool "EFI runtime service support"
	depends on ACPI
	select UCS2_STRING
	select EFI_RUNTIME_WRAPPERS
	---help---
	  This enables the kernel to use EFI runtime services that are
	  available (such as the EFI variable services).

	  This option is only useful on systems that have EFI firmware.
	  In addition, you should use the latest ELILO loader available
	  at <http://elilo.sourceforge.net> in order to take advantage
	  of EFI runtime services. However, even with this option, the
	  resultant kernel should continue to boot on existing non-EFI
	  platforms.

config EFI_STUB
       bool "EFI stub support"
       depends on EFI && !X86_USE_3DNOW
       select RELOCATABLE
       ---help---
          This kernel feature allows a bzImage to be loaded directly
	  by EFI firmware without the use of a bootloader.

	  See Documentation/efi-stub.txt for more information.

config EFI_MIXED
	bool "EFI mixed-mode support"
	depends on EFI_STUB && X86_64
	---help---
	   Enabling this feature allows a 64-bit kernel to be booted
	   on a 32-bit firmware, provided that your CPU supports 64-bit
	   mode.

	   Note that it is not possible to boot a mixed-mode enabled
	   kernel via the EFI boot stub - a bootloader that supports
	   the EFI handover protocol must be used.

	   If unsure, say N.

config SECCOMP
	def_bool y
	prompt "Enable seccomp to safely compute untrusted bytecode"
	---help---
	  This kernel feature is useful for number crunching applications
	  that may need to compute untrusted bytecode during their
	  execution. By using pipes or other transports made available to
	  the process as file descriptors supporting the read/write
	  syscalls, it's possible to isolate those applications in
	  their own address space using seccomp. Once seccomp is
	  enabled via prctl(PR_SET_SECCOMP), it cannot be disabled
	  and the task is only allowed to execute a few safe syscalls
	  defined by each seccomp mode.

	  If unsure, say Y. Only embedded should say N here.

source kernel/Kconfig.hz

config KEXEC
	bool "kexec system call"
	select KEXEC_CORE
	---help---
	  kexec is a system call that implements the ability to shutdown your
	  current kernel, and to start another kernel.  It is like a reboot
	  but it is independent of the system firmware.   And like a reboot
	  you can start any kernel with it, not just Linux.

	  The name comes from the similarity to the exec system call.

	  It is an ongoing process to be certain the hardware in a machine
	  is properly shutdown, so do not be surprised if this code does not
	  initially work for you.  As of this writing the exact hardware
	  interface is strongly in flux, so no good recommendation can be
	  made.

config KEXEC_FILE
	bool "kexec file based system call"
	select KEXEC_CORE
	select BUILD_BIN2C
	depends on X86_64
	depends on CRYPTO=y
	depends on CRYPTO_SHA256=y
	---help---
	  This is new version of kexec system call. This system call is
	  file based and takes file descriptors as system call argument
	  for kernel and initramfs as opposed to list of segments as
	  accepted by previous system call.

config KEXEC_VERIFY_SIG
	bool "Verify kernel signature during kexec_file_load() syscall"
	depends on KEXEC_FILE
	---help---
	  This option makes kernel signature verification mandatory for
	  the kexec_file_load() syscall.

	  In addition to that option, you need to enable signature
	  verification for the corresponding kernel image type being
	  loaded in order for this to work.

config KEXEC_BZIMAGE_VERIFY_SIG
	bool "Enable bzImage signature verification support"
	depends on KEXEC_VERIFY_SIG
	depends on SIGNED_PE_FILE_VERIFICATION
	select SYSTEM_TRUSTED_KEYRING
	---help---
	  Enable bzImage signature verification support.

config CRASH_DUMP
	bool "kernel crash dumps"
	depends on X86_64 || (X86_32 && HIGHMEM)
	---help---
	  Generate crash dump after being started by kexec.
	  This should be normally only set in special crash dump kernels
	  which are loaded in the main kernel with kexec-tools into
	  a specially reserved region and then later executed after
	  a crash by kdump/kexec. The crash dump kernel must be compiled
	  to a memory address not used by the main kernel or BIOS using
	  PHYSICAL_START, or it must be built as a relocatable image
	  (CONFIG_RELOCATABLE=y).
	  For more details see Documentation/kdump/kdump.txt

config KEXEC_JUMP
	bool "kexec jump"
	depends on KEXEC && HIBERNATION
	---help---
	  Jump between original kernel and kexeced kernel and invoke
	  code in physical address mode via KEXEC

config PHYSICAL_START
	hex "Physical address where the kernel is loaded" if (EXPERT || CRASH_DUMP)
	default "0x1000000"
	---help---
	  This gives the physical address where the kernel is loaded.

	  If kernel is a not relocatable (CONFIG_RELOCATABLE=n) then
	  bzImage will decompress itself to above physical address and
	  run from there. Otherwise, bzImage will run from the address where
	  it has been loaded by the boot loader and will ignore above physical
	  address.

	  In normal kdump cases one does not have to set/change this option
	  as now bzImage can be compiled as a completely relocatable image
	  (CONFIG_RELOCATABLE=y) and be used to load and run from a different
	  address. This option is mainly useful for the folks who don't want
	  to use a bzImage for capturing the crash dump and want to use a
	  vmlinux instead. vmlinux is not relocatable hence a kernel needs
	  to be specifically compiled to run from a specific memory area
	  (normally a reserved region) and this option comes handy.

	  So if you are using bzImage for capturing the crash dump,
	  leave the value here unchanged to 0x1000000 and set
	  CONFIG_RELOCATABLE=y.  Otherwise if you plan to use vmlinux
	  for capturing the crash dump change this value to start of
	  the reserved region.  In other words, it can be set based on
	  the "X" value as specified in the "crashkernel=YM@XM"
	  command line boot parameter passed to the panic-ed
	  kernel. Please take a look at Documentation/kdump/kdump.txt
	  for more details about crash dumps.

	  Usage of bzImage for capturing the crash dump is recommended as
	  one does not have to build two kernels. Same kernel can be used
	  as production kernel and capture kernel. Above option should have
	  gone away after relocatable bzImage support is introduced. But it
	  is present because there are users out there who continue to use
	  vmlinux for dump capture. This option should go away down the
	  line.

	  Don't change this unless you know what you are doing.

config RELOCATABLE
	bool "Build a relocatable kernel"
	default y
	---help---
	  This builds a kernel image that retains relocation information
	  so it can be loaded someplace besides the default 1MB.
	  The relocations tend to make the kernel binary about 10% larger,
	  but are discarded at runtime.

	  One use is for the kexec on panic case where the recovery kernel
	  must live at a different physical address than the primary
	  kernel.

	  Note: If CONFIG_RELOCATABLE=y, then the kernel runs from the address
	  it has been loaded at and the compile time physical address
	  (CONFIG_PHYSICAL_START) is used as the minimum location.

config RANDOMIZE_BASE
	bool "Randomize the address of the kernel image (KASLR)"
	depends on RELOCATABLE
	default n
	---help---
	  In support of Kernel Address Space Layout Randomization (KASLR),
	  this randomizes the physical address at which the kernel image
	  is decompressed and the virtual address where the kernel
	  image is mapped, as a security feature that deters exploit
	  attempts relying on knowledge of the location of kernel
	  code internals.

	  On 64-bit, the kernel physical and virtual addresses are
	  randomized separately. The physical address will be anywhere
	  between 16MB and the top of physical memory (up to 64TB). The
	  virtual address will be randomized from 16MB up to 1GB (9 bits
	  of entropy). Note that this also reduces the memory space
	  available to kernel modules from 1.5GB to 1GB.

	  On 32-bit, the kernel physical and virtual addresses are
	  randomized together. They will be randomized from 16MB up to
	  512MB (8 bits of entropy).

	  Entropy is generated using the RDRAND instruction if it is
	  supported. If RDTSC is supported, its value is mixed into
	  the entropy pool as well. If neither RDRAND nor RDTSC are
	  supported, then entropy is read from the i8254 timer. The
	  usable entropy is limited by the kernel being built using
	  2GB addressing, and that PHYSICAL_ALIGN must be at a
	  minimum of 2MB. As a result, only 10 bits of entropy are
	  theoretically possible, but the implementations are further
	  limited due to memory layouts.

	  If CONFIG_HIBERNATE is also enabled, KASLR is disabled at boot
	  time. To enable it, boot with "kaslr" on the kernel command
	  line (which will also disable hibernation).

	  If unsure, say N.

# Relocation on x86 needs some additional build support
config X86_NEED_RELOCS
	def_bool y
	depends on RANDOMIZE_BASE || (X86_32 && RELOCATABLE)

config PHYSICAL_ALIGN
	hex "Alignment value to which kernel should be aligned"
	default "0x200000"
	range 0x2000 0x1000000 if X86_32
	range 0x200000 0x1000000 if X86_64
	---help---
	  This value puts the alignment restrictions on physical address
	  where kernel is loaded and run from. Kernel is compiled for an
	  address which meets above alignment restriction.

	  If bootloader loads the kernel at a non-aligned address and
	  CONFIG_RELOCATABLE is set, kernel will move itself to nearest
	  address aligned to above value and run from there.

	  If bootloader loads the kernel at a non-aligned address and
	  CONFIG_RELOCATABLE is not set, kernel will ignore the run time
	  load address and decompress itself to the address it has been
	  compiled for and run from there. The address for which kernel is
	  compiled already meets above alignment restrictions. Hence the
	  end result is that kernel runs from a physical address meeting
	  above alignment restrictions.

	  On 32-bit this value must be a multiple of 0x2000. On 64-bit
	  this value must be a multiple of 0x200000.

	  Don't change this unless you know what you are doing.

config RANDOMIZE_MEMORY
	bool "Randomize the kernel memory sections"
	depends on X86_64
	depends on RANDOMIZE_BASE
	default RANDOMIZE_BASE
	---help---
	   Randomizes the base virtual address of kernel memory sections
	   (physical memory mapping, vmalloc & vmemmap). This security feature
	   makes exploits relying on predictable memory locations less reliable.

	   The order of allocations remains unchanged. Entropy is generated in
	   the same way as RANDOMIZE_BASE. Current implementation in the optimal
	   configuration have in average 30,000 different possible virtual
	   addresses for each memory section.

	   If unsure, say N.

config RANDOMIZE_MEMORY_PHYSICAL_PADDING
	hex "Physical memory mapping padding" if EXPERT
	depends on RANDOMIZE_MEMORY
	default "0xa" if MEMORY_HOTPLUG
	default "0x0"
	range 0x1 0x40 if MEMORY_HOTPLUG
	range 0x0 0x40
	---help---
	   Define the padding in terabytes added to the existing physical
	   memory size during kernel memory randomization. It is useful
	   for memory hotplug support but reduces the entropy available for
	   address randomization.

	   If unsure, leave at the default value.

config HOTPLUG_CPU
	bool "Support for hot-pluggable CPUs"
	depends on SMP
	---help---
	  Say Y here to allow turning CPUs off and on. CPUs can be
	  controlled through /sys/devices/system/cpu.
	  ( Note: power management support will enable this option
	    automatically on SMP systems. )
	  Say N if you want to disable CPU hotplug.

config BOOTPARAM_HOTPLUG_CPU0
	bool "Set default setting of cpu0_hotpluggable"
	default n
	depends on HOTPLUG_CPU
	---help---
	  Set whether default state of cpu0_hotpluggable is on or off.

	  Say Y here to enable CPU0 hotplug by default. If this switch
	  is turned on, there is no need to give cpu0_hotplug kernel
	  parameter and the CPU0 hotplug feature is enabled by default.

	  Please note: there are two known CPU0 dependencies if you want
	  to enable the CPU0 hotplug feature either by this switch or by
	  cpu0_hotplug kernel parameter.

	  First, resume from hibernate or suspend always starts from CPU0.
	  So hibernate and suspend are prevented if CPU0 is offline.

	  Second dependency is PIC interrupts always go to CPU0. CPU0 can not
	  offline if any interrupt can not migrate out of CPU0. There may
	  be other CPU0 dependencies.

	  Please make sure the dependencies are under your control before
	  you enable this feature.

	  Say N if you don't want to enable CPU0 hotplug feature by default.
	  You still can enable the CPU0 hotplug feature at boot by kernel
	  parameter cpu0_hotplug.

config DEBUG_HOTPLUG_CPU0
	def_bool n
	prompt "Debug CPU0 hotplug"
	depends on HOTPLUG_CPU
	---help---
	  Enabling this option offlines CPU0 (if CPU0 can be offlined) as
	  soon as possible and boots up userspace with CPU0 offlined. User
	  can online CPU0 back after boot time.

	  To debug CPU0 hotplug, you need to enable CPU0 offline/online
	  feature by either turning on CONFIG_BOOTPARAM_HOTPLUG_CPU0 during
	  compilation or giving cpu0_hotplug kernel parameter at boot.

	  If unsure, say N.

config COMPAT_VDSO
	def_bool n
	prompt "Disable the 32-bit vDSO (needed for glibc 2.3.3)"
	depends on X86_32 || IA32_EMULATION
	---help---
	  Certain buggy versions of glibc will crash if they are
	  presented with a 32-bit vDSO that is not mapped at the address
	  indicated in its segment table.

	  The bug was introduced by f866314b89d56845f55e6f365e18b31ec978ec3a
	  and fixed by 3b3ddb4f7db98ec9e912ccdf54d35df4aa30e04a and
	  49ad572a70b8aeb91e57483a11dd1b77e31c4468.  Glibc 2.3.3 is
	  the only released version with the bug, but OpenSUSE 9
	  contains a buggy "glibc 2.3.2".

	  The symptom of the bug is that everything crashes on startup, saying:
	  dl_main: Assertion `(void *) ph->p_vaddr == _rtld_local._dl_sysinfo_dso' failed!

	  Saying Y here changes the default value of the vdso32 boot
	  option from 1 to 0, which turns off the 32-bit vDSO entirely.
	  This works around the glibc bug but hurts performance.

	  If unsure, say N: if you are compiling your own kernel, you
	  are unlikely to be using a buggy version of glibc.

choice
	prompt "vsyscall table for legacy applications"
	depends on X86_64
	default LEGACY_VSYSCALL_EMULATE
	help
	  Legacy user code that does not know how to find the vDSO expects
	  to be able to issue three syscalls by calling fixed addresses in
	  kernel space. Since this location is not randomized with ASLR,
	  it can be used to assist security vulnerability exploitation.

	  This setting can be changed at boot time via the kernel command
	  line parameter vsyscall=[native|emulate|none].

	  On a system with recent enough glibc (2.14 or newer) and no
	  static binaries, you can say None without a performance penalty
	  to improve security.

	  If unsure, select "Emulate".

	config LEGACY_VSYSCALL_NATIVE
		bool "Native"
		help
		  Actual executable code is located in the fixed vsyscall
		  address mapping, implementing time() efficiently. Since
		  this makes the mapping executable, it can be used during
		  security vulnerability exploitation (traditionally as
		  ROP gadgets). This configuration is not recommended.

	config LEGACY_VSYSCALL_EMULATE
		bool "Emulate"
		help
		  The kernel traps and emulates calls into the fixed
		  vsyscall address mapping. This makes the mapping
		  non-executable, but it still contains known contents,
		  which could be used in certain rare security vulnerability
		  exploits. This configuration is recommended when userspace
		  still uses the vsyscall area.

	config LEGACY_VSYSCALL_NONE
		bool "None"
		help
		  There will be no vsyscall mapping at all. This will
		  eliminate any risk of ASLR bypass due to the vsyscall
		  fixed address mapping. Attempts to use the vsyscalls
		  will be reported to dmesg, so that either old or
		  malicious userspace programs can be identified.

endchoice

config CMDLINE_BOOL
	bool "Built-in kernel command line"
	---help---
	  Allow for specifying boot arguments to the kernel at
	  build time.  On some systems (e.g. embedded ones), it is
	  necessary or convenient to provide some or all of the
	  kernel boot arguments with the kernel itself (that is,
	  to not rely on the boot loader to provide them.)

	  To compile command line arguments into the kernel,
	  set this option to 'Y', then fill in the
	  boot arguments in CONFIG_CMDLINE.

	  Systems with fully functional boot loaders (i.e. non-embedded)
	  should leave this option set to 'N'.

config CMDLINE
	string "Built-in kernel command string"
	depends on CMDLINE_BOOL
	default ""
	---help---
	  Enter arguments here that should be compiled into the kernel
	  image and used at boot time.  If the boot loader provides a
	  command line at boot time, it is appended to this string to
	  form the full kernel command line, when the system boots.

	  However, you can use the CONFIG_CMDLINE_OVERRIDE option to
	  change this behavior.

	  In most cases, the command line (whether built-in or provided
	  by the boot loader) should specify the device for the root
	  file system.

config CMDLINE_OVERRIDE
	bool "Built-in command line overrides boot loader arguments"
	depends on CMDLINE_BOOL
	---help---
	  Set this option to 'Y' to have the kernel ignore the boot loader
	  command line, and use ONLY the built-in command line.

	  This is used to work around broken boot loaders.  This should
	  be set to 'N' under normal conditions.

config MODIFY_LDT_SYSCALL
	bool "Enable the LDT (local descriptor table)" if EXPERT
	default y
	---help---
	  Linux can allow user programs to install a per-process x86
	  Local Descriptor Table (LDT) using the modify_ldt(2) system
	  call.  This is required to run 16-bit or segmented code such as
	  DOSEMU or some Wine programs.  It is also used by some very old
	  threading libraries.

	  Enabling this feature adds a small amount of overhead to
	  context switches and increases the low-level kernel attack
	  surface.  Disabling it removes the modify_ldt(2) system call.

	  Saying 'N' here may make sense for embedded or server kernels.

source "kernel/livepatch/Kconfig"

endmenu

config ARCH_ENABLE_MEMORY_HOTPLUG
	def_bool y
	depends on X86_64 || (X86_32 && HIGHMEM)

config ARCH_ENABLE_MEMORY_HOTREMOVE
	def_bool y
	depends on MEMORY_HOTPLUG

config USE_PERCPU_NUMA_NODE_ID
	def_bool y
	depends on NUMA

config ARCH_ENABLE_SPLIT_PMD_PTLOCK
	def_bool y
	depends on X86_64 || X86_PAE

config ARCH_ENABLE_HUGEPAGE_MIGRATION
	def_bool y
	depends on X86_64 && HUGETLB_PAGE && MIGRATION

menu "Power management and ACPI options"

config ARCH_HIBERNATION_HEADER
	def_bool y
	depends on X86_64 && HIBERNATION

source "kernel/power/Kconfig"

source "drivers/acpi/Kconfig"

source "drivers/sfi/Kconfig"

config X86_APM_BOOT
	def_bool y
	depends on APM

menuconfig APM
	tristate "APM (Advanced Power Management) BIOS support"
	depends on X86_32 && PM_SLEEP
	---help---
	  APM is a BIOS specification for saving power using several different
	  techniques. This is mostly useful for battery powered laptops with
	  APM compliant BIOSes. If you say Y here, the system time will be
	  reset after a RESUME operation, the /proc/apm device will provide
	  battery status information, and user-space programs will receive
	  notification of APM "events" (e.g. battery status change).

	  If you select "Y" here, you can disable actual use of the APM
	  BIOS by passing the "apm=off" option to the kernel at boot time.

	  Note that the APM support is almost completely disabled for
	  machines with more than one CPU.

	  In order to use APM, you will need supporting software. For location
	  and more information, read <file:Documentation/power/apm-acpi.txt>
	  and the Battery Powered Linux mini-HOWTO, available from
	  <http://www.tldp.org/docs.html#howto>.

	  This driver does not spin down disk drives (see the hdparm(8)
	  manpage ("man 8 hdparm") for that), and it doesn't turn off
	  VESA-compliant "green" monitors.

	  This driver does not support the TI 4000M TravelMate and the ACER
	  486/DX4/75 because they don't have compliant BIOSes. Many "green"
	  desktop machines also don't have compliant BIOSes, and this driver
	  may cause those machines to panic during the boot phase.

	  Generally, if you don't have a battery in your machine, there isn't
	  much point in using this driver and you should say N. If you get
	  random kernel OOPSes or reboots that don't seem to be related to
	  anything, try disabling/enabling this option (or disabling/enabling
	  APM in your BIOS).

	  Some other things you should try when experiencing seemingly random,
	  "weird" problems:

	  1) make sure that you have enough swap space and that it is
	  enabled.
	  2) pass the "no-hlt" option to the kernel
	  3) switch on floating point emulation in the kernel and pass
	  the "no387" option to the kernel
	  4) pass the "floppy=nodma" option to the kernel
	  5) pass the "mem=4M" option to the kernel (thereby disabling
	  all but the first 4 MB of RAM)
	  6) make sure that the CPU is not over clocked.
	  7) read the sig11 FAQ at <http://www.bitwizard.nl/sig11/>
	  8) disable the cache from your BIOS settings
	  9) install a fan for the video card or exchange video RAM
	  10) install a better fan for the CPU
	  11) exchange RAM chips
	  12) exchange the motherboard.

	  To compile this driver as a module, choose M here: the
	  module will be called apm.

if APM

config APM_IGNORE_USER_SUSPEND
	bool "Ignore USER SUSPEND"
	---help---
	  This option will ignore USER SUSPEND requests. On machines with a
	  compliant APM BIOS, you want to say N. However, on the NEC Versa M
	  series notebooks, it is necessary to say Y because of a BIOS bug.

config APM_DO_ENABLE
	bool "Enable PM at boot time"
	---help---
	  Enable APM features at boot time. From page 36 of the APM BIOS
	  specification: "When disabled, the APM BIOS does not automatically
	  power manage devices, enter the Standby State, enter the Suspend
	  State, or take power saving steps in response to CPU Idle calls."
	  This driver will make CPU Idle calls when Linux is idle (unless this
	  feature is turned off -- see "Do CPU IDLE calls", below). This
	  should always save battery power, but more complicated APM features
	  will be dependent on your BIOS implementation. You may need to turn
	  this option off if your computer hangs at boot time when using APM
	  support, or if it beeps continuously instead of suspending. Turn
	  this off if you have a NEC UltraLite Versa 33/C or a Toshiba
	  T400CDT. This is off by default since most machines do fine without
	  this feature.

config APM_CPU_IDLE
	depends on CPU_IDLE
	bool "Make CPU Idle calls when idle"
	---help---
	  Enable calls to APM CPU Idle/CPU Busy inside the kernel's idle loop.
	  On some machines, this can activate improved power savings, such as
	  a slowed CPU clock rate, when the machine is idle. These idle calls
	  are made after the idle loop has run for some length of time (e.g.,
	  333 mS). On some machines, this will cause a hang at boot time or
	  whenever the CPU becomes idle. (On machines with more than one CPU,
	  this option does nothing.)

config APM_DISPLAY_BLANK
	bool "Enable console blanking using APM"
	---help---
	  Enable console blanking using the APM. Some laptops can use this to
	  turn off the LCD backlight when the screen blanker of the Linux
	  virtual console blanks the screen. Note that this is only used by
	  the virtual console screen blanker, and won't turn off the backlight
	  when using the X Window system. This also doesn't have anything to
	  do with your VESA-compliant power-saving monitor. Further, this
	  option doesn't work for all laptops -- it might not turn off your
	  backlight at all, or it might print a lot of errors to the console,
	  especially if you are using gpm.

config APM_ALLOW_INTS
	bool "Allow interrupts during APM BIOS calls"
	---help---
	  Normally we disable external interrupts while we are making calls to
	  the APM BIOS as a measure to lessen the effects of a badly behaving
	  BIOS implementation.  The BIOS should reenable interrupts if it
	  needs to.  Unfortunately, some BIOSes do not -- especially those in
	  many of the newer IBM Thinkpads.  If you experience hangs when you
	  suspend, try setting this to Y.  Otherwise, say N.

endif # APM

source "drivers/cpufreq/Kconfig"

source "drivers/cpuidle/Kconfig"

source "drivers/idle/Kconfig"

endmenu


menu "Bus options (PCI etc.)"

config PCI
	bool "PCI support"
	default y
	---help---
	  Find out whether you have a PCI motherboard. PCI is the name of a
	  bus system, i.e. the way the CPU talks to the other stuff inside
	  your box. Other bus systems are ISA, EISA, MicroChannel (MCA) or
	  VESA. If you have PCI, say Y, otherwise N.

choice
	prompt "PCI access mode"
	depends on X86_32 && PCI
	default PCI_GOANY
	---help---
	  On PCI systems, the BIOS can be used to detect the PCI devices and
	  determine their configuration. However, some old PCI motherboards
	  have BIOS bugs and may crash if this is done. Also, some embedded
	  PCI-based systems don't have any BIOS at all. Linux can also try to
	  detect the PCI hardware directly without using the BIOS.

	  With this option, you can specify how Linux should detect the
	  PCI devices. If you choose "BIOS", the BIOS will be used,
	  if you choose "Direct", the BIOS won't be used, and if you
	  choose "MMConfig", then PCI Express MMCONFIG will be used.
	  If you choose "Any", the kernel will try MMCONFIG, then the
	  direct access method and falls back to the BIOS if that doesn't
	  work. If unsure, go with the default, which is "Any".

config PCI_GOBIOS
	bool "BIOS"

config PCI_GOMMCONFIG
	bool "MMConfig"

config PCI_GODIRECT
	bool "Direct"

config PCI_GOOLPC
	bool "OLPC XO-1"
	depends on OLPC

config PCI_GOANY
	bool "Any"

endchoice

config PCI_BIOS
	def_bool y
	depends on X86_32 && PCI && (PCI_GOBIOS || PCI_GOANY)

# x86-64 doesn't support PCI BIOS access from long mode so always go direct.
config PCI_DIRECT
	def_bool y
	depends on PCI && (X86_64 || (PCI_GODIRECT || PCI_GOANY || PCI_GOOLPC || PCI_GOMMCONFIG))

config PCI_MMCONFIG
	def_bool y
	depends on X86_32 && PCI && (ACPI || SFI) && (PCI_GOMMCONFIG || PCI_GOANY)

config PCI_OLPC
	def_bool y
	depends on PCI && OLPC && (PCI_GOOLPC || PCI_GOANY)

config PCI_XEN
	def_bool y
	depends on PCI && XEN
	select SWIOTLB_XEN

config PCI_DOMAINS
	def_bool y
	depends on PCI

config PCI_MMCONFIG
	bool "Support mmconfig PCI config space access"
	depends on X86_64 && PCI && ACPI

config PCI_CNB20LE_QUIRK
	bool "Read CNB20LE Host Bridge Windows" if EXPERT
	depends on PCI
	help
	  Read the PCI windows out of the CNB20LE host bridge. This allows
	  PCI hotplug to work on systems with the CNB20LE chipset which do
	  not have ACPI.

	  There's no public spec for this chipset, and this functionality
	  is known to be incomplete.

	  You should say N unless you know you need this.

source "drivers/pci/Kconfig"

config ISA_BUS
	bool "ISA-style bus support on modern systems" if EXPERT
	select ISA_BUS_API
	help
	  Enables ISA-style drivers on modern systems. This is necessary to
	  support PC/104 devices on X86_64 platforms.

	  If unsure, say N.

# x86_64 have no ISA slots, but can have ISA-style DMA.
config ISA_DMA_API
	bool "ISA-style DMA support" if (X86_64 && EXPERT)
	default y
	help
	  Enables ISA-style DMA support for devices requiring such controllers.
	  If unsure, say Y.

if X86_32

config ISA
	bool "ISA support"
	---help---
	  Find out whether you have ISA slots on your motherboard.  ISA is the
	  name of a bus system, i.e. the way the CPU talks to the other stuff
	  inside your box.  Other bus systems are PCI, EISA, MicroChannel
	  (MCA) or VESA.  ISA is an older system, now being displaced by PCI;
	  newer boards don't support it.  If you have ISA, say Y, otherwise N.

config EISA
	bool "EISA support"
	depends on ISA
	---help---
	  The Extended Industry Standard Architecture (EISA) bus was
	  developed as an open alternative to the IBM MicroChannel bus.

	  The EISA bus provided some of the features of the IBM MicroChannel
	  bus while maintaining backward compatibility with cards made for
	  the older ISA bus.  The EISA bus saw limited use between 1988 and
	  1995 when it was made obsolete by the PCI bus.

	  Say Y here if you are building a kernel for an EISA-based machine.

	  Otherwise, say N.

source "drivers/eisa/Kconfig"

config SCx200
	tristate "NatSemi SCx200 support"
	---help---
	  This provides basic support for National Semiconductor's
	  (now AMD's) Geode processors.  The driver probes for the
	  PCI-IDs of several on-chip devices, so its a good dependency
	  for other scx200_* drivers.

	  If compiled as a module, the driver is named scx200.

config SCx200HR_TIMER
	tristate "NatSemi SCx200 27MHz High-Resolution Timer Support"
	depends on SCx200
	default y
	---help---
	  This driver provides a clocksource built upon the on-chip
	  27MHz high-resolution timer.  Its also a workaround for
	  NSC Geode SC-1100's buggy TSC, which loses time when the
	  processor goes idle (as is done by the scheduler).  The
	  other workaround is idle=poll boot option.

config OLPC
	bool "One Laptop Per Child support"
	depends on !X86_PAE
	select GPIOLIB
	select OF
	select OF_PROMTREE
	select IRQ_DOMAIN
	---help---
	  Add support for detecting the unique features of the OLPC
	  XO hardware.

config OLPC_XO1_PM
	bool "OLPC XO-1 Power Management"
	depends on OLPC && MFD_CS5535 && PM_SLEEP
	select MFD_CORE
	---help---
	  Add support for poweroff and suspend of the OLPC XO-1 laptop.

config OLPC_XO1_RTC
	bool "OLPC XO-1 Real Time Clock"
	depends on OLPC_XO1_PM && RTC_DRV_CMOS
	---help---
	  Add support for the XO-1 real time clock, which can be used as a
	  programmable wakeup source.

config OLPC_XO1_SCI
	bool "OLPC XO-1 SCI extras"
	depends on OLPC && OLPC_XO1_PM
	depends on INPUT=y
	select POWER_SUPPLY
	select GPIO_CS5535
	select MFD_CORE
	---help---
	  Add support for SCI-based features of the OLPC XO-1 laptop:
	   - EC-driven system wakeups
	   - Power button
	   - Ebook switch
	   - Lid switch
	   - AC adapter status updates
	   - Battery status updates

config OLPC_XO15_SCI
	bool "OLPC XO-1.5 SCI extras"
	depends on OLPC && ACPI
	select POWER_SUPPLY
	---help---
	  Add support for SCI-based features of the OLPC XO-1.5 laptop:
	   - EC-driven system wakeups
	   - AC adapter status updates
	   - Battery status updates

config ALIX
	bool "PCEngines ALIX System Support (LED setup)"
	select GPIOLIB
	---help---
	  This option enables system support for the PCEngines ALIX.
	  At present this just sets up LEDs for GPIO control on
	  ALIX2/3/6 boards.  However, other system specific setup should
	  get added here.

	  Note: You must still enable the drivers for GPIO and LED support
	  (GPIO_CS5535 & LEDS_GPIO) to actually use the LEDs

	  Note: You have to set alix.force=1 for boards with Award BIOS.

config NET5501
	bool "Soekris Engineering net5501 System Support (LEDS, GPIO, etc)"
	select GPIOLIB
	---help---
	  This option enables system support for the Soekris Engineering net5501.

config GEOS
	bool "Traverse Technologies GEOS System Support (LEDS, GPIO, etc)"
	select GPIOLIB
	depends on DMI
	---help---
	  This option enables system support for the Traverse Technologies GEOS.

config TS5500
	bool "Technologic Systems TS-5500 platform support"
	depends on MELAN
	select CHECK_SIGNATURE
	select NEW_LEDS
	select LEDS_CLASS
	---help---
	  This option enables system support for the Technologic Systems TS-5500.

endif # X86_32

config AMD_NB
	def_bool y
	depends on CPU_SUP_AMD && PCI

source "drivers/pcmcia/Kconfig"

config RAPIDIO
	tristate "RapidIO support"
	depends on PCI
	default n
	help
	  If enabled this option will include drivers and the core
	  infrastructure code to support RapidIO interconnect devices.

source "drivers/rapidio/Kconfig"

config X86_SYSFB
	bool "Mark VGA/VBE/EFI FB as generic system framebuffer"
	help
	  Firmwares often provide initial graphics framebuffers so the BIOS,
	  bootloader or kernel can show basic video-output during boot for
	  user-guidance and debugging. Historically, x86 used the VESA BIOS
	  Extensions and EFI-framebuffers for this, which are mostly limited
	  to x86.
	  This option, if enabled, marks VGA/VBE/EFI framebuffers as generic
	  framebuffers so the new generic system-framebuffer drivers can be
	  used on x86. If the framebuffer is not compatible with the generic
	  modes, it is adverticed as fallback platform framebuffer so legacy
	  drivers like efifb, vesafb and uvesafb can pick it up.
	  If this option is not selected, all system framebuffers are always
	  marked as fallback platform framebuffers as usual.

	  Note: Legacy fbdev drivers, including vesafb, efifb, uvesafb, will
	  not be able to pick up generic system framebuffers if this option
	  is selected. You are highly encouraged to enable simplefb as
	  replacement if you select this option. simplefb can correctly deal
	  with generic system framebuffers. But you should still keep vesafb
	  and others enabled as fallback if a system framebuffer is
	  incompatible with simplefb.

	  If unsure, say Y.

endmenu


menu "Executable file formats / Emulations"

source "fs/Kconfig.binfmt"

config IA32_EMULATION
	bool "IA32 Emulation"
	depends on X86_64
	select BINFMT_ELF
	select COMPAT_BINFMT_ELF
	select ARCH_WANT_OLD_COMPAT_IPC
	---help---
	  Include code to run legacy 32-bit programs under a
	  64-bit kernel. You should likely turn this on, unless you're
	  100% sure that you don't have any 32-bit programs left.

config IA32_AOUT
	tristate "IA32 a.out support"
	depends on IA32_EMULATION
	---help---
	  Support old a.out binaries in the 32bit emulation.

config X86_X32
	bool "x32 ABI for 64-bit mode"
	depends on X86_64
	---help---
	  Include code to run binaries for the x32 native 32-bit ABI
	  for 64-bit processors.  An x32 process gets access to the
	  full 64-bit register file and wide data path while leaving
	  pointers at 32 bits for smaller memory footprint.

	  You will need a recent binutils (2.22 or later) with
	  elf32_x86_64 support enabled to compile a kernel with this
	  option set.

config COMPAT
	def_bool y
	depends on IA32_EMULATION || X86_X32

if COMPAT
config COMPAT_FOR_U64_ALIGNMENT
	def_bool y

config SYSVIPC_COMPAT
	def_bool y
	depends on SYSVIPC
<<<<<<< HEAD
=======
endif
>>>>>>> c1fac76c

endmenu


config HAVE_ATOMIC_IOMAP
	def_bool y
	depends on X86_32

config X86_DEV_DMA_OPS
	bool
	depends on X86_64 || STA2X11

config X86_DMA_REMAP
	bool
	depends on STA2X11

config PMC_ATOM
	def_bool y
        depends on PCI

source "net/Kconfig"

source "drivers/Kconfig"

source "drivers/firmware/Kconfig"

source "fs/Kconfig"

source "arch/x86/Kconfig.debug"

source "security/Kconfig"

source "crypto/Kconfig"

source "arch/x86/kvm/Kconfig"

source "lib/Kconfig"<|MERGE_RESOLUTION|>--- conflicted
+++ resolved
@@ -2747,10 +2747,7 @@
 config SYSVIPC_COMPAT
 	def_bool y
 	depends on SYSVIPC
-<<<<<<< HEAD
-=======
 endif
->>>>>>> c1fac76c
 
 endmenu
 
