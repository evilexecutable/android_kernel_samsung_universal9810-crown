--- conflicted
+++ resolved
@@ -108,18 +108,13 @@
 	unsigned int n; /* bytes processed */
 	bool more;
 
-<<<<<<< HEAD
 #ifdef CONFIG_CRYPTO_FIPS
 	if (unlikely(in_fips_err()))
 		return -EACCES;
 #endif
 
-	if (likely(err >= 0)) {
-		unsigned int n = walk->nbytes - err;
-=======
 	if (unlikely(err < 0))
 		goto finish;
->>>>>>> c1fac76c
 
 	n = walk->nbytes - err;
 	walk->total -= n;
