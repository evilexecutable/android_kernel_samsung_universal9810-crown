/*
 * DRBG: Deterministic Random Bits Generator
 *       Based on NIST Recommended DRBG from NIST SP800-90A with the following
 *       properties:
 *		* CTR DRBG with DF with AES-128, AES-192, AES-256 cores
 *		* Hash DRBG with DF with SHA-1, SHA-256, SHA-384, SHA-512 cores
 *		* HMAC DRBG with DF with SHA-1, SHA-256, SHA-384, SHA-512 cores
 *		* with and without prediction resistance
 *
 * Copyright Stephan Mueller <smueller@chronox.de>, 2014
 *
 * Redistribution and use in source and binary forms, with or without
 * modification, are permitted provided that the following conditions
 * are met:
 * 1. Redistributions of source code must retain the above copyright
 *    notice, and the entire permission notice in its entirety,
 *    including the disclaimer of warranties.
 * 2. Redistributions in binary form must reproduce the above copyright
 *    notice, this list of conditions and the following disclaimer in the
 *    documentation and/or other materials provided with the distribution.
 * 3. The name of the author may not be used to endorse or promote
 *    products derived from this software without specific prior
 *    written permission.
 *
 * ALTERNATIVELY, this product may be distributed under the terms of
 * the GNU General Public License, in which case the provisions of the GPL are
 * required INSTEAD OF the above restrictions.  (This clause is
 * necessary due to a potential bad interaction between the GPL and
 * the restrictions contained in a BSD-style copyright.)
 *
 * THIS SOFTWARE IS PROVIDED ``AS IS'' AND ANY EXPRESS OR IMPLIED
 * WARRANTIES, INCLUDING, BUT NOT LIMITED TO, THE IMPLIED WARRANTIES
 * OF MERCHANTABILITY AND FITNESS FOR A PARTICULAR PURPOSE, ALL OF
 * WHICH ARE HEREBY DISCLAIMED.  IN NO EVENT SHALL THE AUTHOR BE
 * LIABLE FOR ANY DIRECT, INDIRECT, INCIDENTAL, SPECIAL, EXEMPLARY, OR
 * CONSEQUENTIAL DAMAGES (INCLUDING, BUT NOT LIMITED TO, PROCUREMENT
 * OF SUBSTITUTE GOODS OR SERVICES; LOSS OF USE, DATA, OR PROFITS; OR
 * BUSINESS INTERRUPTION) HOWEVER CAUSED AND ON ANY THEORY OF
 * LIABILITY, WHETHER IN CONTRACT, STRICT LIABILITY, OR TORT
 * (INCLUDING NEGLIGENCE OR OTHERWISE) ARISING IN ANY WAY OUT OF THE
 * USE OF THIS SOFTWARE, EVEN IF NOT ADVISED OF THE POSSIBILITY OF SUCH
 * DAMAGE.
 *
 * DRBG Usage
 * ==========
 * The SP 800-90A DRBG allows the user to specify a personalization string
 * for initialization as well as an additional information string for each
 * random number request. The following code fragments show how a caller
 * uses the kernel crypto API to use the full functionality of the DRBG.
 *
 * Usage without any additional data
 * ---------------------------------
 * struct crypto_rng *drng;
 * int err;
 * char data[DATALEN];
 *
 * drng = crypto_alloc_rng(drng_name, 0, 0);
 * err = crypto_rng_get_bytes(drng, &data, DATALEN);
 * crypto_free_rng(drng);
 *
 *
 * Usage with personalization string during initialization
 * -------------------------------------------------------
 * struct crypto_rng *drng;
 * int err;
 * char data[DATALEN];
 * struct drbg_string pers;
 * char personalization[11] = "some-string";
 *
 * drbg_string_fill(&pers, personalization, strlen(personalization));
 * drng = crypto_alloc_rng(drng_name, 0, 0);
 * // The reset completely re-initializes the DRBG with the provided
 * // personalization string
 * err = crypto_rng_reset(drng, &personalization, strlen(personalization));
 * err = crypto_rng_get_bytes(drng, &data, DATALEN);
 * crypto_free_rng(drng);
 *
 *
 * Usage with additional information string during random number request
 * ---------------------------------------------------------------------
 * struct crypto_rng *drng;
 * int err;
 * char data[DATALEN];
 * char addtl_string[11] = "some-string";
 * string drbg_string addtl;
 *
 * drbg_string_fill(&addtl, addtl_string, strlen(addtl_string));
 * drng = crypto_alloc_rng(drng_name, 0, 0);
 * // The following call is a wrapper to crypto_rng_get_bytes() and returns
 * // the same error codes.
 * err = crypto_drbg_get_bytes_addtl(drng, &data, DATALEN, &addtl);
 * crypto_free_rng(drng);
 *
 *
 * Usage with personalization and additional information strings
 * -------------------------------------------------------------
 * Just mix both scenarios above.
 */

#include <crypto/drbg.h>
#include <linux/kernel.h>

#ifdef CONFIG_CRYPTO_FIPS
#include "internal.h"
#define ENTROPY_BLOCK_LEN 20
#endif

/***************************************************************
 * Backend cipher definitions available to DRBG
 ***************************************************************/

/*
 * The order of the DRBG definitions here matter: every DRBG is registered
 * as stdrng. Each DRBG receives an increasing cra_priority values the later
 * they are defined in this array (see drbg_fill_array).
 *
 * HMAC DRBGs are favored over Hash DRBGs over CTR DRBGs, and
 * the SHA256 / AES 256 over other ciphers. Thus, the favored
 * DRBGs are the latest entries in this array.
 */
static const struct drbg_core drbg_cores[] = {
#ifdef CONFIG_CRYPTO_DRBG_CTR
	{
		.flags = DRBG_CTR | DRBG_STRENGTH128,
		.statelen = 32, /* 256 bits as defined in 10.2.1 */
		.blocklen_bytes = 16,
		.cra_name = "ctr_aes128",
		.backend_cra_name = "aes",
	}, {
		.flags = DRBG_CTR | DRBG_STRENGTH192,
		.statelen = 40, /* 320 bits as defined in 10.2.1 */
		.blocklen_bytes = 16,
		.cra_name = "ctr_aes192",
		.backend_cra_name = "aes",
	}, {
		.flags = DRBG_CTR | DRBG_STRENGTH256,
		.statelen = 48, /* 384 bits as defined in 10.2.1 */
		.blocklen_bytes = 16,
		.cra_name = "ctr_aes256",
		.backend_cra_name = "aes",
	},
#endif /* CONFIG_CRYPTO_DRBG_CTR */
#ifdef CONFIG_CRYPTO_DRBG_HASH
	{
		.flags = DRBG_HASH | DRBG_STRENGTH128,
		.statelen = 55, /* 440 bits */
		.blocklen_bytes = 20,
		.cra_name = "sha1",
		.backend_cra_name = "sha1",
	}, {
		.flags = DRBG_HASH | DRBG_STRENGTH256,
		.statelen = 111, /* 888 bits */
		.blocklen_bytes = 48,
		.cra_name = "sha384",
		.backend_cra_name = "sha384",
	}, {
		.flags = DRBG_HASH | DRBG_STRENGTH256,
		.statelen = 111, /* 888 bits */
		.blocklen_bytes = 64,
		.cra_name = "sha512",
		.backend_cra_name = "sha512",
	}, {
		.flags = DRBG_HASH | DRBG_STRENGTH256,
		.statelen = 55, /* 440 bits */
		.blocklen_bytes = 32,
		.cra_name = "sha256",
		.backend_cra_name = "sha256",
	},
#endif /* CONFIG_CRYPTO_DRBG_HASH */
#ifdef CONFIG_CRYPTO_DRBG_HMAC
	{
		.flags = DRBG_HMAC | DRBG_STRENGTH128,
		.statelen = 20, /* block length of cipher */
		.blocklen_bytes = 20,
		.cra_name = "hmac_sha1",
		.backend_cra_name = "hmac(sha1)",
	}, {
		.flags = DRBG_HMAC | DRBG_STRENGTH256,
		.statelen = 48, /* block length of cipher */
		.blocklen_bytes = 48,
		.cra_name = "hmac_sha384",
		.backend_cra_name = "hmac(sha384)",
	}, {
		.flags = DRBG_HMAC | DRBG_STRENGTH256,
		.statelen = 64, /* block length of cipher */
		.blocklen_bytes = 64,
		.cra_name = "hmac_sha512",
		.backend_cra_name = "hmac(sha512)",
	}, {
		.flags = DRBG_HMAC | DRBG_STRENGTH256,
		.statelen = 32, /* block length of cipher */
		.blocklen_bytes = 32,
		.cra_name = "hmac_sha256",
		.backend_cra_name = "hmac(sha256)",
	},
#endif /* CONFIG_CRYPTO_DRBG_HMAC */
};

static int drbg_uninstantiate(struct drbg_state *drbg);

/******************************************************************
 * Generic helper functions
 ******************************************************************/

/*
 * Return strength of DRBG according to SP800-90A section 8.4
 *
 * @flags DRBG flags reference
 *
 * Return: normalized strength in *bytes* value or 32 as default
 *	   to counter programming errors
 */
static inline unsigned short drbg_sec_strength(drbg_flag_t flags)
{
	switch (flags & DRBG_STRENGTH_MASK) {
	case DRBG_STRENGTH128:
		return 16;
	case DRBG_STRENGTH192:
		return 24;
	case DRBG_STRENGTH256:
		return 32;
	default:
		return 32;
	}
}

/*
 * Convert an integer into a byte representation of this integer.
 * The byte representation is big-endian
 *
 * @val value to be converted
 * @buf buffer holding the converted integer -- caller must ensure that
 *      buffer size is at least 32 bit
 */
#if (defined(CONFIG_CRYPTO_DRBG_HASH) || defined(CONFIG_CRYPTO_DRBG_CTR))
static inline void drbg_cpu_to_be32(__u32 val, unsigned char *buf)
{
	struct s {
		__be32 conv;
	};
	struct s *conversion = (struct s *) buf;

	conversion->conv = cpu_to_be32(val);
}
#endif /* defined(CONFIG_CRYPTO_DRBG_HASH) || defined(CONFIG_CRYPTO_DRBG_CTR) */

/******************************************************************
 * CTR DRBG callback functions
 ******************************************************************/

#ifdef CONFIG_CRYPTO_DRBG_CTR
#define CRYPTO_DRBG_CTR_STRING "CTR "
MODULE_ALIAS_CRYPTO("drbg_pr_ctr_aes256");
MODULE_ALIAS_CRYPTO("drbg_nopr_ctr_aes256");
MODULE_ALIAS_CRYPTO("drbg_pr_ctr_aes192");
MODULE_ALIAS_CRYPTO("drbg_nopr_ctr_aes192");
MODULE_ALIAS_CRYPTO("drbg_pr_ctr_aes128");
MODULE_ALIAS_CRYPTO("drbg_nopr_ctr_aes128");

static void drbg_kcapi_symsetkey(struct drbg_state *drbg,
				 const unsigned char *key);
static int drbg_kcapi_sym(struct drbg_state *drbg, unsigned char *outval,
			  const struct drbg_string *in);
static int drbg_init_sym_kernel(struct drbg_state *drbg);
static int drbg_fini_sym_kernel(struct drbg_state *drbg);
static int drbg_kcapi_sym_ctr(struct drbg_state *drbg,
			      u8 *inbuf, u32 inbuflen,
			      u8 *outbuf, u32 outlen);
#define DRBG_CTR_NULL_LEN 128
#define DRBG_OUTSCRATCHLEN DRBG_CTR_NULL_LEN

/* BCC function for CTR DRBG as defined in 10.4.3 */
static int drbg_ctr_bcc(struct drbg_state *drbg,
			unsigned char *out, const unsigned char *key,
			struct list_head *in)
{
	int ret = 0;
	struct drbg_string *curr = NULL;
	struct drbg_string data;
	short cnt = 0;

	drbg_string_fill(&data, out, drbg_blocklen(drbg));

	/* 10.4.3 step 2 / 4 */
	drbg_kcapi_symsetkey(drbg, key);
	list_for_each_entry(curr, in, list) {
		const unsigned char *pos = curr->buf;
		size_t len = curr->len;
		/* 10.4.3 step 4.1 */
		while (len) {
			/* 10.4.3 step 4.2 */
			if (drbg_blocklen(drbg) == cnt) {
				cnt = 0;
				ret = drbg_kcapi_sym(drbg, out, &data);
				if (ret)
					return ret;
			}
			out[cnt] ^= *pos;
			pos++;
			cnt++;
			len--;
		}
	}
	/* 10.4.3 step 4.2 for last block */
	if (cnt)
		ret = drbg_kcapi_sym(drbg, out, &data);

	return ret;
}

/*
 * scratchpad usage: drbg_ctr_update is interlinked with drbg_ctr_df
 * (and drbg_ctr_bcc, but this function does not need any temporary buffers),
 * the scratchpad is used as follows:
 * drbg_ctr_update:
 *	temp
 *		start: drbg->scratchpad
 *		length: drbg_statelen(drbg) + drbg_blocklen(drbg)
 *			note: the cipher writing into this variable works
 *			blocklen-wise. Now, when the statelen is not a multiple
 *			of blocklen, the generateion loop below "spills over"
 *			by at most blocklen. Thus, we need to give sufficient
 *			memory.
 *	df_data
 *		start: drbg->scratchpad +
 *				drbg_statelen(drbg) + drbg_blocklen(drbg)
 *		length: drbg_statelen(drbg)
 *
 * drbg_ctr_df:
 *	pad
 *		start: df_data + drbg_statelen(drbg)
 *		length: drbg_blocklen(drbg)
 *	iv
 *		start: pad + drbg_blocklen(drbg)
 *		length: drbg_blocklen(drbg)
 *	temp
 *		start: iv + drbg_blocklen(drbg)
 *		length: drbg_satelen(drbg) + drbg_blocklen(drbg)
 *			note: temp is the buffer that the BCC function operates
 *			on. BCC operates blockwise. drbg_statelen(drbg)
 *			is sufficient when the DRBG state length is a multiple
 *			of the block size. For AES192 (and maybe other ciphers)
 *			this is not correct and the length for temp is
 *			insufficient (yes, that also means for such ciphers,
 *			the final output of all BCC rounds are truncated).
 *			Therefore, add drbg_blocklen(drbg) to cover all
 *			possibilities.
 */

/* Derivation Function for CTR DRBG as defined in 10.4.2 */
static int drbg_ctr_df(struct drbg_state *drbg,
		       unsigned char *df_data, size_t bytes_to_return,
		       struct list_head *seedlist)
{
	int ret = -EFAULT;
	unsigned char L_N[8];
	/* S3 is input */
	struct drbg_string S1, S2, S4, cipherin;
	LIST_HEAD(bcc_list);
	unsigned char *pad = df_data + drbg_statelen(drbg);
	unsigned char *iv = pad + drbg_blocklen(drbg);
	unsigned char *temp = iv + drbg_blocklen(drbg);
	size_t padlen = 0;
	unsigned int templen = 0;
	/* 10.4.2 step 7 */
	unsigned int i = 0;
	/* 10.4.2 step 8 */
	const unsigned char *K = (unsigned char *)
			   "\x00\x01\x02\x03\x04\x05\x06\x07"
			   "\x08\x09\x0a\x0b\x0c\x0d\x0e\x0f"
			   "\x10\x11\x12\x13\x14\x15\x16\x17"
			   "\x18\x19\x1a\x1b\x1c\x1d\x1e\x1f";
	unsigned char *X;
	size_t generated_len = 0;
	size_t inputlen = 0;
	struct drbg_string *seed = NULL;

	memset(pad, 0, drbg_blocklen(drbg));
	memset(iv, 0, drbg_blocklen(drbg));

	/* 10.4.2 step 1 is implicit as we work byte-wise */

	/* 10.4.2 step 2 */
	if ((512/8) < bytes_to_return)
		return -EINVAL;

	/* 10.4.2 step 2 -- calculate the entire length of all input data */
	list_for_each_entry(seed, seedlist, list)
		inputlen += seed->len;
	drbg_cpu_to_be32(inputlen, &L_N[0]);

	/* 10.4.2 step 3 */
	drbg_cpu_to_be32(bytes_to_return, &L_N[4]);

	/* 10.4.2 step 5: length is L_N, input_string, one byte, padding */
	padlen = (inputlen + sizeof(L_N) + 1) % (drbg_blocklen(drbg));
	/* wrap the padlen appropriately */
	if (padlen)
		padlen = drbg_blocklen(drbg) - padlen;
	/*
	 * pad / padlen contains the 0x80 byte and the following zero bytes.
	 * As the calculated padlen value only covers the number of zero
	 * bytes, this value has to be incremented by one for the 0x80 byte.
	 */
	padlen++;
	pad[0] = 0x80;

	/* 10.4.2 step 4 -- first fill the linked list and then order it */
	drbg_string_fill(&S1, iv, drbg_blocklen(drbg));
	list_add_tail(&S1.list, &bcc_list);
	drbg_string_fill(&S2, L_N, sizeof(L_N));
	list_add_tail(&S2.list, &bcc_list);
	list_splice_tail(seedlist, &bcc_list);
	drbg_string_fill(&S4, pad, padlen);
	list_add_tail(&S4.list, &bcc_list);

	/* 10.4.2 step 9 */
	while (templen < (drbg_keylen(drbg) + (drbg_blocklen(drbg)))) {
		/*
		 * 10.4.2 step 9.1 - the padding is implicit as the buffer
		 * holds zeros after allocation -- even the increment of i
		 * is irrelevant as the increment remains within length of i
		 */
		drbg_cpu_to_be32(i, iv);
		/* 10.4.2 step 9.2 -- BCC and concatenation with temp */
		ret = drbg_ctr_bcc(drbg, temp + templen, K, &bcc_list);
		if (ret)
			goto out;
		/* 10.4.2 step 9.3 */
		i++;
		templen += drbg_blocklen(drbg);
	}

	/* 10.4.2 step 11 */
	X = temp + (drbg_keylen(drbg));
	drbg_string_fill(&cipherin, X, drbg_blocklen(drbg));

	/* 10.4.2 step 12: overwriting of outval is implemented in next step */

	/* 10.4.2 step 13 */
	drbg_kcapi_symsetkey(drbg, temp);
	while (generated_len < bytes_to_return) {
		short blocklen = 0;
		/*
		 * 10.4.2 step 13.1: the truncation of the key length is
		 * implicit as the key is only drbg_blocklen in size based on
		 * the implementation of the cipher function callback
		 */
		ret = drbg_kcapi_sym(drbg, X, &cipherin);
		if (ret)
			goto out;
		blocklen = (drbg_blocklen(drbg) <
				(bytes_to_return - generated_len)) ?
			    drbg_blocklen(drbg) :
				(bytes_to_return - generated_len);
		/* 10.4.2 step 13.2 and 14 */
		memcpy(df_data + generated_len, X, blocklen);
		generated_len += blocklen;
	}

	ret = 0;

out:
	memset(iv, 0, drbg_blocklen(drbg));
	memset(temp, 0, drbg_statelen(drbg) + drbg_blocklen(drbg));
	memset(pad, 0, drbg_blocklen(drbg));
	return ret;
}

/*
 * update function of CTR DRBG as defined in 10.2.1.2
 *
 * The reseed variable has an enhanced meaning compared to the update
 * functions of the other DRBGs as follows:
 * 0 => initial seed from initialization
 * 1 => reseed via drbg_seed
 * 2 => first invocation from drbg_ctr_update when addtl is present. In
 *      this case, the df_data scratchpad is not deleted so that it is
 *      available for another calls to prevent calling the DF function
 *      again.
 * 3 => second invocation from drbg_ctr_update. When the update function
 *      was called with addtl, the df_data memory already contains the
 *      DFed addtl information and we do not need to call DF again.
 */
static int drbg_ctr_update(struct drbg_state *drbg, struct list_head *seed,
			   int reseed)
{
	int ret = -EFAULT;
	/* 10.2.1.2 step 1 */
	unsigned char *temp = drbg->scratchpad;
	unsigned char *df_data = drbg->scratchpad + drbg_statelen(drbg) +
				 drbg_blocklen(drbg);

	if (3 > reseed)
		memset(df_data, 0, drbg_statelen(drbg));

	if (!reseed) {
		/*
		 * The DRBG uses the CTR mode of the underlying AES cipher. The
		 * CTR mode increments the counter value after the AES operation
		 * but SP800-90A requires that the counter is incremented before
		 * the AES operation. Hence, we increment it at the time we set
		 * it by one.
		 */
		crypto_inc(drbg->V, drbg_blocklen(drbg));

		ret = crypto_skcipher_setkey(drbg->ctr_handle, drbg->C,
					     drbg_keylen(drbg));
		if (ret)
			goto out;
	}

	/* 10.2.1.3.2 step 2 and 10.2.1.4.2 step 2 */
	if (seed) {
		ret = drbg_ctr_df(drbg, df_data, drbg_statelen(drbg), seed);
		if (ret)
			goto out;
	}

	ret = drbg_kcapi_sym_ctr(drbg, df_data, drbg_statelen(drbg),
				 temp, drbg_statelen(drbg));
	if (ret)
		return ret;

	/* 10.2.1.2 step 5 */
	ret = crypto_skcipher_setkey(drbg->ctr_handle, temp,
				     drbg_keylen(drbg));
	if (ret)
		goto out;
	/* 10.2.1.2 step 6 */
	memcpy(drbg->V, temp + drbg_keylen(drbg), drbg_blocklen(drbg));
	/* See above: increment counter by one to compensate timing of CTR op */
	crypto_inc(drbg->V, drbg_blocklen(drbg));
	ret = 0;

out:
	memset(temp, 0, drbg_statelen(drbg) + drbg_blocklen(drbg));
	if (2 != reseed)
		memset(df_data, 0, drbg_statelen(drbg));
	return ret;
}

/*
 * scratchpad use: drbg_ctr_update is called independently from
 * drbg_ctr_extract_bytes. Therefore, the scratchpad is reused
 */
/* Generate function of CTR DRBG as defined in 10.2.1.5.2 */
static int drbg_ctr_generate(struct drbg_state *drbg,
			     unsigned char *buf, unsigned int buflen,
			     struct list_head *addtl)
{
	int ret;
	int len = min_t(int, buflen, INT_MAX);

#ifdef CONFIG_CRYPTO_FIPS
	if (unlikely(in_fips_err())) {
		pr_err("FIPS : drbg.c:%s FIPS in Error!!!\n", __func__);
		return -EACCES;
	}
#endif

	/* 10.2.1.5.2 step 2 */
	if (addtl && !list_empty(addtl)) {
		ret = drbg_ctr_update(drbg, addtl, 2);
		if (ret)
			return 0;
	}

	/* 10.2.1.5.2 step 4.1 */
	ret = drbg_kcapi_sym_ctr(drbg, drbg->ctr_null_value, DRBG_CTR_NULL_LEN,
				 buf, len);
	if (ret)
		return ret;

	/* 10.2.1.5.2 step 6 */
	ret = drbg_ctr_update(drbg, NULL, 3);
	if (ret)
		len = ret;

	return len;
}

static const struct drbg_state_ops drbg_ctr_ops = {
	.update		= drbg_ctr_update,
	.generate	= drbg_ctr_generate,
	.crypto_init	= drbg_init_sym_kernel,
	.crypto_fini	= drbg_fini_sym_kernel,
};
#endif /* CONFIG_CRYPTO_DRBG_CTR */

/******************************************************************
 * HMAC DRBG callback functions
 ******************************************************************/

#if defined(CONFIG_CRYPTO_DRBG_HASH) || defined(CONFIG_CRYPTO_DRBG_HMAC)
static int drbg_kcapi_hash(struct drbg_state *drbg, unsigned char *outval,
			   const struct list_head *in);
static void drbg_kcapi_hmacsetkey(struct drbg_state *drbg,
				  const unsigned char *key);
static int drbg_init_hash_kernel(struct drbg_state *drbg);
static int drbg_fini_hash_kernel(struct drbg_state *drbg);
#endif /* (CONFIG_CRYPTO_DRBG_HASH || CONFIG_CRYPTO_DRBG_HMAC) */

#ifdef CONFIG_CRYPTO_DRBG_HMAC
#define CRYPTO_DRBG_HMAC_STRING "HMAC "
MODULE_ALIAS_CRYPTO("drbg_pr_hmac_sha512");
MODULE_ALIAS_CRYPTO("drbg_nopr_hmac_sha512");
MODULE_ALIAS_CRYPTO("drbg_pr_hmac_sha384");
MODULE_ALIAS_CRYPTO("drbg_nopr_hmac_sha384");
MODULE_ALIAS_CRYPTO("drbg_pr_hmac_sha256");
MODULE_ALIAS_CRYPTO("drbg_nopr_hmac_sha256");
MODULE_ALIAS_CRYPTO("drbg_pr_hmac_sha1");
MODULE_ALIAS_CRYPTO("drbg_nopr_hmac_sha1");

/* update function of HMAC DRBG as defined in 10.1.2.2 */
static int drbg_hmac_update(struct drbg_state *drbg, struct list_head *seed,
			    int reseed)
{
	int ret = -EFAULT;
	int i = 0;
	struct drbg_string seed1, seed2, vdata;
	LIST_HEAD(seedlist);
	LIST_HEAD(vdatalist);

	if (!reseed) {
		/* 10.1.2.3 step 2 -- memset(0) of C is implicit with kzalloc */
		memset(drbg->V, 1, drbg_statelen(drbg));
		drbg_kcapi_hmacsetkey(drbg, drbg->C);
	}

	drbg_string_fill(&seed1, drbg->V, drbg_statelen(drbg));
	list_add_tail(&seed1.list, &seedlist);
	/* buffer of seed2 will be filled in for loop below with one byte */
	drbg_string_fill(&seed2, NULL, 1);
	list_add_tail(&seed2.list, &seedlist);
	/* input data of seed is allowed to be NULL at this point */
	if (seed)
		list_splice_tail(seed, &seedlist);

	drbg_string_fill(&vdata, drbg->V, drbg_statelen(drbg));
	list_add_tail(&vdata.list, &vdatalist);
	for (i = 2; 0 < i; i--) {
		/* first round uses 0x0, second 0x1 */
		unsigned char prefix = DRBG_PREFIX0;
		if (1 == i)
			prefix = DRBG_PREFIX1;
		/* 10.1.2.2 step 1 and 4 -- concatenation and HMAC for key */
		seed2.buf = &prefix;
		ret = drbg_kcapi_hash(drbg, drbg->C, &seedlist);
		if (ret)
			return ret;
		drbg_kcapi_hmacsetkey(drbg, drbg->C);

		/* 10.1.2.2 step 2 and 5 -- HMAC for V */
		ret = drbg_kcapi_hash(drbg, drbg->V, &vdatalist);
		if (ret)
			return ret;

		/* 10.1.2.2 step 3 */
		if (!seed)
			return ret;
	}

	return 0;
}

/* generate function of HMAC DRBG as defined in 10.1.2.5 */
static int drbg_hmac_generate(struct drbg_state *drbg,
			      unsigned char *buf,
			      unsigned int buflen,
			      struct list_head *addtl)
{
	int len = 0;
	int ret = 0;
	struct drbg_string data;
	LIST_HEAD(datalist);

#ifdef CONFIG_CRYPTO_FIPS
	if (unlikely(in_fips_err())) {
		pr_err("FIPS : drbg.c:%s FIPS in Error!!!\n", __func__);
		return -EACCES;
	}
#endif

	/* 10.1.2.5 step 2 */
	if (addtl && !list_empty(addtl)) {
		ret = drbg_hmac_update(drbg, addtl, 1);
		if (ret)
			return ret;
	}

	drbg_string_fill(&data, drbg->V, drbg_statelen(drbg));
	list_add_tail(&data.list, &datalist);
	while (len < buflen) {
		unsigned int outlen = 0;
		/* 10.1.2.5 step 4.1 */
		ret = drbg_kcapi_hash(drbg, drbg->V, &datalist);
		if (ret)
			return ret;
		outlen = (drbg_blocklen(drbg) < (buflen - len)) ?
			  drbg_blocklen(drbg) : (buflen - len);

		/* 10.1.2.5 step 4.2 */
		memcpy(buf + len, drbg->V, outlen);
		len += outlen;
	}

	/* 10.1.2.5 step 6 */
	if (addtl && !list_empty(addtl))
		ret = drbg_hmac_update(drbg, addtl, 1);
	else
		ret = drbg_hmac_update(drbg, NULL, 1);
	if (ret)
		return ret;

	return len;
}

static const struct drbg_state_ops drbg_hmac_ops = {
	.update		= drbg_hmac_update,
	.generate	= drbg_hmac_generate,
	.crypto_init	= drbg_init_hash_kernel,
	.crypto_fini	= drbg_fini_hash_kernel,
};
#endif /* CONFIG_CRYPTO_DRBG_HMAC */

/******************************************************************
 * Hash DRBG callback functions
 ******************************************************************/

#ifdef CONFIG_CRYPTO_DRBG_HASH
#define CRYPTO_DRBG_HASH_STRING "HASH "
MODULE_ALIAS_CRYPTO("drbg_pr_sha512");
MODULE_ALIAS_CRYPTO("drbg_nopr_sha512");
MODULE_ALIAS_CRYPTO("drbg_pr_sha384");
MODULE_ALIAS_CRYPTO("drbg_nopr_sha384");
MODULE_ALIAS_CRYPTO("drbg_pr_sha256");
MODULE_ALIAS_CRYPTO("drbg_nopr_sha256");
MODULE_ALIAS_CRYPTO("drbg_pr_sha1");
MODULE_ALIAS_CRYPTO("drbg_nopr_sha1");

/*
 * Increment buffer
 *
 * @dst buffer to increment
 * @add value to add
 */
static inline void drbg_add_buf(unsigned char *dst, size_t dstlen,
				const unsigned char *add, size_t addlen)
{
	/* implied: dstlen > addlen */
	unsigned char *dstptr;
	const unsigned char *addptr;
	unsigned int remainder = 0;
	size_t len = addlen;

	dstptr = dst + (dstlen-1);
	addptr = add + (addlen-1);
	while (len) {
		remainder += *dstptr + *addptr;
		*dstptr = remainder & 0xff;
		remainder >>= 8;
		len--; dstptr--; addptr--;
	}
	len = dstlen - addlen;
	while (len && remainder > 0) {
		remainder = *dstptr + 1;
		*dstptr = remainder & 0xff;
		remainder >>= 8;
		len--; dstptr--;
	}
}

/*
 * scratchpad usage: as drbg_hash_update and drbg_hash_df are used
 * interlinked, the scratchpad is used as follows:
 * drbg_hash_update
 *	start: drbg->scratchpad
 *	length: drbg_statelen(drbg)
 * drbg_hash_df:
 *	start: drbg->scratchpad + drbg_statelen(drbg)
 *	length: drbg_blocklen(drbg)
 *
 * drbg_hash_process_addtl uses the scratchpad, but fully completes
 * before either of the functions mentioned before are invoked. Therefore,
 * drbg_hash_process_addtl does not need to be specifically considered.
 */

/* Derivation Function for Hash DRBG as defined in 10.4.1 */
static int drbg_hash_df(struct drbg_state *drbg,
			unsigned char *outval, size_t outlen,
			struct list_head *entropylist)
{
	int ret = 0;
	size_t len = 0;
	unsigned char input[5];
	unsigned char *tmp = drbg->scratchpad + drbg_statelen(drbg);
	struct drbg_string data;

	/* 10.4.1 step 3 */
	input[0] = 1;
	drbg_cpu_to_be32((outlen * 8), &input[1]);

	/* 10.4.1 step 4.1 -- concatenation of data for input into hash */
	drbg_string_fill(&data, input, 5);
	list_add(&data.list, entropylist);

	/* 10.4.1 step 4 */
	while (len < outlen) {
		short blocklen = 0;
		/* 10.4.1 step 4.1 */
		ret = drbg_kcapi_hash(drbg, tmp, entropylist);
		if (ret)
			goto out;
		/* 10.4.1 step 4.2 */
		input[0]++;
		blocklen = (drbg_blocklen(drbg) < (outlen - len)) ?
			    drbg_blocklen(drbg) : (outlen - len);
		memcpy(outval + len, tmp, blocklen);
		len += blocklen;
	}

out:
	memset(tmp, 0, drbg_blocklen(drbg));
	return ret;
}

/* update function for Hash DRBG as defined in 10.1.1.2 / 10.1.1.3 */
static int drbg_hash_update(struct drbg_state *drbg, struct list_head *seed,
			    int reseed)
{
	int ret = 0;
	struct drbg_string data1, data2;
	LIST_HEAD(datalist);
	LIST_HEAD(datalist2);
	unsigned char *V = drbg->scratchpad;
	unsigned char prefix = DRBG_PREFIX1;

	if (!seed)
		return -EINVAL;

	if (reseed) {
		/* 10.1.1.3 step 1 */
		memcpy(V, drbg->V, drbg_statelen(drbg));
		drbg_string_fill(&data1, &prefix, 1);
		list_add_tail(&data1.list, &datalist);
		drbg_string_fill(&data2, V, drbg_statelen(drbg));
		list_add_tail(&data2.list, &datalist);
	}
	list_splice_tail(seed, &datalist);

	/* 10.1.1.2 / 10.1.1.3 step 2 and 3 */
	ret = drbg_hash_df(drbg, drbg->V, drbg_statelen(drbg), &datalist);
	if (ret)
		goto out;

	/* 10.1.1.2 / 10.1.1.3 step 4  */
	prefix = DRBG_PREFIX0;
	drbg_string_fill(&data1, &prefix, 1);
	list_add_tail(&data1.list, &datalist2);
	drbg_string_fill(&data2, drbg->V, drbg_statelen(drbg));
	list_add_tail(&data2.list, &datalist2);
	/* 10.1.1.2 / 10.1.1.3 step 4 */
	ret = drbg_hash_df(drbg, drbg->C, drbg_statelen(drbg), &datalist2);

out:
	memset(drbg->scratchpad, 0, drbg_statelen(drbg));
	return ret;
}

/* processing of additional information string for Hash DRBG */
static int drbg_hash_process_addtl(struct drbg_state *drbg,
				   struct list_head *addtl)
{
	int ret = 0;
	struct drbg_string data1, data2;
	LIST_HEAD(datalist);
	unsigned char prefix = DRBG_PREFIX2;

	/* 10.1.1.4 step 2 */
	if (!addtl || list_empty(addtl))
		return 0;

	/* 10.1.1.4 step 2a */
	drbg_string_fill(&data1, &prefix, 1);
	drbg_string_fill(&data2, drbg->V, drbg_statelen(drbg));
	list_add_tail(&data1.list, &datalist);
	list_add_tail(&data2.list, &datalist);
	list_splice_tail(addtl, &datalist);
	ret = drbg_kcapi_hash(drbg, drbg->scratchpad, &datalist);
	if (ret)
		goto out;

	/* 10.1.1.4 step 2b */
	drbg_add_buf(drbg->V, drbg_statelen(drbg),
		     drbg->scratchpad, drbg_blocklen(drbg));

out:
	memset(drbg->scratchpad, 0, drbg_blocklen(drbg));
	return ret;
}

/* Hashgen defined in 10.1.1.4 */
static int drbg_hash_hashgen(struct drbg_state *drbg,
			     unsigned char *buf,
			     unsigned int buflen)
{
	int len = 0;
	int ret = 0;
	unsigned char *src = drbg->scratchpad;
	unsigned char *dst = drbg->scratchpad + drbg_statelen(drbg);
	struct drbg_string data;
	LIST_HEAD(datalist);

#ifdef CONFIG_CRYPTO_FIPS
	if (unlikely(in_fips_err())) {
		pr_err("FIPS : drbg.c:%s FIPS in Error!!!\n", __func__);
		return -EACCES;
	}
#endif

	/* 10.1.1.4 step hashgen 2 */
	memcpy(src, drbg->V, drbg_statelen(drbg));

	drbg_string_fill(&data, src, drbg_statelen(drbg));
	list_add_tail(&data.list, &datalist);
	while (len < buflen) {
		unsigned int outlen = 0;
		/* 10.1.1.4 step hashgen 4.1 */
		ret = drbg_kcapi_hash(drbg, dst, &datalist);
		if (ret) {
			len = ret;
			goto out;
		}
		outlen = (drbg_blocklen(drbg) < (buflen - len)) ?
			  drbg_blocklen(drbg) : (buflen - len);
		/* 10.1.1.4 step hashgen 4.2 */
		memcpy(buf + len, dst, outlen);
		len += outlen;
		/* 10.1.1.4 hashgen step 4.3 */
		if (len < buflen)
			crypto_inc(src, drbg_statelen(drbg));
	}

out:
	memset(drbg->scratchpad, 0,
	       (drbg_statelen(drbg) + drbg_blocklen(drbg)));
	return len;
}

/* generate function for Hash DRBG as defined in  10.1.1.4 */
static int drbg_hash_generate(struct drbg_state *drbg,
			      unsigned char *buf, unsigned int buflen,
			      struct list_head *addtl)
{
	int len = 0;
	int ret = 0;
	union {
		unsigned char req[8];
		__be64 req_int;
	} u;
	unsigned char prefix = DRBG_PREFIX3;
	struct drbg_string data1, data2;
	LIST_HEAD(datalist);

	/* 10.1.1.4 step 2 */
	ret = drbg_hash_process_addtl(drbg, addtl);
	if (ret)
		return ret;
	/* 10.1.1.4 step 3 */
	len = drbg_hash_hashgen(drbg, buf, buflen);

	/* this is the value H as documented in 10.1.1.4 */
	/* 10.1.1.4 step 4 */
	drbg_string_fill(&data1, &prefix, 1);
	list_add_tail(&data1.list, &datalist);
	drbg_string_fill(&data2, drbg->V, drbg_statelen(drbg));
	list_add_tail(&data2.list, &datalist);
	ret = drbg_kcapi_hash(drbg, drbg->scratchpad, &datalist);
	if (ret) {
		len = ret;
		goto out;
	}

	/* 10.1.1.4 step 5 */
	drbg_add_buf(drbg->V, drbg_statelen(drbg),
		     drbg->scratchpad, drbg_blocklen(drbg));
	drbg_add_buf(drbg->V, drbg_statelen(drbg),
		     drbg->C, drbg_statelen(drbg));
	u.req_int = cpu_to_be64(drbg->reseed_ctr);
	drbg_add_buf(drbg->V, drbg_statelen(drbg), u.req, 8);

out:
	memset(drbg->scratchpad, 0, drbg_blocklen(drbg));
	return len;
}

/*
 * scratchpad usage: as update and generate are used isolated, both
 * can use the scratchpad
 */
static const struct drbg_state_ops drbg_hash_ops = {
	.update		= drbg_hash_update,
	.generate	= drbg_hash_generate,
	.crypto_init	= drbg_init_hash_kernel,
	.crypto_fini	= drbg_fini_hash_kernel,
};
#endif /* CONFIG_CRYPTO_DRBG_HASH */

/******************************************************************
 * Functions common for DRBG implementations
 ******************************************************************/

#ifdef CONFIG_CRYPTO_FIPS
#define NUM_MAX_READ_COUNT 16
static int get_blocking_random_bytes(u8 *entropy, unsigned int len)
{
	struct file *filp = NULL;
	u8 *buf = entropy;
	int length_req = len;
	int length_read = 0;
	int length_ret = 0;
	int i = NUM_MAX_READ_COUNT;
	mm_segment_t oldfs;

	if (!buf || length_req == 0)
		return -EINVAL;

	filp = filp_open("/dev/random", O_RDONLY, 0);
	if (IS_ERR(filp)) {
		pr_info("FIPS : DRBG cannot open blocking pool as entropy\n");
		return -ENOENT;
	}

	oldfs = get_fs();
	/* set_fs(KERNEL_DS); */
	current_thread_info()->addr_limit = KERNEL_DS;
	memset((void *)buf, 0, length_req);

	do {
		length_ret = (int)filp->f_op->read(filp, &(buf[length_read]), length_req-length_read,
											&filp->f_pos);
		if (length_ret > 0)
			length_read += length_ret;
		if (length_read < length_req)
			i--;
		else
			break;
	} while (i);
	/* set_fs(oldfs); */
	current_thread_info()->addr_limit = oldfs;

	if (filp)
		filp_close(filp, NULL);

	if (length_read < length_req) {
		pr_info("FIPS : DRBG cannot collect enough entropy\n");
		return -EAGAIN;
	}
	return 0;
}

static void drbg_read_entropy(struct drbg_state *drbg, u8 *entropy, unsigned int len)
{
	int ret = -1;

	// Try /dev/random first
	ret = get_blocking_random_bytes(entropy, len);
	if (ret < 0) {
		// Reading in kernel /dev/urandom, never fails.
		pr_info("FIPS : DRBG uses non-blocking pool\n");
		get_random_bytes(entropy, len);
		drbg->hw_entropy = false;
	} else
		drbg->hw_entropy = true;
}
#endif

static inline int __drbg_seed(struct drbg_state *drbg, struct list_head *seed,
			      int reseed)
{
	int ret = drbg->d_ops->update(drbg, seed, reseed);

	if (ret)
		return ret;

	drbg->seeded = true;
	/* 10.1.1.2 / 10.1.1.3 step 5 */
	drbg->reseed_ctr = 1;

	return ret;
}

static void drbg_async_seed(struct work_struct *work)
{
	struct drbg_string data;
	LIST_HEAD(seedlist);
	struct drbg_state *drbg = container_of(work, struct drbg_state,
					       seed_work);
	unsigned int entropylen = drbg_sec_strength(drbg->core->flags);
	unsigned char entropy[32];

	BUG_ON(!entropylen);
	BUG_ON(entropylen > sizeof(entropy));
#ifdef CONFIG_CRYPTO_FIPS
	drbg_read_entropy(drbg, entropy, entropylen);
#else
	get_random_bytes(entropy, entropylen);
#endif

	drbg_string_fill(&data, entropy, entropylen);
	list_add_tail(&data.list, &seedlist);

	mutex_lock(&drbg->drbg_mutex);

	/* If nonblocking pool is initialized, deactivate Jitter RNG */
	crypto_free_rng(drbg->jent);
	drbg->jent = NULL;

	/* Set seeded to false so that if __drbg_seed fails the
	 * next generate call will trigger a reseed.
	 */
	drbg->seeded = false;

	__drbg_seed(drbg, &seedlist, true);

	if (drbg->seeded)
		drbg->reseed_threshold = drbg_max_requests(drbg);

	mutex_unlock(&drbg->drbg_mutex);

	memzero_explicit(entropy, entropylen);
}

/*
 * Seeding or reseeding of the DRBG
 *
 * @drbg: DRBG state struct
 * @pers: personalization / additional information buffer
 * @reseed: 0 for initial seed process, 1 for reseeding
 *
 * return:
 *	0 on success
 *	error value otherwise
 */
static int drbg_seed(struct drbg_state *drbg, struct drbg_string *pers,
		     bool reseed)
{
	int ret;
	unsigned char entropy[((32 + 16) * 2)];
#ifdef CONFIG_CRYPTO_FIPS
	unsigned char *p;
	unsigned char buf[((32 + 16) * 2) + 4 + ENTROPY_BLOCK_LEN];
	unsigned int buflen;
#endif
	unsigned int entropylen = drbg_sec_strength(drbg->core->flags);
	struct drbg_string data1;
	LIST_HEAD(seedlist);

	/* 9.1 / 9.2 / 9.3.1 step 3 */
	if (pers && pers->len > (drbg_max_addtl(drbg))) {
		pr_devel("DRBG: personalization string too long %zu\n",
			 pers->len);
		return -EINVAL;
	}

	if (list_empty(&drbg->test_data.list)) {
		drbg_string_fill(&data1, drbg->test_data.buf,
				 drbg->test_data.len);
		pr_devel("DRBG: using test entropy\n");
	} else {
		/*
		 * Gather entropy equal to the security strength of the DRBG.
		 * With a derivation function, a nonce is required in addition
		 * to the entropy. A nonce must be at least 1/2 of the security
		 * strength of the DRBG in size. Thus, entropy + nonce is 3/2
		 * of the strength. The consideration of a nonce is only
		 * applicable during initial seeding.
		 */
		BUG_ON(!entropylen);
		if (!reseed)
			entropylen = ((entropylen + 1) / 2) * 3;
		BUG_ON((entropylen * 2) > sizeof(entropy));

#ifdef CONFIG_CRYPTO_FIPS
		buflen = (((entropylen + ENTROPY_BLOCK_LEN - 1) / ENTROPY_BLOCK_LEN) + 1) * ENTROPY_BLOCK_LEN;
		/* Get seed from /dev/random if available, o.w /dev/urandom */
		drbg_read_entropy(drbg, buf, buflen);
#ifdef CONFIG_CRYPTO_FIPS_FUNC_TEST
		if (!strcmp("ndrng_crngt", get_fips_functest_mode()))
			memcpy(buf, buf + ENTROPY_BLOCK_LEN, ENTROPY_BLOCK_LEN);
#endif
		for (p = buf; p < buf + buflen - ENTROPY_BLOCK_LEN; p += ENTROPY_BLOCK_LEN) {
			if (!memcmp(p, p + ENTROPY_BLOCK_LEN, ENTROPY_BLOCK_LEN)) {
				pr_err("FIPS : DRBG - CRNGT failures on reading entropy\n");
				return -EINVAL;
			}
		}
		memcpy(entropy, buf + ENTROPY_BLOCK_LEN, entropylen);
#else
		/* Get seed from in-kernel /dev/urandom */
		get_random_bytes(entropy, entropylen);
#endif

		if (!drbg->jent) {
			drbg_string_fill(&data1, entropy, entropylen);
			pr_devel("DRBG: (re)seeding with %u bytes of entropy\n",
				 entropylen);
		} else {
			/* Get seed from Jitter RNG */
			ret = crypto_rng_get_bytes(drbg->jent,
						   entropy + entropylen,
						   entropylen);
			if (ret) {
				pr_devel("DRBG: jent failed with %d\n", ret);
				return ret;
			}

			drbg_string_fill(&data1, entropy, entropylen * 2);
			pr_devel("DRBG: (re)seeding with %u bytes of entropy\n",
				 entropylen * 2);
		}
	}
	list_add_tail(&data1.list, &seedlist);

	/*
	 * concatenation of entropy with personalization str / addtl input)
	 * the variable pers is directly handed in by the caller, so check its
	 * contents whether it is appropriate
	 */
	if (pers && pers->buf && 0 < pers->len) {
		list_add_tail(&pers->list, &seedlist);
		pr_devel("DRBG: using personalization string\n");
	}

	if (!reseed) {
		memset(drbg->V, 0, drbg_statelen(drbg));
		memset(drbg->C, 0, drbg_statelen(drbg));
	}

	ret = __drbg_seed(drbg, &seedlist, reseed);

	memzero_explicit(entropy, entropylen * 2);

	return ret;
}

/* Free all substructures in a DRBG state without the DRBG state structure */
static inline void drbg_dealloc_state(struct drbg_state *drbg)
{
	if (!drbg)
		return;
<<<<<<< HEAD

	if (drbg->Vbuf) {
		kzfree(drbg->Vbuf);
		drbg->Vbuf = NULL;
	}
	drbg->V = NULL;

	if (drbg->Cbuf) {
		kzfree(drbg->Cbuf);
		drbg->Cbuf = NULL;
	}
=======
	kzfree(drbg->Vbuf);
	drbg->Vbuf = NULL;
	drbg->V = NULL;
	kzfree(drbg->Cbuf);
	drbg->Cbuf = NULL;
>>>>>>> c1fac76c
	drbg->C = NULL;

	if (drbg->scratchpadbuf) {
		kzfree(drbg->scratchpadbuf);
		drbg->scratchpadbuf = NULL;
	}

	drbg->reseed_ctr = 0;
	drbg->d_ops = NULL;
	drbg->core = NULL;
}

/*
 * Allocate all sub-structures for a DRBG state.
 * The DRBG state structure must already be allocated.
 */
static inline int drbg_alloc_state(struct drbg_state *drbg)
{
	int ret = -ENOMEM;
	unsigned int sb_size = 0;

	switch (drbg->core->flags & DRBG_TYPE_MASK) {
#ifdef CONFIG_CRYPTO_DRBG_HMAC
	case DRBG_HMAC:
		drbg->d_ops = &drbg_hmac_ops;
		break;
#endif /* CONFIG_CRYPTO_DRBG_HMAC */
#ifdef CONFIG_CRYPTO_DRBG_HASH
	case DRBG_HASH:
		drbg->d_ops = &drbg_hash_ops;
		break;
#endif /* CONFIG_CRYPTO_DRBG_HASH */
#ifdef CONFIG_CRYPTO_DRBG_CTR
	case DRBG_CTR:
		drbg->d_ops = &drbg_ctr_ops;
		break;
#endif /* CONFIG_CRYPTO_DRBG_CTR */
	default:
		ret = -EOPNOTSUPP;
		goto err;
	}

	ret = drbg->d_ops->crypto_init(drbg);
	if (ret < 0)
		goto err;

	drbg->Vbuf = kmalloc(drbg_statelen(drbg) + ret, GFP_KERNEL);
	if (!drbg->Vbuf) {
		ret = -ENOMEM;
		goto fini;
	}
	drbg->V = PTR_ALIGN(drbg->Vbuf, ret + 1);
	drbg->Cbuf = kmalloc(drbg_statelen(drbg) + ret, GFP_KERNEL);
	if (!drbg->Cbuf) {
		ret = -ENOMEM;
		goto fini;
	}
	drbg->C = PTR_ALIGN(drbg->Cbuf, ret + 1);
	/* scratchpad is only generated for CTR and Hash */
	if (drbg->core->flags & DRBG_HMAC)
		sb_size = 0;
	else if (drbg->core->flags & DRBG_CTR)
		sb_size = drbg_statelen(drbg) + drbg_blocklen(drbg) + /* temp */
			  drbg_statelen(drbg) +	/* df_data */
			  drbg_blocklen(drbg) +	/* pad */
			  drbg_blocklen(drbg) +	/* iv */
			  drbg_statelen(drbg) + drbg_blocklen(drbg); /* temp */
	else
		sb_size = drbg_statelen(drbg) + drbg_blocklen(drbg);

	if (0 < sb_size) {
		drbg->scratchpadbuf = kzalloc(sb_size + ret, GFP_KERNEL);
		if (!drbg->scratchpadbuf) {
			ret = -ENOMEM;
			goto fini;
		}
		drbg->scratchpad = PTR_ALIGN(drbg->scratchpadbuf, ret + 1);
	}

	return 0;

fini:
	drbg->d_ops->crypto_fini(drbg);
err:
	drbg_dealloc_state(drbg);
	return ret;
}

/*************************************************************************
 * DRBG interface functions
 *************************************************************************/

/*
 * DRBG generate function as required by SP800-90A - this function
 * generates random numbers
 *
 * @drbg DRBG state handle
 * @buf Buffer where to store the random numbers -- the buffer must already
 *      be pre-allocated by caller
 * @buflen Length of output buffer - this value defines the number of random
 *	   bytes pulled from DRBG
 * @addtl Additional input that is mixed into state, may be NULL -- note
 *	  the entropy is pulled by the DRBG internally unconditionally
 *	  as defined in SP800-90A. The additional input is mixed into
 *	  the state in addition to the pulled entropy.
 *
 * return: 0 when all bytes are generated; < 0 in case of an error
 */
static int drbg_generate(struct drbg_state *drbg,
			 unsigned char *buf, unsigned int buflen,
			 struct drbg_string *addtl)
{
	int len = 0;
	LIST_HEAD(addtllist);

	if (!drbg->core) {
		pr_devel("DRBG: not yet seeded\n");
		return -EINVAL;
	}
	if (0 == buflen || !buf) {
		pr_devel("DRBG: no output buffer provided\n");
		return -EINVAL;
	}
	if (addtl && NULL == addtl->buf && 0 < addtl->len) {
		pr_devel("DRBG: wrong format of additional information\n");
		return -EINVAL;
	}

	/* 9.3.1 step 2 */
	len = -EINVAL;
	if (buflen > (drbg_max_request_bytes(drbg))) {
		pr_devel("DRBG: requested random numbers too large %u\n",
			 buflen);
		goto err;
	}

	/* 9.3.1 step 3 is implicit with the chosen DRBG */

	/* 9.3.1 step 4 */
	if (addtl && addtl->len > (drbg_max_addtl(drbg))) {
		pr_devel("DRBG: additional information string too long %zu\n",
			 addtl->len);
		goto err;
	}
	/* 9.3.1 step 5 is implicit with the chosen DRBG */

	/*
	 * 9.3.1 step 6 and 9 supplemented by 9.3.2 step c is implemented
	 * here. The spec is a bit convoluted here, we make it simpler.
	 */
	if (drbg->reseed_threshold < drbg->reseed_ctr)
		drbg->seeded = false;

	if (drbg->pr || !drbg->seeded) {
		pr_devel("DRBG: reseeding before generation (prediction "
			 "resistance: %s, state %s)\n",
			 drbg->pr ? "true" : "false",
			 drbg->seeded ? "seeded" : "unseeded");
		/* 9.3.1 steps 7.1 through 7.3 */
		len = drbg_seed(drbg, addtl, true);
		if (len)
			goto err;
		/* 9.3.1 step 7.4 */
		addtl = NULL;
	}

	if (addtl && 0 < addtl->len)
		list_add_tail(&addtl->list, &addtllist);
	/* 9.3.1 step 8 and 10 */
	len = drbg->d_ops->generate(drbg, buf, buflen, &addtllist);

	/* 10.1.1.4 step 6, 10.1.2.5 step 7, 10.2.1.5.2 step 7 */
	drbg->reseed_ctr++;
	if (0 >= len)
		goto err;

	/*
	 * Section 11.3.3 requires to re-perform self tests after some
	 * generated random numbers. The chosen value after which self
	 * test is performed is arbitrary, but it should be reasonable.
	 * However, we do not perform the self tests because of the following
	 * reasons: it is mathematically impossible that the initial self tests
	 * were successfully and the following are not. If the initial would
	 * pass and the following would not, the kernel integrity is violated.
	 * In this case, the entire kernel operation is questionable and it
	 * is unlikely that the integrity violation only affects the
	 * correct operation of the DRBG.
	 *
	 * Albeit the following code is commented out, it is provided in
	 * case somebody has a need to implement the test of 11.3.3.
	 */
#if 0
	if (drbg->reseed_ctr && !(drbg->reseed_ctr % 4096)) {
		int err = 0;
		pr_devel("DRBG: start to perform self test\n");
		if (drbg->core->flags & DRBG_HMAC)
			err = alg_test("drbg_pr_hmac_sha256",
				       "drbg_pr_hmac_sha256", 0, 0);
		else if (drbg->core->flags & DRBG_CTR)
			err = alg_test("drbg_pr_ctr_aes128",
				       "drbg_pr_ctr_aes128", 0, 0);
		else
			err = alg_test("drbg_pr_sha256",
				       "drbg_pr_sha256", 0, 0);
		if (err) {
			pr_err("DRBG: periodical self test failed\n");
			/*
			 * uninstantiate implies that from now on, only errors
			 * are returned when reusing this DRBG cipher handle
			 */
			drbg_uninstantiate(drbg);
			return 0;
		} else {
			pr_devel("DRBG: self test successful\n");
		}
	}
#endif

	/*
	 * All operations were successful, return 0 as mandated by
	 * the kernel crypto API interface.
	 */
	len = 0;
err:
	return len;
}

/*
 * Wrapper around drbg_generate which can pull arbitrary long strings
 * from the DRBG without hitting the maximum request limitation.
 *
 * Parameters: see drbg_generate
 * Return codes: see drbg_generate -- if one drbg_generate request fails,
 *		 the entire drbg_generate_long request fails
 */
static int drbg_generate_long(struct drbg_state *drbg,
			      unsigned char *buf, unsigned int buflen,
			      struct drbg_string *addtl)
{
	unsigned int len = 0;
	unsigned int slice = 0;
	do {
		int err = 0;
		unsigned int chunk = 0;
		slice = ((buflen - len) / drbg_max_request_bytes(drbg));
		chunk = slice ? drbg_max_request_bytes(drbg) : (buflen - len);
		mutex_lock(&drbg->drbg_mutex);
		err = drbg_generate(drbg, buf + len, chunk, addtl);
		mutex_unlock(&drbg->drbg_mutex);
		if (0 > err)
			return err;
		len += chunk;
	} while (slice > 0 && (len < buflen));
	return 0;
}

static void drbg_schedule_async_seed(struct random_ready_callback *rdy)
{
	struct drbg_state *drbg = container_of(rdy, struct drbg_state,
					       random_ready);

	schedule_work(&drbg->seed_work);
}

static int drbg_prepare_hrng(struct drbg_state *drbg)
{
	int err;

	/* We do not need an HRNG in test mode. */
	if (list_empty(&drbg->test_data.list))
		return 0;

	INIT_WORK(&drbg->seed_work, drbg_async_seed);

	drbg->random_ready.owner = THIS_MODULE;
	drbg->random_ready.func = drbg_schedule_async_seed;

	err = add_random_ready_callback(&drbg->random_ready);

	switch (err) {
	case 0:
		break;

	case -EALREADY:
		err = 0;
		/* fall through */

	default:
		drbg->random_ready.func = NULL;
		return err;
	}

	drbg->jent = crypto_alloc_rng("jitterentropy_rng", 0, 0);

	/*
	 * Require frequent reseeds until the seed source is fully
	 * initialized.
	 */
	drbg->reseed_threshold = 50;

	return err;
}

/*
 * DRBG instantiation function as required by SP800-90A - this function
 * sets up the DRBG handle, performs the initial seeding and all sanity
 * checks required by SP800-90A
 *
 * @drbg memory of state -- if NULL, new memory is allocated
 * @pers Personalization string that is mixed into state, may be NULL -- note
 *	 the entropy is pulled by the DRBG internally unconditionally
 *	 as defined in SP800-90A. The additional input is mixed into
 *	 the state in addition to the pulled entropy.
 * @coreref reference to core
 * @pr prediction resistance enabled
 *
 * return
 *	0 on success
 *	error value otherwise
 */
static int drbg_instantiate(struct drbg_state *drbg, struct drbg_string *pers,
			    int coreref, bool pr)
{
	int ret;
	bool reseed = true;

	pr_devel("DRBG: Initializing DRBG core %d with prediction resistance "
		 "%s\n", coreref, pr ? "enabled" : "disabled");
	mutex_lock(&drbg->drbg_mutex);

	/* 9.1 step 1 is implicit with the selected DRBG type */

	/*
	 * 9.1 step 2 is implicit as caller can select prediction resistance
	 * and the flag is copied into drbg->flags --
	 * all DRBG types support prediction resistance
	 */

	/* 9.1 step 4 is implicit in  drbg_sec_strength */

	if (!drbg->core) {
		drbg->core = &drbg_cores[coreref];
		drbg->pr = pr;
		drbg->seeded = false;
#ifdef CONFIG_CRYPTO_FIPS
		drbg->hw_entropy = false;
#endif
		drbg->reseed_threshold = drbg_max_requests(drbg);

		ret = drbg_alloc_state(drbg);
		if (ret)
			goto unlock;

		ret = drbg_prepare_hrng(drbg);
		if (ret)
			goto free_everything;

		if (IS_ERR(drbg->jent)) {
			ret = PTR_ERR(drbg->jent);
			drbg->jent = NULL;
			if (fips_enabled || ret != -ENOENT)
				goto free_everything;
			pr_info("DRBG: Continuing without Jitter RNG\n");
		}

		reseed = false;
	}

	ret = drbg_seed(drbg, pers, reseed);

	if (ret && !reseed)
		goto free_everything;

	mutex_unlock(&drbg->drbg_mutex);
	return ret;

unlock:
	mutex_unlock(&drbg->drbg_mutex);
	return ret;

free_everything:
	mutex_unlock(&drbg->drbg_mutex);
	drbg_uninstantiate(drbg);
	return ret;
}

/*
 * DRBG uninstantiate function as required by SP800-90A - this function
 * frees all buffers and the DRBG handle
 *
 * @drbg DRBG state handle
 *
 * return
 *	0 on success
 */
static int drbg_uninstantiate(struct drbg_state *drbg)
{
	if (drbg->random_ready.func) {
		del_random_ready_callback(&drbg->random_ready);
		cancel_work_sync(&drbg->seed_work);
		crypto_free_rng(drbg->jent);
		drbg->jent = NULL;
	}

	if (drbg->d_ops)
		drbg->d_ops->crypto_fini(drbg);
	drbg_dealloc_state(drbg);
	/* no scrubbing of test_data -- this shall survive an uninstantiate */
	return 0;
}

/*
 * Helper function for setting the test data in the DRBG
 *
 * @drbg DRBG state handle
 * @data test data
 * @len test data length
 */
static void drbg_kcapi_set_entropy(struct crypto_rng *tfm,
				   const u8 *data, unsigned int len)
{
	struct drbg_state *drbg = crypto_rng_ctx(tfm);

	mutex_lock(&drbg->drbg_mutex);
	drbg_string_fill(&drbg->test_data, data, len);
	mutex_unlock(&drbg->drbg_mutex);
}

/***************************************************************
 * Kernel crypto API cipher invocations requested by DRBG
 ***************************************************************/

#if defined(CONFIG_CRYPTO_DRBG_HASH) || defined(CONFIG_CRYPTO_DRBG_HMAC)
struct sdesc {
	struct shash_desc shash;
	char ctx[];
};

static int drbg_init_hash_kernel(struct drbg_state *drbg)
{
	struct sdesc *sdesc;
	struct crypto_shash *tfm;

	tfm = crypto_alloc_shash(drbg->core->backend_cra_name, 0, 0);
	if (IS_ERR(tfm)) {
		pr_info("DRBG: could not allocate digest TFM handle: %s\n",
				drbg->core->backend_cra_name);
		return PTR_ERR(tfm);
	}
	BUG_ON(drbg_blocklen(drbg) != crypto_shash_digestsize(tfm));
	sdesc = kzalloc(sizeof(struct shash_desc) + crypto_shash_descsize(tfm),
			GFP_KERNEL);
	if (!sdesc) {
		crypto_free_shash(tfm);
		return -ENOMEM;
	}

	sdesc->shash.tfm = tfm;
	sdesc->shash.flags = 0;
	drbg->priv_data = sdesc;

	return crypto_shash_alignmask(tfm);
}

static int drbg_fini_hash_kernel(struct drbg_state *drbg)
{
	struct sdesc *sdesc = (struct sdesc *)drbg->priv_data;
	if (sdesc) {
		crypto_free_shash(sdesc->shash.tfm);
		kzfree(sdesc);
	}
	drbg->priv_data = NULL;
	return 0;
}

static void drbg_kcapi_hmacsetkey(struct drbg_state *drbg,
				  const unsigned char *key)
{
	struct sdesc *sdesc = (struct sdesc *)drbg->priv_data;

	crypto_shash_setkey(sdesc->shash.tfm, key, drbg_statelen(drbg));
}

static int drbg_kcapi_hash(struct drbg_state *drbg, unsigned char *outval,
			   const struct list_head *in)
{
	struct sdesc *sdesc = (struct sdesc *)drbg->priv_data;
	struct drbg_string *input = NULL;

	crypto_shash_init(&sdesc->shash);
	list_for_each_entry(input, in, list)
		crypto_shash_update(&sdesc->shash, input->buf, input->len);
	return crypto_shash_final(&sdesc->shash, outval);
}
#endif /* (CONFIG_CRYPTO_DRBG_HASH || CONFIG_CRYPTO_DRBG_HMAC) */

#ifdef CONFIG_CRYPTO_DRBG_CTR
static int drbg_fini_sym_kernel(struct drbg_state *drbg)
{
	struct crypto_cipher *tfm =
		(struct crypto_cipher *)drbg->priv_data;
	if (tfm)
		crypto_free_cipher(tfm);
	drbg->priv_data = NULL;

	if (drbg->ctr_handle)
		crypto_free_skcipher(drbg->ctr_handle);
	drbg->ctr_handle = NULL;

	if (drbg->ctr_req)
		skcipher_request_free(drbg->ctr_req);
	drbg->ctr_req = NULL;

	kfree(drbg->ctr_null_value_buf);
	drbg->ctr_null_value = NULL;

	kfree(drbg->outscratchpadbuf);
	drbg->outscratchpadbuf = NULL;

	return 0;
}

static void drbg_skcipher_cb(struct crypto_async_request *req, int error)
{
	struct drbg_state *drbg = req->data;

	if (error == -EINPROGRESS)
		return;
	drbg->ctr_async_err = error;
	complete(&drbg->ctr_completion);
}

static int drbg_init_sym_kernel(struct drbg_state *drbg)
{
	struct crypto_cipher *tfm;
	struct crypto_skcipher *sk_tfm;
	struct skcipher_request *req;
	unsigned int alignmask;
	char ctr_name[CRYPTO_MAX_ALG_NAME];

	tfm = crypto_alloc_cipher(drbg->core->backend_cra_name, 0, 0);
	if (IS_ERR(tfm)) {
		pr_info("DRBG: could not allocate cipher TFM handle: %s\n",
				drbg->core->backend_cra_name);
		return PTR_ERR(tfm);
	}
	BUG_ON(drbg_blocklen(drbg) != crypto_cipher_blocksize(tfm));
	drbg->priv_data = tfm;

	if (snprintf(ctr_name, CRYPTO_MAX_ALG_NAME, "ctr(%s)",
	    drbg->core->backend_cra_name) >= CRYPTO_MAX_ALG_NAME) {
		drbg_fini_sym_kernel(drbg);
		return -EINVAL;
	}
	sk_tfm = crypto_alloc_skcipher(ctr_name, 0, 0);
	if (IS_ERR(sk_tfm)) {
		pr_info("DRBG: could not allocate CTR cipher TFM handle: %s\n",
				ctr_name);
		drbg_fini_sym_kernel(drbg);
		return PTR_ERR(sk_tfm);
	}
	drbg->ctr_handle = sk_tfm;
	init_completion(&drbg->ctr_completion);

	req = skcipher_request_alloc(sk_tfm, GFP_KERNEL);
	if (!req) {
		pr_info("DRBG: could not allocate request queue\n");
		drbg_fini_sym_kernel(drbg);
		return -ENOMEM;
	}
	drbg->ctr_req = req;
	skcipher_request_set_callback(req, CRYPTO_TFM_REQ_MAY_BACKLOG,
					drbg_skcipher_cb, drbg);

	alignmask = crypto_skcipher_alignmask(sk_tfm);
	drbg->ctr_null_value_buf = kzalloc(DRBG_CTR_NULL_LEN + alignmask,
					   GFP_KERNEL);
	if (!drbg->ctr_null_value_buf) {
		drbg_fini_sym_kernel(drbg);
		return -ENOMEM;
	}
	drbg->ctr_null_value = (u8 *)PTR_ALIGN(drbg->ctr_null_value_buf,
					       alignmask + 1);

	drbg->outscratchpadbuf = kmalloc(DRBG_OUTSCRATCHLEN + alignmask,
					 GFP_KERNEL);
	if (!drbg->outscratchpadbuf) {
		drbg_fini_sym_kernel(drbg);
		return -ENOMEM;
	}
	drbg->outscratchpad = (u8 *)PTR_ALIGN(drbg->outscratchpadbuf,
					      alignmask + 1);

	return alignmask;
}

static void drbg_kcapi_symsetkey(struct drbg_state *drbg,
				 const unsigned char *key)
{
	struct crypto_cipher *tfm =
		(struct crypto_cipher *)drbg->priv_data;

	crypto_cipher_setkey(tfm, key, (drbg_keylen(drbg)));
}

static int drbg_kcapi_sym(struct drbg_state *drbg, unsigned char *outval,
			  const struct drbg_string *in)
{
	struct crypto_cipher *tfm =
		(struct crypto_cipher *)drbg->priv_data;

	/* there is only component in *in */
	BUG_ON(in->len < drbg_blocklen(drbg));
	crypto_cipher_encrypt_one(tfm, outval, in->buf);
	return 0;
}

static int drbg_kcapi_sym_ctr(struct drbg_state *drbg,
			      u8 *inbuf, u32 inlen,
			      u8 *outbuf, u32 outlen)
{
	struct scatterlist sg_in;
	int ret;

	sg_init_one(&sg_in, inbuf, inlen);

	while (outlen) {
		u32 cryptlen = min3(inlen, outlen, (u32)DRBG_OUTSCRATCHLEN);
		struct scatterlist sg_out;

		/* Output buffer may not be valid for SGL, use scratchpad */
		sg_init_one(&sg_out, drbg->outscratchpad, cryptlen);
		skcipher_request_set_crypt(drbg->ctr_req, &sg_in, &sg_out,
					   cryptlen, drbg->V);
		ret = crypto_skcipher_encrypt(drbg->ctr_req);
		switch (ret) {
		case 0:
			break;
		case -EINPROGRESS:
		case -EBUSY:
			wait_for_completion(&drbg->ctr_completion);
			if (!drbg->ctr_async_err) {
				reinit_completion(&drbg->ctr_completion);
				break;
			}
		default:
			goto out;
		}
		init_completion(&drbg->ctr_completion);

		memcpy(outbuf, drbg->outscratchpad, cryptlen);

		outlen -= cryptlen;
	}
	ret = 0;

out:
	memzero_explicit(drbg->outscratchpad, DRBG_OUTSCRATCHLEN);
	return ret;
}
#endif /* CONFIG_CRYPTO_DRBG_CTR */

/***************************************************************
 * Kernel crypto API interface to register DRBG
 ***************************************************************/

/*
 * Look up the DRBG flags by given kernel crypto API cra_name
 * The code uses the drbg_cores definition to do this
 *
 * @cra_name kernel crypto API cra_name
 * @coreref reference to integer which is filled with the pointer to
 *  the applicable core
 * @pr reference for setting prediction resistance
 *
 * return: flags
 */
static inline void drbg_convert_tfm_core(const char *cra_driver_name,
					 int *coreref, bool *pr)
{
	int i = 0;
	size_t start = 0;
	int len = 0;

	*pr = true;
	/* disassemble the names */
	if (!memcmp(cra_driver_name, "drbg_nopr_", 10)) {
		start = 10;
		*pr = false;
	} else if (!memcmp(cra_driver_name, "drbg_pr_", 8)) {
		start = 8;
	} else {
		return;
	}

	/* remove the first part */
	len = strlen(cra_driver_name) - start;
	for (i = 0; ARRAY_SIZE(drbg_cores) > i; i++) {
		if (!memcmp(cra_driver_name + start, drbg_cores[i].cra_name,
			    len)) {
			*coreref = i;
			return;
		}
	}
}

static int drbg_kcapi_init(struct crypto_tfm *tfm)
{
	struct drbg_state *drbg = crypto_tfm_ctx(tfm);

	mutex_init(&drbg->drbg_mutex);

	return 0;
}

static void drbg_kcapi_cleanup(struct crypto_tfm *tfm)
{
	drbg_uninstantiate(crypto_tfm_ctx(tfm));
}

/*
 * Generate random numbers invoked by the kernel crypto API:
 * The API of the kernel crypto API is extended as follows:
 *
 * src is additional input supplied to the RNG.
 * slen is the length of src.
 * dst is the output buffer where random data is to be stored.
 * dlen is the length of dst.
 */
static int drbg_kcapi_random(struct crypto_rng *tfm,
			     const u8 *src, unsigned int slen,
			     u8 *dst, unsigned int dlen)
{
	struct drbg_state *drbg = crypto_rng_ctx(tfm);
	struct drbg_string *addtl = NULL;
	struct drbg_string string;

	if (slen) {
		/* linked list variable is now local to allow modification */
		drbg_string_fill(&string, src, slen);
		addtl = &string;
	}

	return drbg_generate_long(drbg, dst, dlen, addtl);
}

/*
 * Seed the DRBG invoked by the kernel crypto API
 */
static int drbg_kcapi_seed(struct crypto_rng *tfm,
			   const u8 *seed, unsigned int slen)
{
	struct drbg_state *drbg = crypto_rng_ctx(tfm);
	struct crypto_tfm *tfm_base = crypto_rng_tfm(tfm);
	bool pr = false;
	struct drbg_string string;
	struct drbg_string *seed_string = NULL;
	int coreref = 0;

	drbg_convert_tfm_core(crypto_tfm_alg_driver_name(tfm_base), &coreref,
			      &pr);
	if (0 < slen) {
		drbg_string_fill(&string, seed, slen);
		seed_string = &string;
	}

	return drbg_instantiate(drbg, seed_string, coreref, pr);
}

/***************************************************************
 * Kernel module: code to load the module
 ***************************************************************/

/*
 * Tests as defined in 11.3.2 in addition to the cipher tests: testing
 * of the error handling.
 *
 * Note: testing of failing seed source as defined in 11.3.2 is not applicable
 * as seed source of get_random_bytes does not fail.
 *
 * Note 2: There is no sensible way of testing the reseed counter
 * enforcement, so skip it.
 */
static inline int __init drbg_healthcheck_sanity(void)
{
	int len = 0;
#define OUTBUFLEN 16
	unsigned char buf[OUTBUFLEN];
	struct drbg_state *drbg = NULL;
	int ret = -EFAULT;
	int rc = -EFAULT;
	bool pr = false;
	int coreref = 0;
	struct drbg_string addtl;
	size_t max_addtllen, max_request_bytes;

	/* only perform test in FIPS mode */
	if (!fips_enabled)
		return 0;

#ifdef CONFIG_CRYPTO_DRBG_CTR
	drbg_convert_tfm_core("drbg_nopr_ctr_aes128", &coreref, &pr);
#elif defined CONFIG_CRYPTO_DRBG_HASH
	drbg_convert_tfm_core("drbg_nopr_sha256", &coreref, &pr);
#else
	drbg_convert_tfm_core("drbg_nopr_hmac_sha256", &coreref, &pr);
#endif

	drbg = kzalloc(sizeof(struct drbg_state), GFP_KERNEL);
	if (!drbg)
		return -ENOMEM;

	mutex_init(&drbg->drbg_mutex);
	drbg->core = &drbg_cores[coreref];
	drbg->reseed_threshold = drbg_max_requests(drbg);

	/*
	 * if the following tests fail, it is likely that there is a buffer
	 * overflow as buf is much smaller than the requested or provided
	 * string lengths -- in case the error handling does not succeed
	 * we may get an OOPS. And we want to get an OOPS as this is a
	 * grave bug.
	 */

	max_addtllen = drbg_max_addtl(drbg);
	max_request_bytes = drbg_max_request_bytes(drbg);
	drbg_string_fill(&addtl, buf, max_addtllen + 1);
	/* overflow addtllen with additonal info string */
	len = drbg_generate(drbg, buf, OUTBUFLEN, &addtl);
	BUG_ON(0 < len);
	/* overflow max_bits */
	len = drbg_generate(drbg, buf, (max_request_bytes + 1), NULL);
	BUG_ON(0 < len);

	/* overflow max addtllen with personalization string */
	ret = drbg_seed(drbg, &addtl, false);
	BUG_ON(0 == ret);
	/* all tests passed */
	rc = 0;

	pr_devel("DRBG: Sanity tests for failure code paths successfully "
		 "completed\n");

	kfree(drbg);
	return rc;
}

static struct rng_alg drbg_algs[22];

/*
 * Fill the array drbg_algs used to register the different DRBGs
 * with the kernel crypto API. To fill the array, the information
 * from drbg_cores[] is used.
 */
static inline void __init drbg_fill_array(struct rng_alg *alg,
					  const struct drbg_core *core, int pr)
{
	int pos = 0;
	static int priority = 200;

	memcpy(alg->base.cra_name, "stdrng", 6);
	if (pr) {
		memcpy(alg->base.cra_driver_name, "drbg_pr_", 8);
		pos = 8;
	} else {
		memcpy(alg->base.cra_driver_name, "drbg_nopr_", 10);
		pos = 10;
	}
	memcpy(alg->base.cra_driver_name + pos, core->cra_name,
	       strlen(core->cra_name));

	alg->base.cra_priority = priority;
	priority++;
	/*
	 * If FIPS mode enabled, the selected DRBG shall have the
	 * highest cra_priority over other stdrng instances to ensure
	 * it is selected.
	 */
	if (fips_enabled)
		alg->base.cra_priority += 200;

	alg->base.cra_ctxsize 	= sizeof(struct drbg_state);
	alg->base.cra_module	= THIS_MODULE;
	alg->base.cra_init	= drbg_kcapi_init;
	alg->base.cra_exit	= drbg_kcapi_cleanup;
	alg->generate		= drbg_kcapi_random;
	alg->seed		= drbg_kcapi_seed;
	alg->set_ent		= drbg_kcapi_set_entropy;
	alg->seedsize		= 0;
}

static int __init drbg_init(void)
{
	unsigned int i = 0; /* pointer to drbg_algs */
	unsigned int j = 0; /* pointer to drbg_cores */
	int ret;

	ret = drbg_healthcheck_sanity();
	if (ret)
		return ret;

	if (ARRAY_SIZE(drbg_cores) * 2 > ARRAY_SIZE(drbg_algs)) {
		pr_info("DRBG: Cannot register all DRBG types"
			"(slots needed: %zu, slots available: %zu)\n",
			ARRAY_SIZE(drbg_cores) * 2, ARRAY_SIZE(drbg_algs));
		return -EFAULT;
	}

	/*
	 * each DRBG definition can be used with PR and without PR, thus
	 * we instantiate each DRBG in drbg_cores[] twice.
	 *
	 * As the order of placing them into the drbg_algs array matters
	 * (the later DRBGs receive a higher cra_priority) we register the
	 * prediction resistance DRBGs first as the should not be too
	 * interesting.
	 */
	for (j = 0; ARRAY_SIZE(drbg_cores) > j; j++, i++)
		drbg_fill_array(&drbg_algs[i], &drbg_cores[j], 1);
	for (j = 0; ARRAY_SIZE(drbg_cores) > j; j++, i++)
		drbg_fill_array(&drbg_algs[i], &drbg_cores[j], 0);
	return crypto_register_rngs(drbg_algs, (ARRAY_SIZE(drbg_cores) * 2));
}

static void __exit drbg_exit(void)
{
	crypto_unregister_rngs(drbg_algs, (ARRAY_SIZE(drbg_cores) * 2));
}

module_init(drbg_init);
module_exit(drbg_exit);
#ifndef CRYPTO_DRBG_HASH_STRING
#define CRYPTO_DRBG_HASH_STRING ""
#endif
#ifndef CRYPTO_DRBG_HMAC_STRING
#define CRYPTO_DRBG_HMAC_STRING ""
#endif
#ifndef CRYPTO_DRBG_CTR_STRING
#define CRYPTO_DRBG_CTR_STRING ""
#endif
MODULE_LICENSE("GPL");
MODULE_AUTHOR("Stephan Mueller <smueller@chronox.de>");
MODULE_DESCRIPTION("NIST SP800-90A Deterministic Random Bit Generator (DRBG) "
		   "using following cores: "
		   CRYPTO_DRBG_HASH_STRING
		   CRYPTO_DRBG_HMAC_STRING
		   CRYPTO_DRBG_CTR_STRING);
MODULE_ALIAS_CRYPTO("stdrng");<|MERGE_RESOLUTION|>--- conflicted
+++ resolved
@@ -1250,32 +1250,14 @@
 {
 	if (!drbg)
 		return;
-<<<<<<< HEAD
-
-	if (drbg->Vbuf) {
-		kzfree(drbg->Vbuf);
-		drbg->Vbuf = NULL;
-	}
-	drbg->V = NULL;
-
-	if (drbg->Cbuf) {
-		kzfree(drbg->Cbuf);
-		drbg->Cbuf = NULL;
-	}
-=======
 	kzfree(drbg->Vbuf);
 	drbg->Vbuf = NULL;
 	drbg->V = NULL;
 	kzfree(drbg->Cbuf);
 	drbg->Cbuf = NULL;
->>>>>>> c1fac76c
 	drbg->C = NULL;
-
-	if (drbg->scratchpadbuf) {
-		kzfree(drbg->scratchpadbuf);
-		drbg->scratchpadbuf = NULL;
-	}
-
+	kzfree(drbg->scratchpadbuf);
+	drbg->scratchpadbuf = NULL;
 	drbg->reseed_ctr = 0;
 	drbg->d_ops = NULL;
 	drbg->core = NULL;
