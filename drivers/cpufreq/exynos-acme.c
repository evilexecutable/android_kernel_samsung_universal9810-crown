/*
 * Copyright (c) 2016 Park Bumgyu, Samsung Electronics Co., Ltd <bumgyu.park@samsung.com>
 *
 * This program is free software; you can redistribute it and/or modify
 * it under the terms of the GNU General Public License version 2 as
 * published by the Free Software Foundation.
 *
 * Exynos ACME(A Cpufreq that Meets Every chipset) driver implementation
 */

#define pr_fmt(fmt)	KBUILD_MODNAME ": " fmt

#include <linux/init.h>
#include <linux/of.h>
#include <linux/slab.h>
#include <linux/cpu.h>
#include <linux/cpumask.h>
#include <linux/cpufreq.h>
#include <linux/pm_opp.h>
#include <linux/exynos-ss.h>
#include <linux/cpu_cooling.h>
#include <linux/suspend.h>

#include <soc/samsung/cal-if.h>
#include <soc/samsung/ect_parser.h>
#include <soc/samsung/exynos-cpu_hotplug.h>

#include "exynos-acme.h"

/*
 * list head of cpufreq domain
 */
LIST_HEAD(domains);

/*********************************************************************
 *                          HELPER FUNCTION                          *
 *********************************************************************/
static struct exynos_cpufreq_domain *find_domain(unsigned int cpu)
{
	struct exynos_cpufreq_domain *domain;

	list_for_each_entry(domain, &domains, list)
		if (cpumask_test_cpu(cpu, &domain->cpus))
			return domain;

	pr_err("cannot find cpufreq domain by cpu\n");
	return NULL;
}

static
struct exynos_cpufreq_domain *find_domain_pm_qos_class(int pm_qos_class)
{
	struct exynos_cpufreq_domain *domain;

	list_for_each_entry(domain, &domains, list)
		if (domain->pm_qos_min_class == pm_qos_class ||
			domain->pm_qos_max_class == pm_qos_class)
			return domain;

	pr_err("cannot find cpufreq domain by PM QoS class\n");
	return NULL;
}

struct
exynos_cpufreq_domain *find_domain_cpumask(const struct cpumask *mask)
{
	struct exynos_cpufreq_domain *domain;

	list_for_each_entry(domain, &domains, list)
		if (cpumask_intersects(mask, &domain->cpus))
			return domain;

	pr_err("cannot find cpufreq domain by cpumask\n");
	return NULL;
}

static
struct exynos_cpufreq_domain *find_domain_dm_type(enum exynos_dm_type dm_type)
{
	struct exynos_cpufreq_domain *domain;

	list_for_each_entry(domain, &domains, list)
		if (domain->dm_type == dm_type)
			return domain;

	pr_err("cannot find cpufreq domain by DVFS Manager type\n");
	return NULL;
}

struct list_head *get_domain_list(void)
{
	return &domains;
}

struct exynos_cpufreq_domain *first_domain(void)
{
	return list_first_entry(&domains,
			struct exynos_cpufreq_domain, list);
}

struct exynos_cpufreq_domain *last_domain(void)
{
	return list_last_entry(&domains,
			struct exynos_cpufreq_domain, list);
}

int exynos_cpufreq_domain_count(void)
{
	return last_domain()->id + 1;
}

static void enable_domain(struct exynos_cpufreq_domain *domain)
{
	mutex_lock(&domain->lock);
	domain->enabled = true;
	mutex_unlock(&domain->lock);
}

static void disable_domain(struct exynos_cpufreq_domain *domain)
{
	mutex_lock(&domain->lock);
	domain->enabled = false;
	mutex_unlock(&domain->lock);
}

static bool static_governor(struct cpufreq_policy *policy)
{
	/*
	 * During cpu hotplug in sequence, governor can be empty for
	 * a while. In this case, we regard governor as default
	 * governor. Exynos never use static governor as default.
	 */
	if (!policy->governor)
		return false;

	if ((strcmp(policy->governor->name, "userspace") == 0)
		|| (strcmp(policy->governor->name, "performance") == 0)
		|| (strcmp(policy->governor->name, "powersave") == 0))
		return true;

	return false;
}

static unsigned int index_to_freq(struct cpufreq_frequency_table *table,
					unsigned int index)
{
	return table[index].frequency;
}

/*********************************************************************
 *                         FREQUENCY SCALING                         *
 *********************************************************************/
static unsigned int get_freq(struct exynos_cpufreq_domain *domain)
{
	unsigned int freq = (unsigned int)cal_dfs_get_rate(domain->cal_id);

	/* On changing state, CAL returns 0 */
	if (!freq)
		return domain->old;

	return freq;
}

static int set_freq(struct exynos_cpufreq_domain *domain,
					unsigned int target_freq)
{
	int err;

	exynos_ss_printk("ID %d: %d -> %d (%d)\n",
		domain->id, domain->old, target_freq, ESS_FLAG_IN);

	err = cal_dfs_set_rate(domain->cal_id, target_freq);
	if (err < 0)
		pr_err("failed to scale frequency of domain%d (%d -> %d)\n",
			domain->id, domain->old, target_freq);

	exynos_ss_printk("ID %d: %d -> %d (%d)\n",
		domain->id, domain->old, target_freq, ESS_FLAG_OUT);

	return err;
}

static unsigned int apply_pm_qos(struct exynos_cpufreq_domain *domain,
					struct cpufreq_policy *policy,
					unsigned int target_freq)
{
	unsigned int freq;
	int qos_min, qos_max;

	/*
	 * In case of static governor, it should garantee to scale to
	 * target, it does not apply PM QoS.
	 */
	if (static_governor(policy))
		return target_freq;

	qos_min = pm_qos_request(domain->pm_qos_min_class);
	qos_max = pm_qos_request(domain->pm_qos_max_class);

	if (qos_min < 0 || qos_max < 0)
		return target_freq;

	freq = max((unsigned int)qos_min, target_freq);
	freq = min((unsigned int)qos_max, freq);

	return freq;
}

static int pre_scale(void)
{
	return 0;
}

static int post_scale(void)
{
	return 0;
}

static int scale(struct exynos_cpufreq_domain *domain,
				struct cpufreq_policy *policy,
				unsigned int target_freq)
{
	int ret;
	struct cpufreq_freqs freqs = {
		.cpu		= policy->cpu,
		.old		= domain->old,
		.new		= target_freq,
		.flags		= 0,
	};

	cpufreq_freq_transition_begin(policy, &freqs);
	exynos_ss_freq(domain->id, domain->old, target_freq, ESS_FLAG_IN);

	ret = pre_scale();
	if (ret)
		goto fail_scale;

	/* check cur target freq */
	exynos_hpgov_validate_scale(policy->cpu, target_freq);

	/* Scale frequency by hooked function, set_freq() */
	ret = set_freq(domain, target_freq);
	if (ret)
		goto fail_scale;

	ret = post_scale();
	if (ret)
		goto fail_scale;

fail_scale:
	/* In scaling failure case, logs -1 to exynos snapshot */
	exynos_ss_freq(domain->id, domain->old, target_freq,
					ret < 0 ? ret : ESS_FLAG_OUT);
	cpufreq_freq_transition_end(policy, &freqs, ret);

	return ret;
}

static int update_freq(struct exynos_cpufreq_domain *domain,
					 unsigned int freq)
{
	struct cpufreq_policy *policy;
	int ret;
	struct cpumask mask;

	pr_debug("update frequency of domain%d to %d kHz\n",
						domain->id, freq);

	cpumask_and(&mask, &domain->cpus, cpu_online_mask);
	if (cpumask_empty(&mask))
		return -ENODEV;
	policy = cpufreq_cpu_get(cpumask_first(&mask));
	if (!policy)
		return -EINVAL;

	if (static_governor(policy)) {
		cpufreq_cpu_put(policy);
		return 0;
	}

	ret = __cpufreq_driver_target(policy, freq, CPUFREQ_RELATION_H);
	cpufreq_cpu_put(policy);

	return ret;
}

/*********************************************************************
 *                   EXYNOS CPUFREQ DRIVER INTERFACE                 *
 *********************************************************************/
static int exynos_cpufreq_driver_init(struct cpufreq_policy *policy)
{
	struct exynos_cpufreq_domain *domain = find_domain(policy->cpu);
	int ret;

	if (!domain)
		return -EINVAL;

	ret = cpufreq_table_validate_and_show(policy, domain->freq_table);
	if (ret) {
		pr_err("%s: invalid frequency table: %d\n", __func__, ret);
		return ret;
	}

	policy->cur = get_freq(domain);
	policy->cpuinfo.transition_latency = TRANSITION_LATENCY;
	cpumask_copy(policy->cpus, &domain->cpus);

	pr_info("CPUFREQ domain%d registered\n", domain->id);

	return 0;
}

static int exynos_cpufreq_verify(struct cpufreq_policy *policy)
{
	struct exynos_cpufreq_domain *domain = find_domain(policy->cpu);

	if (!domain)
		return -EINVAL;

	return cpufreq_frequency_table_verify(policy, domain->freq_table);
}

static int __exynos_cpufreq_target(struct cpufreq_policy *policy,
				  unsigned int target_freq,
				  unsigned int relation)
{
	struct exynos_cpufreq_domain *domain = find_domain(policy->cpu);
	int index;
	int ret = 0;

	if (!domain)
		return -EINVAL;

	mutex_lock(&domain->lock);

	if (!domain->enabled)
		goto out;

	if (domain->old != get_freq(domain)) {
		pr_err("oops, inconsistency between domain->old:%d, real clk:%d\n",
			domain->old, get_freq(domain));
		BUG_ON(1);
	}

	/*
	 * Update target_freq.
	 * Updated target_freq is in between minimum and maximum PM QoS/policy,
	 * priority of policy is higher.
	 */
	index = cpufreq_frequency_table_target(policy, target_freq, relation);
	if (index < 0) {
		pr_err("target frequency(%d) out of range\n", target_freq);
		goto out;
	}

	target_freq = index_to_freq(domain->freq_table, index);

	/* Target is same as current, skip scaling */
	if (domain->old == target_freq)
		goto out;

	ret = scale(domain, policy, target_freq);
	if (ret)
		goto out;

	pr_debug("CPUFREQ domain%d frequency change %u kHz -> %u kHz\n",
			domain->id, domain->old, target_freq);

	domain->old = target_freq;

out:
	mutex_unlock(&domain->lock);

	return ret;
}

static int exynos_cpufreq_target(struct cpufreq_policy *policy,
					unsigned int target_freq,
					unsigned int relation)
{
	struct exynos_cpufreq_domain *domain = find_domain(policy->cpu);
	unsigned long freq;
	unsigned int policy_min, policy_max;
	unsigned int pm_qos_min, pm_qos_max;

	if (!domain)
		return -EINVAL;

	target_freq = apply_pm_qos(domain, policy, target_freq);

	if (list_empty(&domain->dm_list))
		return __exynos_cpufreq_target(policy, target_freq, relation);

	policy_min = policy->min;
	policy_max = policy->max;

	pm_qos_min = pm_qos_request(domain->pm_qos_min_class);
	pm_qos_max = pm_qos_request(domain->pm_qos_max_class);

	freq = (unsigned long)target_freq;
	return policy_update_with_DM_CALL(domain->dm_type, max(policy_min, pm_qos_min),
				min(policy_max, pm_qos_max), &freq);
}

static unsigned int exynos_cpufreq_get(unsigned int cpu)
{
	struct exynos_cpufreq_domain *domain = find_domain(cpu);

	if (!domain)
		return 0;

	return get_freq(domain);
}

static int __exynos_cpufreq_suspend(struct exynos_cpufreq_domain *domain)
{
	unsigned int freq;

	if (!domain)
		return -EINVAL;

	/* To handle reboot faster, it does not thrrotle frequency of domain0 */
	if (system_state == SYSTEM_RESTART && domain->id != 0)
		freq = domain->min_freq;
	else
		freq = domain->resume_freq;

	pm_qos_update_request(&domain->min_qos_req, freq);
	pm_qos_update_request(&domain->max_qos_req, freq);

	/* To guarantee applying frequency, update_freq() is called explicitly */
	update_freq(domain, freq);

	/*
	 * Although cpufreq governor is stopped in cpufreq_suspend(),
	 * afterwards, frequency change can be requested by
	 * PM QoS. To prevent chainging frequency after
	 * cpufreq suspend, disable scaling for all domains.
	 */
	disable_domain(domain);

	return 0;
}

static int exynos_cpufreq_suspend(struct cpufreq_policy *policy)
{
	struct exynos_cpufreq_domain *domain = find_domain(policy->cpu);

	return __exynos_cpufreq_suspend(domain);
}

static int __exynos_cpufreq_resume(struct exynos_cpufreq_domain *domain)
{
	if (!domain)
		return -EINVAL;

	enable_domain(domain);

	pm_qos_update_request(&domain->min_qos_req, domain->min_freq);
	pm_qos_update_request(&domain->max_qos_req, domain->max_freq);

	return 0;
}

static int exynos_cpufreq_resume(struct cpufreq_policy *policy)
{
	struct exynos_cpufreq_domain *domain = find_domain(policy->cpu);

	return __exynos_cpufreq_resume(domain);
}

static int exynos_cpufreq_pm_notifier(struct notifier_block *notifier,
				       unsigned long pm_event, void *v)
{
	struct exynos_cpufreq_domain *domain;

	switch (pm_event) {
	case PM_SUSPEND_PREPARE:
		list_for_each_entry_reverse(domain, &domains, list)
			if (__exynos_cpufreq_suspend(domain))
				return NOTIFY_BAD;
		break;
	case PM_POST_SUSPEND:
		list_for_each_entry_reverse(domain, &domains, list)
			if (__exynos_cpufreq_resume(domain))
				return NOTIFY_BAD;
		break;
	}
	return NOTIFY_OK;
}

static struct notifier_block exynos_cpufreq_pm = {
	.notifier_call = exynos_cpufreq_pm_notifier,
};

static struct cpufreq_driver exynos_driver = {
	.name		= "exynos_cpufreq",
	.flags		= CPUFREQ_STICKY | CPUFREQ_HAVE_GOVERNOR_PER_POLICY,
	.init		= exynos_cpufreq_driver_init,
	.verify		= exynos_cpufreq_verify,
	.target		= exynos_cpufreq_target,
	.get		= exynos_cpufreq_get,
	.suspend	= exynos_cpufreq_suspend,
	.resume		= exynos_cpufreq_resume,
	.attr		= cpufreq_generic_attr,
};

/*********************************************************************
 *                      SUPPORT for DVFS MANAGER                     *
 *********************************************************************/
static int dm_scaler(enum exynos_dm_type dm_type, unsigned int target_freq,
						unsigned int relation)
{
	struct exynos_cpufreq_domain *domain = find_domain_dm_type(dm_type);
	struct cpufreq_policy *policy;
	struct cpumask mask;
	int ret;

	/* Skip scaling if all cpus of domain are hotplugged out */
	cpumask_and(&mask, &domain->cpus, cpu_online_mask);
	if (cpumask_weight(&mask) == 0)
		return 0;

	if (relation == EXYNOS_DM_RELATION_L)
		relation = CPUFREQ_RELATION_L;
	else
		relation = CPUFREQ_RELATION_H;

	cpumask_and(&mask, &domain->cpus, cpu_online_mask);
	if (cpumask_empty(&mask))
		return -ENODEV;
	policy = cpufreq_cpu_get(cpumask_first(&mask));
	if (!policy) {
		pr_err("%s: failed get cpufreq policy\n", __func__);
		return -ENODEV;
	}

	ret = __exynos_cpufreq_target(policy, target_freq, relation);

	cpufreq_cpu_put(policy);

	return ret;
}

/*********************************************************************
 *                       CPUFREQ PM QOS HANDLER                      *
 *********************************************************************/
static int need_update_freq(struct exynos_cpufreq_domain *domain,
				int pm_qos_class, unsigned int freq)
{
	unsigned int cur = get_freq(domain);

	if (cur == freq)
		return 0;

	if (pm_qos_class == domain->pm_qos_min_class) {
		if (cur > freq)
			return 0;
	} else if (domain->pm_qos_max_class == pm_qos_class) {
		if (cur < freq)
			return 0;
	} else {
		/* invalid PM QoS class */
		return -EINVAL;
	}

	return 1;
}

static int exynos_cpufreq_pm_qos_callback(struct notifier_block *nb,
					unsigned long val, void *v)
{
	int pm_qos_class = *((int *)v);
	struct exynos_cpufreq_domain *domain;
	int ret;

	pr_debug("update PM QoS class %d to %ld kHz\n", pm_qos_class, val);

	domain = find_domain_pm_qos_class(pm_qos_class);
	if (!domain)
		return NOTIFY_BAD;

	ret = need_update_freq(domain, pm_qos_class, val);
	if (ret < 0)
		return NOTIFY_BAD;
	if (!ret)
		return NOTIFY_OK;

	if (update_freq(domain, val))
		return NOTIFY_BAD;

	return NOTIFY_OK;
}

/*********************************************************************
 *                       EXTERNAL EVENT HANDLER                      *
 *********************************************************************/
static int exynos_cpufreq_policy_callback(struct notifier_block *nb,
				unsigned long event, void *data)
{
	struct cpufreq_policy *policy = data;
	struct exynos_cpufreq_domain *domain = find_domain(policy->cpu);

	if (!domain)
		return NOTIFY_OK;

	switch (event) {
	case CPUFREQ_NOTIFY:
		break;
	}

	return NOTIFY_OK;
}

static struct notifier_block exynos_cpufreq_policy_notifier = {
	.notifier_call = exynos_cpufreq_policy_callback,
};

static int exynos_cpufreq_cpu_up_callback(struct notifier_block *notifier,
					unsigned long action, void *hcpu)
{
	unsigned int cpu = (unsigned long)hcpu;
	struct exynos_cpufreq_domain *domain;
	struct cpumask mask;

	/*
	 * enable_nonboot_cpus() sends CPU_ONLINE_FROZEN notify event,
	 * but cpu_up() sends just CPU_ONLINE. We don't want that
	 * this callback does nothing before cpufreq_resume().
	 */
	if (action != CPU_ONLINE && action != CPU_DOWN_FAILED)
		return NOTIFY_OK;

	domain = find_domain(cpu);
	if (!domain)
		return NOTIFY_BAD;

	/*
	 * The first incomming cpu in domain enables frequency scaling
	 * and clears limit of frequency.
	 */
	cpumask_and(&mask, &domain->cpus, cpu_online_mask);
	if (cpumask_weight(&mask) == 1) {
		enable_domain(domain);
		pm_qos_update_request(&domain->max_qos_req, domain->max_freq);
	}

	return NOTIFY_OK;
}

static struct notifier_block __refdata exynos_cpufreq_cpu_up_notifier = {
	.notifier_call = exynos_cpufreq_cpu_up_callback,
	.priority = INT_MIN,
};

static int exynos_cpufreq_cpu_down_callback(struct notifier_block *notifier,
					unsigned long action, void *hcpu)
{
	unsigned int cpu = (unsigned long)hcpu;
	struct exynos_cpufreq_domain *domain;
	struct cpumask mask;

	/*
	 * disable_nonboot_cpus() sends CPU_DOWN_PREPARE_FROZEN notify
	 * event, but cpu_down() sends just CPU_DOWN_PREPARE. We don't
	 * want that this callback does nothing after cpufreq_suspend().
	 */
	if (action != CPU_DOWN_PREPARE)
		return NOTIFY_OK;

	domain = find_domain(cpu);
	if (!domain)
		return NOTIFY_BAD;

	/*
	 * The last outgoing cpu in domain limits frequency to minimum
	 * and disables frequency scaling.
	 */
	cpumask_and(&mask, &domain->cpus, cpu_online_mask);
	if (cpumask_weight(&mask) == 1) {
		pm_qos_update_request(&domain->max_qos_req, domain->min_freq);
		disable_domain(domain);
	}

	return NOTIFY_OK;
}

static struct notifier_block __refdata exynos_cpufreq_cpu_down_notifier = {
	.notifier_call = exynos_cpufreq_cpu_down_callback,
	/*
	 * This notifier should be perform before cpufreq_cpu_notifier.
	 */
	.priority = INT_MIN + 2,
};

/*********************************************************************
 *                       EXTERNAL REFERENCE APIs                     *
 *********************************************************************/
unsigned int exynos_cpufreq_get_max_freq(struct cpumask *mask)
{
	struct exynos_cpufreq_domain *domain = find_domain_cpumask(mask);

	return domain->max_freq;
}
EXPORT_SYMBOL(exynos_cpufreq_get_max_freq);

bool exynos_cpufreq_allow_change_max(unsigned int cpu, unsigned long max)
{
	struct exynos_cpufreq_domain *domain = find_domain(cpu);
	bool allow;

	mutex_lock(&domain->lock);
	allow = domain->old <= max;
	mutex_unlock(&domain->lock);

	return allow;
}

#ifdef CONFIG_SEC_BOOTSTAT
void sec_bootstat_get_cpuinfo(int *freq, int *online)
{
	int cpu;
	int cluster;
	struct exynos_cpufreq_domain *domain;

	get_online_cpus();
	*online = cpumask_bits(cpu_online_mask)[0];
	for_each_online_cpu(cpu) {
		domain = find_domain(cpu);
		if (!domain)
			continue;

		cluster = 0;
		if (domain->dm_type == DM_CPU_CL1)
			cluster = 1;

		freq[cluster] = get_freq(domain);
	}
	put_online_cpus();
}
#endif

/*********************************************************************
<<<<<<< HEAD
 *                          SYSFS INTERFACES                         *
 *********************************************************************/
/*
 * Log2 of the number of scale size. The frequencies are scaled up or
 * down as the multiple of this number.
 */
#define SCALE_SIZE	2

static ssize_t show_cpufreq_table(struct kobject *kobj,
				struct kobj_attribute *attr, char *buf)
{
	struct exynos_cpufreq_domain *domain;
	ssize_t count = 0;
	int i, scale = 0;

	list_for_each_entry_reverse(domain, &domains, list) {
		for (i = 0; i < domain->table_size; i++) {
			unsigned int freq = domain->freq_table[i].frequency;
			if (freq == CPUFREQ_ENTRY_INVALID)
				continue;
#ifdef CONFIG_SEC_PM
			if (domain == last_domain() && domain->max_usable_freq)
				if (freq > domain->max_usable_freq)
					continue;
#endif

			count += snprintf(&buf[count], 10, "%d ",
					freq >> (scale * SCALE_SIZE));
		}

		scale++;
	}

	count += snprintf(&buf[count - 1], 2, "\n");

	return count - 1;
}

#ifdef CONFIG_SCHED_HMP
static bool hmp_boost;
static void control_hmp_boost(bool enable)
{
	if (hmp_boost && !enable) {
		set_hmp_boost(0);
		hmp_boost = false;
	} else if (!hmp_boost && enable) {
		set_hmp_boost(1);
		hmp_boost = true;
	}
}
#elif defined(CONFIG_SCHED_EHMP)
#include <linux/ehmp.h>

static bool ehmp_boost;
static inline void control_hmp_boost(bool enable)
{
	if (ehmp_boost && !enable) {
		request_kernel_prefer_perf(STUNE_TOPAPP, 0);
		request_kernel_prefer_perf(STUNE_FOREGROUND, 0);
		ehmp_boost = false;
	} else if (!ehmp_boost && enable) {
		request_kernel_prefer_perf(STUNE_TOPAPP, 1);
		request_kernel_prefer_perf(STUNE_FOREGROUND, 1);
		ehmp_boost = true;
	}
}
#else
static inline void control_hmp_boost(bool enable) {}
#endif

static ssize_t show_cpufreq_min_limit(struct kobject *kobj,
				struct kobj_attribute *attr, char *buf)
{
	struct exynos_cpufreq_domain *domain;
	unsigned int pm_qos_min;
	int scale = -1;

	list_for_each_entry_reverse(domain, &domains, list) {
		scale++;

#ifdef CONFIG_SCHED_HMP
		/*
		 * In HMP architecture, last domain is big.
		 * If HMP boost is not activated, PM QoS value of
		 * big is not shown.
		 */
		if (domain == last_domain() && !get_hmp_boost())
			continue;
#elif defined(CONFIG_SCHED_EHMP)
		if (domain == last_domain() && !ehmp_boost)
			continue;
#endif

		/* get value of minimum PM QoS */
		pm_qos_min = pm_qos_request(domain->pm_qos_min_class);
		if (pm_qos_min > 0) {
			pm_qos_min = min(pm_qos_min, domain->max_freq);
			pm_qos_min = max(pm_qos_min, domain->min_freq);

			/*
			 * To manage frequencies of all domains at once,
			 * scale down frequency as multiple of 4.
			 * ex) domain2 = freq
			 *     domain1 = freq /4
			 *     domain0 = freq /16
			 */
			pm_qos_min = pm_qos_min >> (scale * SCALE_SIZE);
			return snprintf(buf, 10, "%u\n", pm_qos_min);
		}
	}

	/*
	 * If there is no QoS at all domains, it returns minimum
	 * frequency of last domain
	 */
	return snprintf(buf, 10, "%u\n",
		first_domain()->min_freq >> (scale * SCALE_SIZE));
}

static ssize_t store_cpufreq_min_limit(struct kobject *kobj,
				struct kobj_attribute *attr, const char *buf,
				size_t count)
{
	struct exynos_cpufreq_domain *domain;
	int input, scale = -1;
	unsigned int freq;
	bool set_max = false;

	if (!sscanf(buf, "%8d", &input))
		return -EINVAL;

	list_for_each_entry_reverse(domain, &domains, list) {
		scale++;

		if (set_max) {
			unsigned int qos = domain->max_freq;

			if (domain->user_default_qos)
				qos = domain->user_default_qos;

			pm_qos_update_request(&domain->user_min_qos_req, qos);
			continue;
		}

		/* Clear all constraint by cpufreq_min_limit */
		if (input < 0) {
			pm_qos_update_request(&domain->user_min_qos_req, 0);
			control_hmp_boost(false);
			continue;
		}

		/*
		 * User inputs scaled down frequency. To recover real
		 * frequency, scale up frequency as multiple of 4.
		 * ex) domain2 = freq
		 *     domain1 = freq * 4
		 *     domain0 = freq * 16
		 */
		freq = input << (scale * SCALE_SIZE);

		if (freq < domain->min_freq) {
			pm_qos_update_request(&domain->user_min_qos_req, 0);
			continue;
		}

		/*
		 * In HMP, last domain is big. Input frequency is in range
		 * of big, it enables HMP boost.
		 */
		if (domain == last_domain())
			control_hmp_boost(true);
		else
			control_hmp_boost(false);

		freq = min(freq, domain->max_freq);
		pm_qos_update_request(&domain->user_min_qos_req, freq);

		set_max = true;
	}

	return count;
}

static ssize_t store_cpufreq_min_limit_wo_boost(struct kobject *kobj,
				struct kobj_attribute *attr, const char *buf,
				size_t count)
{
	struct exynos_cpufreq_domain *domain;
	int input, scale = -1;
	unsigned int freq;
	bool set_max = false;

	if (!sscanf(buf, "%8d", &input))
		return -EINVAL;

	list_for_each_entry_reverse(domain, &domains, list) {
		scale++;

		if (set_max) {
			unsigned int qos = domain->max_freq;

			if (domain->user_default_qos)
				qos = domain->user_default_qos;

			pm_qos_update_request(&domain->user_min_qos_wo_boost_req, qos);
			continue;
		}

		/* Clear all constraint by cpufreq_min_limit */
		if (input < 0) {
			pm_qos_update_request(&domain->user_min_qos_wo_boost_req, 0);
			continue;
		}

		/*
		 * User inputs scaled down frequency. To recover real
		 * frequency, scale up frequency as multiple of 4.
		 * ex) domain2 = freq
		 *     domain1 = freq * 4
		 *     domain0 = freq * 16
		 */
		freq = input << (scale * SCALE_SIZE);

		if (freq < domain->min_freq) {
			pm_qos_update_request(&domain->user_min_qos_wo_boost_req, 0);
			continue;
		}

#ifdef CONFIG_SCHED_HMP
		/*
		 * If hmp_boost was already activated by cpufreq_min_limit,
		 * print a message to avoid confusing who activated hmp_boost.
		 */
		if (domain == last_domain() && hmp_boost)
			pr_info("HMP boost was already activated by cpufreq_min_limit node");
#endif

		freq = min(freq, domain->max_freq);
		pm_qos_update_request(&domain->user_min_qos_wo_boost_req, freq);

		set_max = true;
	}

	return count;

}

static ssize_t show_cpufreq_max_limit(struct kobject *kobj,
				struct kobj_attribute *attr, char *buf)
{
	struct exynos_cpufreq_domain *domain;
	unsigned int pm_qos_max;
	int scale = -1;

	list_for_each_entry_reverse(domain, &domains, list) {
		scale++;

		/* get value of minimum PM QoS */
		pm_qos_max = pm_qos_request(domain->pm_qos_max_class);
		if (pm_qos_max > 0) {
			pm_qos_max = min(pm_qos_max, domain->max_freq);
#ifdef CONFIG_SEC_PM
			if (domain == last_domain() && domain->max_usable_freq)
				pm_qos_max = min(pm_qos_max,
						domain->max_usable_freq);
#endif
			pm_qos_max = max(pm_qos_max, domain->min_freq);

			/*
			 * To manage frequencies of all domains at once,
			 * scale down frequency as multiple of 4.
			 * ex) domain2 = freq
			 *     domain1 = freq /4
			 *     domain0 = freq /16
			 */
			pm_qos_max = pm_qos_max >> (scale * SCALE_SIZE);
			return snprintf(buf, 10, "%u\n", pm_qos_max);
		}
	}

	/*
	 * If there is no QoS at all domains, it returns minimum
	 * frequency of last domain
	 */
	return snprintf(buf, 10, "%u\n",
		first_domain()->min_freq >> (scale * SCALE_SIZE));
}

struct pm_qos_request cpu_online_max_qos_req;
extern struct cpumask early_cpu_mask;
static void enable_domain_cpus(struct exynos_cpufreq_domain *domain)
{
	struct cpumask mask;

	if (domain == first_domain())
		return;

	cpumask_or(&mask, &early_cpu_mask, &domain->cpus);
	pm_qos_update_request(&cpu_online_max_qos_req, cpumask_weight(&mask));
}

static void disable_domain_cpus(struct exynos_cpufreq_domain *domain)
{
	struct cpumask mask;

	if (domain == first_domain())
		return;

	cpumask_andnot(&mask, &early_cpu_mask, &domain->cpus);
	pm_qos_update_request(&cpu_online_max_qos_req, cpumask_weight(&mask));
}

static ssize_t store_cpufreq_max_limit(struct kobject *kobj, struct kobj_attribute *attr,
					const char *buf, size_t count)
{
	struct exynos_cpufreq_domain *domain;
	int input, scale = -1;
	unsigned int freq;
	bool set_max = false;

	if (!sscanf(buf, "%8d", &input))
		return -EINVAL;

	list_for_each_entry_reverse(domain, &domains, list) {
		scale++;

		if (set_max) {
			pm_qos_update_request(&domain->user_max_qos_req,
					domain->max_freq);
			continue;
		}

		/* Clear all constraint by cpufreq_max_limit */
		if (input < 0) {
			enable_domain_cpus(domain);
			pm_qos_update_request(&domain->user_max_qos_req,
						domain->max_freq);
			continue;
		}

		/*
		 * User inputs scaled down frequency. To recover real
		 * frequency, scale up frequency as multiple of 4.
		 * ex) domain2 = freq
		 *     domain1 = freq * 4
		 *     domain0 = freq * 16
		 */
		freq = input << (scale * SCALE_SIZE);
		if (freq < domain->min_freq) {
			pm_qos_update_request(&domain->user_max_qos_req, 0);
			disable_domain_cpus(domain);
			continue;
		}

		enable_domain_cpus(domain);

		freq = max(freq, domain->min_freq);
		pm_qos_update_request(&domain->user_max_qos_req, freq);

		set_max = true;
	}

	return count;
}

static struct kobj_attribute cpufreq_table =
__ATTR(cpufreq_table, S_IRUGO, show_cpufreq_table, NULL);
static struct kobj_attribute cpufreq_min_limit =
__ATTR(cpufreq_min_limit, S_IRUGO | S_IWUSR,
		show_cpufreq_min_limit, store_cpufreq_min_limit);
static struct kobj_attribute cpufreq_min_limit_wo_boost =
__ATTR(cpufreq_min_limit_wo_boost, S_IRUGO | S_IWUSR,
		show_cpufreq_min_limit, store_cpufreq_min_limit_wo_boost);
static struct kobj_attribute cpufreq_max_limit =
__ATTR(cpufreq_max_limit, S_IRUGO | S_IWUSR,
		show_cpufreq_max_limit, store_cpufreq_max_limit);

/*********************************************************************
=======
>>>>>>> 55913d87
 *                  INITIALIZE EXYNOS CPUFREQ DRIVER                 *
 *********************************************************************/
static void print_domain_info(struct exynos_cpufreq_domain *domain)
{
	int i;
	char buf[10];

	pr_info("CPUFREQ of domain%d cal-id : %#x\n",
			domain->id, domain->cal_id);

	scnprintf(buf, sizeof(buf), "%*pbl", cpumask_pr_args(&domain->cpus));
	pr_info("CPUFREQ of domain%d sibling cpus : %s\n",
			domain->id, buf);

	pr_info("CPUFREQ of domain%d boot freq = %d kHz, resume freq = %d kHz\n",
			domain->id, domain->boot_freq, domain->resume_freq);

	pr_info("CPUFREQ of domain%d max freq : %d kHz, min freq : %d kHz\n",
			domain->id,
			domain->max_freq, domain->min_freq);

	pr_info("CPUFREQ of domain%d PM QoS max-class-id : %d, min-class-id : %d\n",
			domain->id,
			domain->pm_qos_max_class, domain->pm_qos_min_class);

	pr_info("CPUFREQ of domain%d table size = %d\n",
			domain->id, domain->table_size);

	for (i = 0; i < domain->table_size; i++) {
		if (domain->freq_table[i].frequency == CPUFREQ_ENTRY_INVALID)
			continue;

		pr_info("CPUFREQ of domain%d : L%2d  %7d kHz\n",
			domain->id,
			domain->freq_table[i].driver_data,
			domain->freq_table[i].frequency);
	}
}

static __init void set_policy(struct exynos_cpufreq_domain *domain)
{
	struct cpufreq_policy *policy;
	int max;

	if (of_property_read_u32(domain->dn, "policy-max", &max))
		return;

	policy = cpufreq_cpu_get_raw(cpumask_first(&domain->cpus));
	if (policy)
		policy->max = max;
}

static __init void init_sysfs(void) { }

static __init int init_table(struct exynos_cpufreq_domain *domain)
{
	unsigned int index;
	unsigned long *table;
	unsigned int *volt_table;
	struct exynos_cpufreq_dm *dm;
	struct exynos_ufc *ufc;
	struct device *dev;
	int ret = 0;

	/*
	 * Initialize frequency and voltage table of domain.
	 * Allocate temporary table to get DVFS table from CAL.
	 * Deliver this table to CAL API, then CAL fills the information.
	 */
	table = kzalloc(sizeof(unsigned long) * domain->table_size, GFP_KERNEL);
	if (!table)
		return -ENOMEM;

	volt_table = kzalloc(sizeof(unsigned int) * domain->table_size, GFP_KERNEL);
	if (!volt_table) {
		ret = -ENOMEM;
		goto free_table;
	}

	cal_dfs_get_rate_table(domain->cal_id, table);
	cal_dfs_get_asv_table(domain->cal_id, volt_table);

	for (index = 0; index < domain->table_size; index++) {
		domain->freq_table[index].driver_data = index;

		if (table[index] > domain->max_freq)
			domain->freq_table[index].frequency = CPUFREQ_ENTRY_INVALID;
		else if (table[index] < domain->min_freq)
			domain->freq_table[index].frequency = CPUFREQ_ENTRY_INVALID;
		else {
			struct cpumask mask;
			domain->freq_table[index].frequency = table[index];
			/* Add OPP table to first cpu of domain */
			dev = get_cpu_device(cpumask_first(&domain->cpus));
			if (!dev)
				continue;
			cpumask_and(&mask, &domain->cpus, cpu_online_mask);
			dev_pm_opp_add(get_cpu_device(cpumask_first(&mask)),
					table[index] * 1000, volt_table[index]);
		}

		/* Initialize table of DVFS manager constraint */
		list_for_each_entry(dm, &domain->dm_list, list)
			dm->c.freq_table[index].master_freq = table[index];

		/* Initialize table of UFC */
		list_for_each_entry(ufc, &domain->ufc_list, list)
			ufc->info.freq_table[index].master_freq =
					domain->freq_table[index].frequency;

	}
	domain->freq_table[index].driver_data = index;
	domain->freq_table[index].frequency = CPUFREQ_TABLE_END;

	kfree(volt_table);

free_table:
	kfree(table);

	return ret;
}

static __init void set_boot_qos(struct exynos_cpufreq_domain *domain)
{
	unsigned int boot_qos, val;
	struct device_node *dn = domain->dn;

	/*
	 * Basically booting pm_qos is set to max frequency of domain.
	 * But if pm_qos-booting exists in device tree,
	 * booting pm_qos is selected to smaller one
	 * between max frequency of domain and the value defined in device tree.
	 */
	boot_qos = domain->max_freq;
	if (!of_property_read_u32(dn, "pm_qos-booting", &val))
		boot_qos = min(boot_qos, val);

	pm_qos_update_request_timeout(&domain->min_qos_req,
			boot_qos, 40 * USEC_PER_SEC);
	pm_qos_update_request_timeout(&domain->max_qos_req,
			boot_qos, 40 * USEC_PER_SEC);

}

static __init int init_pm_qos(struct exynos_cpufreq_domain *domain,
					struct device_node *dn)
{
	int ret;

	ret = of_property_read_u32(dn, "pm_qos-min-class",
					&domain->pm_qos_min_class);
	if (ret)
		return ret;

	ret = of_property_read_u32(dn, "pm_qos-max-class",
					&domain->pm_qos_max_class);
	if (ret)
		return ret;

	domain->pm_qos_min_notifier.notifier_call = exynos_cpufreq_pm_qos_callback;
	domain->pm_qos_min_notifier.priority = INT_MAX;
	domain->pm_qos_max_notifier.notifier_call = exynos_cpufreq_pm_qos_callback;
	domain->pm_qos_max_notifier.priority = INT_MAX;

	pm_qos_add_notifier(domain->pm_qos_min_class,
				&domain->pm_qos_min_notifier);
	pm_qos_add_notifier(domain->pm_qos_max_class,
				&domain->pm_qos_max_notifier);

	pm_qos_add_request(&domain->min_qos_req,
			domain->pm_qos_min_class, domain->min_freq);
	pm_qos_add_request(&domain->max_qos_req,
			domain->pm_qos_max_class, domain->max_freq);

	return 0;
}

static int init_constraint_table_ect(struct exynos_cpufreq_domain *domain,
					struct exynos_cpufreq_dm *dm,
					struct device_node *dn)
{
	void *block;
	struct ect_minlock_domain *ect_domain;
	const char *ect_name;
	unsigned int index, c_index;
	bool valid_row = false;
	int ret;

	if (dm->c.constraint_dm_type != DM_MIF)
		return -EINVAL;

	ret = of_property_read_string(dn, "ect-name", &ect_name);
	if (ret)
		return ret;

	block = ect_get_block(BLOCK_MINLOCK);
	if (!block)
		return -ENODEV;

	ect_domain = ect_minlock_get_domain(block, (char *)ect_name);
	if (!ect_domain)
		return -ENODEV;

	for (index = 0; index < domain->table_size; index++) {
		unsigned int freq = domain->freq_table[index].frequency;

		for (c_index = 0; c_index < ect_domain->num_of_level; c_index++) {
			/* find row same as frequency */
			if (freq == ect_domain->level[c_index].main_frequencies) {
				dm->c.freq_table[index].constraint_freq
					= ect_domain->level[c_index].sub_frequencies;
				valid_row = true;
				break;
			}
		}

		/*
		 * Due to higher levels of constraint_freq should not be NULL,
		 * they should be filled with highest value of sub_frequencies of ect
		 * until finding first(highest) domain frequency fit with main_frequeucy of ect.
		 */
		if (!valid_row)
			dm->c.freq_table[index].constraint_freq
				= ect_domain->level[0].sub_frequencies;
	}

	return 0;
}

static int init_constraint_table_dt(struct exynos_cpufreq_domain *domain,
					struct exynos_cpufreq_dm *dm,
					struct device_node *dn)
{
	struct exynos_dm_freq *table;
	int size, index, c_index;

	/*
	 * A DVFS Manager table row consists of CPU and MIF frequency
	 * value, the size of a row is 64bytes. Divide size in half when
	 * table is allocated.
	 */
	size = of_property_count_u32_elems(dn, "table");
	if (size < 0)
		return size;

	table = kzalloc(sizeof(struct exynos_dm_freq) * size / 2, GFP_KERNEL);
	if (!table)
		return -ENOMEM;

	of_property_read_u32_array(dn, "table", (unsigned int *)table, size);
	for (index = 0; index < domain->table_size; index++) {
		unsigned int freq = domain->freq_table[index].frequency;

		if (freq == CPUFREQ_ENTRY_INVALID)
			continue;

		for (c_index = 0; c_index < size / 2; c_index++) {
			/* find row same or nearby frequency */
			if (freq <= table[c_index].master_freq)
				dm->c.freq_table[index].constraint_freq
					= table[c_index].constraint_freq;

			if (freq >= table[c_index].master_freq)
				break;

		}
	}

	kfree(table);
	return 0;
}

static int init_dm(struct exynos_cpufreq_domain *domain,
				struct device_node *dn)
{
	struct device_node *root, *child;
	struct exynos_cpufreq_dm *dm;
	int ret;

	if (list_empty(&domain->dm_list))
		return 0;

	ret = of_property_read_u32(dn, "dm-type", &domain->dm_type);
	if (ret)
		return ret;

	ret = exynos_dm_data_init(domain->dm_type, domain->min_freq,
				domain->max_freq, domain->old);
	if (ret)
		return ret;

	dm = list_entry(&domain->dm_list, struct exynos_cpufreq_dm, list);
	root = of_find_node_by_name(dn, "dm-constraints");
	for_each_child_of_node(root, child) {
		/*
		 * Initialize DVFS Manaver constraints
		 * - constraint_type : minimum or maximum constraint
		 * - constraint_dm_type : cpu/mif/int/.. etc
		 * - guidance : constraint from chipset characteristic
		 * - freq_table : constraint table
		 */
		dm = list_next_entry(dm, list);

		of_property_read_u32(child, "const-type", &dm->c.constraint_type);
		of_property_read_u32(child, "dm-type", &dm->c.constraint_dm_type);

		if (of_property_read_bool(child, "guidance")) {
			dm->c.guidance = true;
			if (init_constraint_table_ect(domain, dm, child))
				continue;
		} else {
			if (init_constraint_table_dt(domain, dm, child))
				continue;
		}

		dm->c.table_length = domain->table_size;

		ret = register_exynos_dm_constraint_table(domain->dm_type, &dm->c);
		if (ret)
			return ret;
	}

	return register_exynos_dm_freq_scaler(domain->dm_type, dm_scaler);
}

static __init int init_domain(struct exynos_cpufreq_domain *domain,
					struct device_node *dn)
{
	unsigned int val;
	int ret;

	mutex_init(&domain->lock);

	/* Initialize frequency scaling */
	domain->max_freq = cal_dfs_get_max_freq(domain->cal_id);
	domain->min_freq = cal_dfs_get_min_freq(domain->cal_id);

	/*
	 * If max-freq property exists in device tree, max frequency is
	 * selected to smaller one between the value defined in device
	 * tree and CAL. In case of min-freq, min frequency is selected
	 * to bigger one.
	 */
#ifndef CONFIG_EXYNOS_HOTPLUG_GOVERNOR
	if (!of_property_read_u32(dn, "max-freq", &val))
		domain->max_freq = min(domain->max_freq, val);
#endif
	if (!of_property_read_u32(dn, "min-freq", &val))
		domain->min_freq = max(domain->min_freq, val);
#ifdef CONFIG_SEC_PM
	if (!of_property_read_u32(dn, "max-freq", &val))
		domain->max_usable_freq = min(domain->max_freq, val);
#endif

	domain->boot_freq = cal_dfs_get_boot_freq(domain->cal_id);
	domain->resume_freq = cal_dfs_get_resume_freq(domain->cal_id);

	ufc_domain_init(domain);

	ret = init_table(domain);
	if (ret)
		return ret;

	domain->old = get_freq(domain);

	/* Initialize PM QoS */
	ret = init_pm_qos(domain, dn);
	if (ret)
		return ret;

	/*
	 * Initialize CPUFreq DVFS Manager
	 * DVFS Manager is the optional function, it does not check return value
	 */
	init_dm(domain, dn);

	pr_info("Complete to initialize cpufreq-domain%d\n", domain->id);

	return ret;
}

static __init int early_init_domain(struct exynos_cpufreq_domain *domain,
					struct device_node *dn)
{
	const char *buf;
	int ret;

	/* Initialize list head of DVFS Manager constraints */
	INIT_LIST_HEAD(&domain->dm_list);
	INIT_LIST_HEAD(&domain->ufc_list);

	ret = of_property_read_u32(dn, "cal-id", &domain->cal_id);
	if (ret)
		return ret;

	/* Get size of frequency table from CAL */
	domain->table_size = cal_dfs_get_lv_num(domain->cal_id);

	/* Get cpumask which belongs to domain */
	ret = of_property_read_string(dn, "sibling-cpus", &buf);
	if (ret)
		return ret;
	cpulist_parse(buf, &domain->cpus);
	cpumask_and(&domain->cpus, &domain->cpus, cpu_online_mask);
	if (cpumask_weight(&domain->cpus) == 0)
		return -ENODEV;

	return 0;
}

static __init void __free_domain(struct exynos_cpufreq_domain *domain)
{
	struct exynos_cpufreq_dm *dm;

	while (!list_empty(&domain->dm_list)) {
		dm = list_last_entry(&domain->dm_list,
				struct exynos_cpufreq_dm, list);
		list_del(&dm->list);
		kfree(dm->c.freq_table);
		kfree(dm);
	}

	kfree(domain->freq_table);
	kfree(domain);
}

static __init void free_domain(struct exynos_cpufreq_domain *domain)
{
	list_del(&domain->list);
	unregister_exynos_dm_freq_scaler(domain->dm_type);

	__free_domain(domain);
}

static __init struct exynos_cpufreq_domain *alloc_domain(struct device_node *dn)
{
	struct exynos_cpufreq_domain *domain;
	struct device_node *root, *child;

	domain = kzalloc(sizeof(struct exynos_cpufreq_domain), GFP_KERNEL);
	if (!domain)
		return NULL;

	/*
	 * early_init_domain() initailize the domain information requisite
	 * to allocate domain and table.
	 */
	if (early_init_domain(domain, dn))
		goto free;

	/*
	 * Allocate frequency table.
	 * Last row of frequency table must be set to CPUFREQ_TABLE_END.
	 * Table size should be one larger than real table size.
	 */
	domain->freq_table =
		kzalloc(sizeof(struct cpufreq_frequency_table)
				* (domain->table_size + 1), GFP_KERNEL);
	if (!domain->freq_table)
		goto free;

	/*
	 * Allocate DVFS Manager constraints.
	 * Constraints are needed only by DVFS Manager, these are not
	 * created when DVFS Manager is disabled. If constraints does
	 * not exist, driver does scaling without DVFS Manager.
	 */
#ifndef CONFIG_EXYNOS_DVFS_MANAGER
	return domain;
#endif

	root = of_find_node_by_name(dn, "dm-constraints");
	for_each_child_of_node(root, child) {
		struct exynos_cpufreq_dm *dm;

		dm = kzalloc(sizeof(struct exynos_cpufreq_dm), GFP_KERNEL);
		if (!dm)
			goto free;

		dm->c.freq_table = kzalloc(sizeof(struct exynos_dm_freq)
					* domain->table_size, GFP_KERNEL);
		if (!dm->c.freq_table)
			goto free;

		list_add_tail(&dm->list, &domain->dm_list);
	}

	return domain;

free:
	__free_domain(domain);

	return NULL;
}

static int __init exynos_cpufreq_init(void)
{
	struct device_node *dn = NULL;
	struct exynos_cpufreq_domain *domain;
	int ret = 0;
	unsigned int domain_id = 0;

	while ((dn = of_find_node_by_type(dn, "cpufreq-domain"))) {
		domain = alloc_domain(dn);
		if (!domain) {
			pr_err("failed to allocate domain%d\n", domain_id);
			continue;
		}

		list_add_tail(&domain->list, &domains);

		domain->dn = dn;
		domain->id = domain_id;
		ret = init_domain(domain, dn);
		if (ret) {
			pr_err("failed to initialize cpufreq domain%d\n",
							domain_id);
			free_domain(domain);
			continue;
		}

		print_domain_info(domain);
		domain_id++;
	}

	if (!domain_id) {
		pr_err("Can't find device type cpufreq-domain\n");
		return -ENODATA;
	}

	ret = cpufreq_register_driver(&exynos_driver);
	if (ret) {
		pr_err("failed to register cpufreq driver\n");
		return ret;
	}

	init_sysfs();

	register_hotcpu_notifier(&exynos_cpufreq_cpu_up_notifier);
	register_hotcpu_notifier(&exynos_cpufreq_cpu_down_notifier);

	cpufreq_register_notifier(&exynos_cpufreq_policy_notifier,
					CPUFREQ_POLICY_NOTIFIER);

	register_pm_notifier(&exynos_cpufreq_pm);

	/*
	 * Enable scale of domain.
	 * Update frequency as soon as domain is enabled.
	 */
	list_for_each_entry(domain, &domains, list) {
		set_policy(domain);
		enable_domain(domain);
		exynos_cpufreq_cooling_register(domain->dn, &domain->cpus);

		set_boot_qos(domain);
	}

	pr_info("Initialized Exynos cpufreq driver\n");

	return ret;
}
device_initcall(exynos_cpufreq_init);<|MERGE_RESOLUTION|>--- conflicted
+++ resolved
@@ -741,387 +741,6 @@
 #endif
 
 /*********************************************************************
-<<<<<<< HEAD
- *                          SYSFS INTERFACES                         *
- *********************************************************************/
-/*
- * Log2 of the number of scale size. The frequencies are scaled up or
- * down as the multiple of this number.
- */
-#define SCALE_SIZE	2
-
-static ssize_t show_cpufreq_table(struct kobject *kobj,
-				struct kobj_attribute *attr, char *buf)
-{
-	struct exynos_cpufreq_domain *domain;
-	ssize_t count = 0;
-	int i, scale = 0;
-
-	list_for_each_entry_reverse(domain, &domains, list) {
-		for (i = 0; i < domain->table_size; i++) {
-			unsigned int freq = domain->freq_table[i].frequency;
-			if (freq == CPUFREQ_ENTRY_INVALID)
-				continue;
-#ifdef CONFIG_SEC_PM
-			if (domain == last_domain() && domain->max_usable_freq)
-				if (freq > domain->max_usable_freq)
-					continue;
-#endif
-
-			count += snprintf(&buf[count], 10, "%d ",
-					freq >> (scale * SCALE_SIZE));
-		}
-
-		scale++;
-	}
-
-	count += snprintf(&buf[count - 1], 2, "\n");
-
-	return count - 1;
-}
-
-#ifdef CONFIG_SCHED_HMP
-static bool hmp_boost;
-static void control_hmp_boost(bool enable)
-{
-	if (hmp_boost && !enable) {
-		set_hmp_boost(0);
-		hmp_boost = false;
-	} else if (!hmp_boost && enable) {
-		set_hmp_boost(1);
-		hmp_boost = true;
-	}
-}
-#elif defined(CONFIG_SCHED_EHMP)
-#include <linux/ehmp.h>
-
-static bool ehmp_boost;
-static inline void control_hmp_boost(bool enable)
-{
-	if (ehmp_boost && !enable) {
-		request_kernel_prefer_perf(STUNE_TOPAPP, 0);
-		request_kernel_prefer_perf(STUNE_FOREGROUND, 0);
-		ehmp_boost = false;
-	} else if (!ehmp_boost && enable) {
-		request_kernel_prefer_perf(STUNE_TOPAPP, 1);
-		request_kernel_prefer_perf(STUNE_FOREGROUND, 1);
-		ehmp_boost = true;
-	}
-}
-#else
-static inline void control_hmp_boost(bool enable) {}
-#endif
-
-static ssize_t show_cpufreq_min_limit(struct kobject *kobj,
-				struct kobj_attribute *attr, char *buf)
-{
-	struct exynos_cpufreq_domain *domain;
-	unsigned int pm_qos_min;
-	int scale = -1;
-
-	list_for_each_entry_reverse(domain, &domains, list) {
-		scale++;
-
-#ifdef CONFIG_SCHED_HMP
-		/*
-		 * In HMP architecture, last domain is big.
-		 * If HMP boost is not activated, PM QoS value of
-		 * big is not shown.
-		 */
-		if (domain == last_domain() && !get_hmp_boost())
-			continue;
-#elif defined(CONFIG_SCHED_EHMP)
-		if (domain == last_domain() && !ehmp_boost)
-			continue;
-#endif
-
-		/* get value of minimum PM QoS */
-		pm_qos_min = pm_qos_request(domain->pm_qos_min_class);
-		if (pm_qos_min > 0) {
-			pm_qos_min = min(pm_qos_min, domain->max_freq);
-			pm_qos_min = max(pm_qos_min, domain->min_freq);
-
-			/*
-			 * To manage frequencies of all domains at once,
-			 * scale down frequency as multiple of 4.
-			 * ex) domain2 = freq
-			 *     domain1 = freq /4
-			 *     domain0 = freq /16
-			 */
-			pm_qos_min = pm_qos_min >> (scale * SCALE_SIZE);
-			return snprintf(buf, 10, "%u\n", pm_qos_min);
-		}
-	}
-
-	/*
-	 * If there is no QoS at all domains, it returns minimum
-	 * frequency of last domain
-	 */
-	return snprintf(buf, 10, "%u\n",
-		first_domain()->min_freq >> (scale * SCALE_SIZE));
-}
-
-static ssize_t store_cpufreq_min_limit(struct kobject *kobj,
-				struct kobj_attribute *attr, const char *buf,
-				size_t count)
-{
-	struct exynos_cpufreq_domain *domain;
-	int input, scale = -1;
-	unsigned int freq;
-	bool set_max = false;
-
-	if (!sscanf(buf, "%8d", &input))
-		return -EINVAL;
-
-	list_for_each_entry_reverse(domain, &domains, list) {
-		scale++;
-
-		if (set_max) {
-			unsigned int qos = domain->max_freq;
-
-			if (domain->user_default_qos)
-				qos = domain->user_default_qos;
-
-			pm_qos_update_request(&domain->user_min_qos_req, qos);
-			continue;
-		}
-
-		/* Clear all constraint by cpufreq_min_limit */
-		if (input < 0) {
-			pm_qos_update_request(&domain->user_min_qos_req, 0);
-			control_hmp_boost(false);
-			continue;
-		}
-
-		/*
-		 * User inputs scaled down frequency. To recover real
-		 * frequency, scale up frequency as multiple of 4.
-		 * ex) domain2 = freq
-		 *     domain1 = freq * 4
-		 *     domain0 = freq * 16
-		 */
-		freq = input << (scale * SCALE_SIZE);
-
-		if (freq < domain->min_freq) {
-			pm_qos_update_request(&domain->user_min_qos_req, 0);
-			continue;
-		}
-
-		/*
-		 * In HMP, last domain is big. Input frequency is in range
-		 * of big, it enables HMP boost.
-		 */
-		if (domain == last_domain())
-			control_hmp_boost(true);
-		else
-			control_hmp_boost(false);
-
-		freq = min(freq, domain->max_freq);
-		pm_qos_update_request(&domain->user_min_qos_req, freq);
-
-		set_max = true;
-	}
-
-	return count;
-}
-
-static ssize_t store_cpufreq_min_limit_wo_boost(struct kobject *kobj,
-				struct kobj_attribute *attr, const char *buf,
-				size_t count)
-{
-	struct exynos_cpufreq_domain *domain;
-	int input, scale = -1;
-	unsigned int freq;
-	bool set_max = false;
-
-	if (!sscanf(buf, "%8d", &input))
-		return -EINVAL;
-
-	list_for_each_entry_reverse(domain, &domains, list) {
-		scale++;
-
-		if (set_max) {
-			unsigned int qos = domain->max_freq;
-
-			if (domain->user_default_qos)
-				qos = domain->user_default_qos;
-
-			pm_qos_update_request(&domain->user_min_qos_wo_boost_req, qos);
-			continue;
-		}
-
-		/* Clear all constraint by cpufreq_min_limit */
-		if (input < 0) {
-			pm_qos_update_request(&domain->user_min_qos_wo_boost_req, 0);
-			continue;
-		}
-
-		/*
-		 * User inputs scaled down frequency. To recover real
-		 * frequency, scale up frequency as multiple of 4.
-		 * ex) domain2 = freq
-		 *     domain1 = freq * 4
-		 *     domain0 = freq * 16
-		 */
-		freq = input << (scale * SCALE_SIZE);
-
-		if (freq < domain->min_freq) {
-			pm_qos_update_request(&domain->user_min_qos_wo_boost_req, 0);
-			continue;
-		}
-
-#ifdef CONFIG_SCHED_HMP
-		/*
-		 * If hmp_boost was already activated by cpufreq_min_limit,
-		 * print a message to avoid confusing who activated hmp_boost.
-		 */
-		if (domain == last_domain() && hmp_boost)
-			pr_info("HMP boost was already activated by cpufreq_min_limit node");
-#endif
-
-		freq = min(freq, domain->max_freq);
-		pm_qos_update_request(&domain->user_min_qos_wo_boost_req, freq);
-
-		set_max = true;
-	}
-
-	return count;
-
-}
-
-static ssize_t show_cpufreq_max_limit(struct kobject *kobj,
-				struct kobj_attribute *attr, char *buf)
-{
-	struct exynos_cpufreq_domain *domain;
-	unsigned int pm_qos_max;
-	int scale = -1;
-
-	list_for_each_entry_reverse(domain, &domains, list) {
-		scale++;
-
-		/* get value of minimum PM QoS */
-		pm_qos_max = pm_qos_request(domain->pm_qos_max_class);
-		if (pm_qos_max > 0) {
-			pm_qos_max = min(pm_qos_max, domain->max_freq);
-#ifdef CONFIG_SEC_PM
-			if (domain == last_domain() && domain->max_usable_freq)
-				pm_qos_max = min(pm_qos_max,
-						domain->max_usable_freq);
-#endif
-			pm_qos_max = max(pm_qos_max, domain->min_freq);
-
-			/*
-			 * To manage frequencies of all domains at once,
-			 * scale down frequency as multiple of 4.
-			 * ex) domain2 = freq
-			 *     domain1 = freq /4
-			 *     domain0 = freq /16
-			 */
-			pm_qos_max = pm_qos_max >> (scale * SCALE_SIZE);
-			return snprintf(buf, 10, "%u\n", pm_qos_max);
-		}
-	}
-
-	/*
-	 * If there is no QoS at all domains, it returns minimum
-	 * frequency of last domain
-	 */
-	return snprintf(buf, 10, "%u\n",
-		first_domain()->min_freq >> (scale * SCALE_SIZE));
-}
-
-struct pm_qos_request cpu_online_max_qos_req;
-extern struct cpumask early_cpu_mask;
-static void enable_domain_cpus(struct exynos_cpufreq_domain *domain)
-{
-	struct cpumask mask;
-
-	if (domain == first_domain())
-		return;
-
-	cpumask_or(&mask, &early_cpu_mask, &domain->cpus);
-	pm_qos_update_request(&cpu_online_max_qos_req, cpumask_weight(&mask));
-}
-
-static void disable_domain_cpus(struct exynos_cpufreq_domain *domain)
-{
-	struct cpumask mask;
-
-	if (domain == first_domain())
-		return;
-
-	cpumask_andnot(&mask, &early_cpu_mask, &domain->cpus);
-	pm_qos_update_request(&cpu_online_max_qos_req, cpumask_weight(&mask));
-}
-
-static ssize_t store_cpufreq_max_limit(struct kobject *kobj, struct kobj_attribute *attr,
-					const char *buf, size_t count)
-{
-	struct exynos_cpufreq_domain *domain;
-	int input, scale = -1;
-	unsigned int freq;
-	bool set_max = false;
-
-	if (!sscanf(buf, "%8d", &input))
-		return -EINVAL;
-
-	list_for_each_entry_reverse(domain, &domains, list) {
-		scale++;
-
-		if (set_max) {
-			pm_qos_update_request(&domain->user_max_qos_req,
-					domain->max_freq);
-			continue;
-		}
-
-		/* Clear all constraint by cpufreq_max_limit */
-		if (input < 0) {
-			enable_domain_cpus(domain);
-			pm_qos_update_request(&domain->user_max_qos_req,
-						domain->max_freq);
-			continue;
-		}
-
-		/*
-		 * User inputs scaled down frequency. To recover real
-		 * frequency, scale up frequency as multiple of 4.
-		 * ex) domain2 = freq
-		 *     domain1 = freq * 4
-		 *     domain0 = freq * 16
-		 */
-		freq = input << (scale * SCALE_SIZE);
-		if (freq < domain->min_freq) {
-			pm_qos_update_request(&domain->user_max_qos_req, 0);
-			disable_domain_cpus(domain);
-			continue;
-		}
-
-		enable_domain_cpus(domain);
-
-		freq = max(freq, domain->min_freq);
-		pm_qos_update_request(&domain->user_max_qos_req, freq);
-
-		set_max = true;
-	}
-
-	return count;
-}
-
-static struct kobj_attribute cpufreq_table =
-__ATTR(cpufreq_table, S_IRUGO, show_cpufreq_table, NULL);
-static struct kobj_attribute cpufreq_min_limit =
-__ATTR(cpufreq_min_limit, S_IRUGO | S_IWUSR,
-		show_cpufreq_min_limit, store_cpufreq_min_limit);
-static struct kobj_attribute cpufreq_min_limit_wo_boost =
-__ATTR(cpufreq_min_limit_wo_boost, S_IRUGO | S_IWUSR,
-		show_cpufreq_min_limit, store_cpufreq_min_limit_wo_boost);
-static struct kobj_attribute cpufreq_max_limit =
-__ATTR(cpufreq_max_limit, S_IRUGO | S_IWUSR,
-		show_cpufreq_max_limit, store_cpufreq_max_limit);
-
-/*********************************************************************
-=======
->>>>>>> 55913d87
  *                  INITIALIZE EXYNOS CPUFREQ DRIVER                 *
  *********************************************************************/
 static void print_domain_info(struct exynos_cpufreq_domain *domain)
