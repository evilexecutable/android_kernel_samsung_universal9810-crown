/*
 * Copyright (C) 2012 Red Hat, Inc.
 * Copyright (C) 2015 Google, Inc.
 *
 * Author: Mikulas Patocka <mpatocka@redhat.com>
 *
 * Based on Chromium dm-verity driver (C) 2011 The Chromium OS Authors
 *
 * This file is released under the GPLv2.
 */

#ifndef DM_VERITY_H
#define DM_VERITY_H

#include "dm-bufio.h"
#include <linux/device-mapper.h>
#include <crypto/hash.h>

#define DM_VERITY_MAX_LEVELS		63

#define IO_RETRY_MAX			2

enum verity_mode {
	DM_VERITY_MODE_EIO,
	DM_VERITY_MODE_LOGGING,
	DM_VERITY_MODE_RESTART
};

enum verity_block_type {
	DM_VERITY_BLOCK_TYPE_DATA,
	DM_VERITY_BLOCK_TYPE_METADATA
};

struct dm_verity_fec;

struct dm_verity {
	struct dm_dev *data_dev;
	struct dm_dev *hash_dev;
	struct dm_target *ti;
	struct dm_bufio_client *bufio;
	char *alg_name;
	struct crypto_shash *tfm;
	u8 *root_digest;	/* digest of the root block */
	u8 *salt;		/* salt: its size is salt_size */
	u8 *zero_digest;	/* digest for a zero block */
	unsigned salt_size;
	sector_t data_start;	/* data offset in 512-byte sectors */
	sector_t hash_start;	/* hash start in blocks */
	sector_t data_blocks;	/* the number of data blocks */
	sector_t hash_blocks;	/* the number of hash blocks */
	unsigned char data_dev_block_bits;	/* log2(data blocksize) */
	unsigned char hash_dev_block_bits;	/* log2(hash blocksize) */
	unsigned char hash_per_block_bits;	/* log2(hashes in hash block) */
	unsigned char levels;	/* the number of tree levels */
	unsigned char version;
	unsigned digest_size;	/* digest size for the current hash algorithm */
	unsigned shash_descsize;/* the size of temporary space for crypto */
	int hash_failed;	/* set to 1 if hash of any block failed */
	enum verity_mode mode;	/* mode for handling verification errors */
	unsigned corrupted_errs;/* Number of errors for corrupted blocks */

	struct workqueue_struct *verify_wq;

	/* starting blocks for each tree level. 0 is the lowest level. */
	sector_t hash_level_block[DM_VERITY_MAX_LEVELS];

	struct dm_verity_fec *fec;	/* forward error correction */
<<<<<<< HEAD
#ifdef DMV_ALTA
	u8 *verity_bitmap; /* bitmap for skipping verification on blocks */
#endif
=======
	unsigned long *validated_blocks; /* bitset blocks validated */
>>>>>>> c1fac76c
};

struct dm_verity_io {
	struct dm_verity *v;

	/* original value of bio->bi_end_io */
	bio_end_io_t *orig_bi_end_io;

	sector_t block;
	unsigned n_blocks;

	struct bvec_iter iter;

	struct work_struct work;
	int io_retry;

	/*
	 * Three variably-size fields follow this struct:
	 *
	 * u8 hash_desc[v->shash_descsize];
	 * u8 real_digest[v->digest_size];
	 * u8 want_digest[v->digest_size];
	 *
	 * To access them use: verity_io_hash_desc(), verity_io_real_digest()
	 * and verity_io_want_digest().
	 */
};

static inline struct shash_desc *verity_io_hash_desc(struct dm_verity *v,
						     struct dm_verity_io *io)
{
	return (struct shash_desc *)(io + 1);
}

static inline u8 *verity_io_real_digest(struct dm_verity *v,
					struct dm_verity_io *io)
{
	return (u8 *)(io + 1) + v->shash_descsize;
}

static inline u8 *verity_io_want_digest(struct dm_verity *v,
					struct dm_verity_io *io)
{
	return (u8 *)(io + 1) + v->shash_descsize + v->digest_size;
}

static inline u8 *verity_io_digest_end(struct dm_verity *v,
				       struct dm_verity_io *io)
{
	return verity_io_want_digest(v, io) + v->digest_size;
}

extern int verity_for_bv_block(struct dm_verity *v, struct dm_verity_io *io,
			       struct bvec_iter *iter,
			       int (*process)(struct dm_verity *v,
					      struct dm_verity_io *io,
					      u8 *data, size_t len));

extern int verity_hash(struct dm_verity *v, struct shash_desc *desc,
		       const u8 *data, size_t len, u8 *digest);

extern int verity_hash_for_block(struct dm_verity *v, struct dm_verity_io *io,
				 sector_t block, u8 *digest, bool *is_zero);

extern void verity_status(struct dm_target *ti, status_type_t type,
			unsigned status_flags, char *result, unsigned maxlen);
extern int verity_prepare_ioctl(struct dm_target *ti,
                struct block_device **bdev, fmode_t *mode);
extern int verity_iterate_devices(struct dm_target *ti,
				iterate_devices_callout_fn fn, void *data);
extern void verity_io_hints(struct dm_target *ti, struct queue_limits *limits);
extern void verity_dtr(struct dm_target *ti);
extern int verity_ctr(struct dm_target *ti, unsigned argc, char **argv);
extern int verity_map(struct dm_target *ti, struct bio *bio);
extern void dm_verity_avb_error_handler(void);
#endif /* DM_VERITY_H */<|MERGE_RESOLUTION|>--- conflicted
+++ resolved
@@ -65,13 +65,10 @@
 	sector_t hash_level_block[DM_VERITY_MAX_LEVELS];
 
 	struct dm_verity_fec *fec;	/* forward error correction */
-<<<<<<< HEAD
+	unsigned long *validated_blocks; /* bitset blocks validated */
 #ifdef DMV_ALTA
 	u8 *verity_bitmap; /* bitmap for skipping verification on blocks */
 #endif
-=======
-	unsigned long *validated_blocks; /* bitset blocks validated */
->>>>>>> c1fac76c
 };
 
 struct dm_verity_io {
