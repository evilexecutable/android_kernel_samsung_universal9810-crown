--- conflicted
+++ resolved
@@ -1289,13 +1289,8 @@
 		enable = SDMMC_CARD_RD_THR_EN;
 
 	if (host->timing != MMC_TIMING_MMC_HS200 &&
-<<<<<<< HEAD
-	    host->timing != MMC_TIMING_MMC_HS400 &&
-	    host->timing != MMC_TIMING_UHS_SDR104)
-=======
 	    host->timing != MMC_TIMING_UHS_SDR104 &&
 	    host->timing != MMC_TIMING_MMC_HS400)
->>>>>>> c1fac76c
 		goto disable;
 
 	blksz_depth = blksz / (1 << host->data_shift);
@@ -1574,15 +1569,8 @@
 	u32 clk_en_a;
 	u32 sdmmc_cmd_bits = SDMMC_CMD_UPD_CLK | SDMMC_CMD_PRV_DAT_WAIT;
 
-<<<<<<< HEAD
-=======
-	/* We must continue to set bit 28 in CMD until the change is complete */
-	if (host->state == STATE_WAITING_CMD11_DONE)
-		sdmmc_cmd_bits |= SDMMC_CMD_VOLT_SWITCH;
-
 	slot->mmc->actual_clock = 0;
 
->>>>>>> c1fac76c
 	if (!clock) {
 		mci_writel(host, CLKENA, 0);
 		mci_send_cmd(slot, sdmmc_cmd_bits, 0);
