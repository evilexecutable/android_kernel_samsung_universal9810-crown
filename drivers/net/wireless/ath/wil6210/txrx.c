/*
 * Copyright (c) 2012 Qualcomm Atheros, Inc.
 *
 * Permission to use, copy, modify, and/or distribute this software for any
 * purpose with or without fee is hereby granted, provided that the above
 * copyright notice and this permission notice appear in all copies.
 *
 * THE SOFTWARE IS PROVIDED "AS IS" AND THE AUTHOR DISCLAIMS ALL WARRANTIES
 * WITH REGARD TO THIS SOFTWARE INCLUDING ALL IMPLIED WARRANTIES OF
 * MERCHANTABILITY AND FITNESS. IN NO EVENT SHALL THE AUTHOR BE LIABLE FOR
 * ANY SPECIAL, DIRECT, INDIRECT, OR CONSEQUENTIAL DAMAGES OR ANY DAMAGES
 * WHATSOEVER RESULTING FROM LOSS OF USE, DATA OR PROFITS, WHETHER IN AN
 * ACTION OF CONTRACT, NEGLIGENCE OR OTHER TORTIOUS ACTION, ARISING OUT OF
 * OR IN CONNECTION WITH THE USE OR PERFORMANCE OF THIS SOFTWARE.
 */

#include <linux/etherdevice.h>
#include <net/ieee80211_radiotap.h>
#include <linux/if_arp.h>
#include <linux/moduleparam.h>

#include "wil6210.h"
#include "wmi.h"
#include "txrx.h"
#include "trace.h"

static bool rtap_include_phy_info;
module_param(rtap_include_phy_info, bool, S_IRUGO);
MODULE_PARM_DESC(rtap_include_phy_info,
		 " Include PHY info in the radiotap header, default - no");

static inline int wil_vring_is_empty(struct vring *vring)
{
	return vring->swhead == vring->swtail;
}

static inline u32 wil_vring_next_tail(struct vring *vring)
{
	return (vring->swtail + 1) % vring->size;
}

static inline void wil_vring_advance_head(struct vring *vring, int n)
{
	vring->swhead = (vring->swhead + n) % vring->size;
}

static inline int wil_vring_is_full(struct vring *vring)
{
	return wil_vring_next_tail(vring) == vring->swhead;
}
/*
 * Available space in Tx Vring
 */
static inline int wil_vring_avail_tx(struct vring *vring)
{
	u32 swhead = vring->swhead;
	u32 swtail = vring->swtail;
	int used = (vring->size + swhead - swtail) % vring->size;

	return vring->size - used - 1;
}

static int wil_vring_alloc(struct wil6210_priv *wil, struct vring *vring)
{
	struct device *dev = wil_to_dev(wil);
	size_t sz = vring->size * sizeof(vring->va[0]);
	uint i;

	BUILD_BUG_ON(sizeof(vring->va[0]) != 32);

	vring->swhead = 0;
	vring->swtail = 0;
	vring->ctx = kzalloc(vring->size * sizeof(vring->ctx[0]), GFP_KERNEL);
	if (!vring->ctx) {
		vring->va = NULL;
		return -ENOMEM;
	}
	/*
	 * vring->va should be aligned on its size rounded up to power of 2
	 * This is granted by the dma_alloc_coherent
	 */
	vring->va = dma_alloc_coherent(dev, sz, &vring->pa, GFP_KERNEL);
	if (!vring->va) {
		kfree(vring->ctx);
		vring->ctx = NULL;
		return -ENOMEM;
	}
	/* initially, all descriptors are SW owned
	 * For Tx and Rx, ownership bit is at the same location, thus
	 * we can use any
	 */
	for (i = 0; i < vring->size; i++) {
		volatile struct vring_tx_desc *_d = &(vring->va[i].tx);
		_d->dma.status = TX_DMA_STATUS_DU;
	}

	wil_dbg_misc(wil, "vring[%d] 0x%p:0x%016llx 0x%p\n", vring->size,
		     vring->va, (unsigned long long)vring->pa, vring->ctx);

	return 0;
}

static void wil_vring_free(struct wil6210_priv *wil, struct vring *vring,
			   int tx)
{
	struct device *dev = wil_to_dev(wil);
	size_t sz = vring->size * sizeof(vring->va[0]);

	while (!wil_vring_is_empty(vring)) {
		dma_addr_t pa;
		struct sk_buff *skb;
		u16 dmalen;

		if (tx) {
			struct vring_tx_desc dd, *d = &dd;
			volatile struct vring_tx_desc *_d =
					&vring->va[vring->swtail].tx;

			*d = *_d;
			pa = wil_desc_addr(&d->dma.addr);
			dmalen = le16_to_cpu(d->dma.length);
			skb = vring->ctx[vring->swtail];
			if (skb) {
				dma_unmap_single(dev, pa, dmalen,
						 DMA_TO_DEVICE);
				dev_kfree_skb_any(skb);
				vring->ctx[vring->swtail] = NULL;
			} else {
				dma_unmap_page(dev, pa, dmalen,
					       DMA_TO_DEVICE);
			}
			vring->swtail = wil_vring_next_tail(vring);
		} else { /* rx */
			struct vring_rx_desc dd, *d = &dd;
			volatile struct vring_rx_desc *_d =
					&vring->va[vring->swtail].rx;

			*d = *_d;
			pa = wil_desc_addr(&d->dma.addr);
			dmalen = le16_to_cpu(d->dma.length);
			skb = vring->ctx[vring->swhead];
			dma_unmap_single(dev, pa, dmalen, DMA_FROM_DEVICE);
			kfree_skb(skb);
			wil_vring_advance_head(vring, 1);
		}
	}
	dma_free_coherent(dev, sz, (void *)vring->va, vring->pa);
	kfree(vring->ctx);
	vring->pa = 0;
	vring->va = NULL;
	vring->ctx = NULL;
}

/**
 * Allocate one skb for Rx VRING
 *
 * Safe to call from IRQ
 */
static int wil_vring_alloc_skb(struct wil6210_priv *wil, struct vring *vring,
			       u32 i, int headroom)
{
	struct device *dev = wil_to_dev(wil);
	unsigned int sz = RX_BUF_LEN;
	struct vring_rx_desc dd, *d = &dd;
	volatile struct vring_rx_desc *_d = &(vring->va[i].rx);
	dma_addr_t pa;

	/* TODO align */
	struct sk_buff *skb = dev_alloc_skb(sz + headroom);
	if (unlikely(!skb))
		return -ENOMEM;

	skb_reserve(skb, headroom);
	skb_put(skb, sz);

	pa = dma_map_single(dev, skb->data, skb->len, DMA_FROM_DEVICE);
	if (unlikely(dma_mapping_error(dev, pa))) {
		kfree_skb(skb);
		return -ENOMEM;
	}

	d->dma.d0 = BIT(9) | RX_DMA_D0_CMD_DMA_IT;
	wil_desc_addr_set(&d->dma.addr, pa);
	/* ip_length don't care */
	/* b11 don't care */
	/* error don't care */
	d->dma.status = 0; /* BIT(0) should be 0 for HW_OWNED */
	d->dma.length = cpu_to_le16(sz);
	*_d = *d;
	vring->ctx[i] = skb;

	return 0;
}

/**
 * Adds radiotap header
 *
 * Any error indicated as "Bad FCS"
 *
 * Vendor data for 04:ce:14-1 (Wilocity-1) consists of:
 *  - Rx descriptor: 32 bytes
 *  - Phy info
 */
static void wil_rx_add_radiotap_header(struct wil6210_priv *wil,
				       struct sk_buff *skb)
{
	struct wireless_dev *wdev = wil->wdev;
	struct wil6210_rtap {
		struct ieee80211_radiotap_header rthdr;
		/* fields should be in the order of bits in rthdr.it_present */
		/* flags */
		u8 flags;
		/* channel */
		__le16 chnl_freq __aligned(2);
		__le16 chnl_flags;
		/* MCS */
		u8 mcs_present;
		u8 mcs_flags;
		u8 mcs_index;
	} __packed;
	struct wil6210_rtap_vendor {
		struct wil6210_rtap rtap;
		/* vendor */
		u8 vendor_oui[3] __aligned(2);
		u8 vendor_ns;
		__le16 vendor_skip;
		u8 vendor_data[0];
	} __packed;
	struct vring_rx_desc *d = wil_skb_rxdesc(skb);
	struct wil6210_rtap_vendor *rtap_vendor;
	int rtap_len = sizeof(struct wil6210_rtap);
	int phy_length = 0; /* phy info header size, bytes */
	static char phy_data[128];
	struct ieee80211_channel *ch = wdev->preset_chandef.chan;

	if (rtap_include_phy_info) {
		rtap_len = sizeof(*rtap_vendor) + sizeof(*d);
		/* calculate additional length */
		if (d->dma.status & RX_DMA_STATUS_PHY_INFO) {
			/**
			 * PHY info starts from 8-byte boundary
			 * there are 8-byte lines, last line may be partially
			 * written (HW bug), thus FW configures for last line
			 * to be excessive. Driver skips this last line.
			 */
			int len = min_t(int, 8 + sizeof(phy_data),
					wil_rxdesc_phy_length(d));
			if (len > 8) {
				void *p = skb_tail_pointer(skb);
				void *pa = PTR_ALIGN(p, 8);
				if (skb_tailroom(skb) >= len + (pa - p)) {
					phy_length = len - 8;
					memcpy(phy_data, pa, phy_length);
				}
			}
		}
		rtap_len += phy_length;
	}

	if (skb_headroom(skb) < rtap_len &&
	    pskb_expand_head(skb, rtap_len, 0, GFP_ATOMIC)) {
		wil_err(wil, "Unable to expand headrom to %d\n", rtap_len);
		return;
	}

	rtap_vendor = (void *)skb_push(skb, rtap_len);
	memset(rtap_vendor, 0, rtap_len);

	rtap_vendor->rtap.rthdr.it_version = PKTHDR_RADIOTAP_VERSION;
	rtap_vendor->rtap.rthdr.it_len = cpu_to_le16(rtap_len);
	rtap_vendor->rtap.rthdr.it_present = cpu_to_le32(
			(1 << IEEE80211_RADIOTAP_FLAGS) |
			(1 << IEEE80211_RADIOTAP_CHANNEL) |
			(1 << IEEE80211_RADIOTAP_MCS));
	if (d->dma.status & RX_DMA_STATUS_ERROR)
		rtap_vendor->rtap.flags |= IEEE80211_RADIOTAP_F_BADFCS;

	rtap_vendor->rtap.chnl_freq = cpu_to_le16(ch ? ch->center_freq : 58320);
	rtap_vendor->rtap.chnl_flags = cpu_to_le16(0);

	rtap_vendor->rtap.mcs_present = IEEE80211_RADIOTAP_MCS_HAVE_MCS;
	rtap_vendor->rtap.mcs_flags = 0;
	rtap_vendor->rtap.mcs_index = wil_rxdesc_mcs(d);

	if (rtap_include_phy_info) {
		rtap_vendor->rtap.rthdr.it_present |= cpu_to_le32(1 <<
				IEEE80211_RADIOTAP_VENDOR_NAMESPACE);
		/* OUI for Wilocity 04:ce:14 */
		rtap_vendor->vendor_oui[0] = 0x04;
		rtap_vendor->vendor_oui[1] = 0xce;
		rtap_vendor->vendor_oui[2] = 0x14;
		rtap_vendor->vendor_ns = 1;
		/* Rx descriptor + PHY data  */
		rtap_vendor->vendor_skip = cpu_to_le16(sizeof(*d) +
						       phy_length);
		memcpy(rtap_vendor->vendor_data, (void *)d, sizeof(*d));
		memcpy(rtap_vendor->vendor_data + sizeof(*d), phy_data,
		       phy_length);
	}
}

/*
 * Fast swap in place between 2 registers
 */
static void wil_swap_u16(u16 *a, u16 *b)
{
	*a ^= *b;
	*b ^= *a;
	*a ^= *b;
}

static void wil_swap_ethaddr(void *data)
{
	struct ethhdr *eth = data;
	u16 *s = (u16 *)eth->h_source;
	u16 *d = (u16 *)eth->h_dest;

	wil_swap_u16(s++, d++);
	wil_swap_u16(s++, d++);
	wil_swap_u16(s, d);
}

/**
 * reap 1 frame from @swhead
 *
 * Rx descriptor copied to skb->cb
 *
 * Safe to call from IRQ
 */
static struct sk_buff *wil_vring_reap_rx(struct wil6210_priv *wil,
					 struct vring *vring)
{
	struct device *dev = wil_to_dev(wil);
	struct net_device *ndev = wil_to_ndev(wil);
	volatile struct vring_rx_desc *_d;
	struct vring_rx_desc *d;
	struct sk_buff *skb;
	dma_addr_t pa;
	unsigned int sz = RX_BUF_LEN;
	u16 dmalen;
	u8 ftype;
	u8 ds_bits;

	BUILD_BUG_ON(sizeof(struct vring_rx_desc) > sizeof(skb->cb));

	if (wil_vring_is_empty(vring))
		return NULL;

	_d = &(vring->va[vring->swhead].rx);
	if (!(_d->dma.status & RX_DMA_STATUS_DU)) {
		/* it is not error, we just reached end of Rx done area */
		return NULL;
	}

	skb = vring->ctx[vring->swhead];
	d = wil_skb_rxdesc(skb);
	*d = *_d;
	pa = wil_desc_addr(&d->dma.addr);
	vring->ctx[vring->swhead] = NULL;
	wil_vring_advance_head(vring, 1);

	dma_unmap_single(dev, pa, sz, DMA_FROM_DEVICE);
	dmalen = le16_to_cpu(d->dma.length);
<<<<<<< HEAD

	trace_wil6210_rx(vring->swhead, d);
	wil_dbg_txrx(wil, "Rx[%3d] : %d bytes\n", vring->swhead, dmalen);
	wil_hex_dump_txrx("Rx ", DUMP_PREFIX_NONE, 32, 4,
			  (const void *)d, sizeof(*d), false);

	if (dmalen > sz) {
		wil_err(wil, "Rx size too large: %d bytes!\n", dmalen);
		kfree_skb(skb);
		return NULL;
	}
	skb_trim(skb, dmalen);

	wil_hex_dump_txrx("Rx ", DUMP_PREFIX_OFFSET, 16, 1,
			  skb->data, skb_headlen(skb), false);


=======

	trace_wil6210_rx(vring->swhead, d);
	wil_dbg_txrx(wil, "Rx[%3d] : %d bytes\n", vring->swhead, dmalen);
	wil_hex_dump_txrx("Rx ", DUMP_PREFIX_NONE, 32, 4,
			  (const void *)d, sizeof(*d), false);

	if (dmalen > sz) {
		wil_err(wil, "Rx size too large: %d bytes!\n", dmalen);
		kfree_skb(skb);
		return NULL;
	}
	skb_trim(skb, dmalen);

	wil_hex_dump_txrx("Rx ", DUMP_PREFIX_OFFSET, 16, 1,
			  skb->data, skb_headlen(skb), false);


>>>>>>> b887664d
	wil->stats.last_mcs_rx = wil_rxdesc_mcs(d);

	/* use radiotap header only if required */
	if (ndev->type == ARPHRD_IEEE80211_RADIOTAP)
		wil_rx_add_radiotap_header(wil, skb);

	/* no extra checks if in sniffer mode */
	if (ndev->type != ARPHRD_ETHER)
		return skb;
	/*
	 * Non-data frames may be delivered through Rx DMA channel (ex: BAR)
	 * Driver should recognize it by frame type, that is found
	 * in Rx descriptor. If type is not data, it is 802.11 frame as is
	 */
	ftype = wil_rxdesc_ftype(d) << 2;
	if (ftype != IEEE80211_FTYPE_DATA) {
		wil_dbg_txrx(wil, "Non-data frame ftype 0x%08x\n", ftype);
		/* TODO: process it */
		kfree_skb(skb);
		return NULL;
	}

	if (skb->len < ETH_HLEN) {
		wil_err(wil, "Short frame, len = %d\n", skb->len);
		/* TODO: process it (i.e. BAR) */
		kfree_skb(skb);
		return NULL;
	}

	ds_bits = wil_rxdesc_ds_bits(d);
	if (ds_bits == 1) {
		/*
		 * HW bug - in ToDS mode, i.e. Rx on AP side,
		 * addresses get swapped
		 */
		wil_swap_ethaddr(skb->data);
	}

	return skb;
}

/**
 * allocate and fill up to @count buffers in rx ring
 * buffers posted at @swtail
 */
static int wil_rx_refill(struct wil6210_priv *wil, int count)
{
	struct net_device *ndev = wil_to_ndev(wil);
	struct vring *v = &wil->vring_rx;
	u32 next_tail;
	int rc = 0;
	int headroom = ndev->type == ARPHRD_IEEE80211_RADIOTAP ?
			WIL6210_RTAP_SIZE : 0;

	for (; next_tail = wil_vring_next_tail(v),
			(next_tail != v->swhead) && (count-- > 0);
			v->swtail = next_tail) {
		rc = wil_vring_alloc_skb(wil, v, v->swtail, headroom);
		if (rc) {
			wil_err(wil, "Error %d in wil_rx_refill[%d]\n",
				rc, v->swtail);
			break;
		}
	}
	iowrite32(v->swtail, wil->csr + HOSTADDR(v->hwtail));

	return rc;
}

/*
 * Pass Rx packet to the netif. Update statistics.
 * Called in softirq context (NAPI poll).
 */
static void wil_netif_rx_any(struct sk_buff *skb, struct net_device *ndev)
{
	int rc;
	unsigned int len = skb->len;

	skb_orphan(skb);

	rc = netif_receive_skb(skb);

	if (likely(rc == NET_RX_SUCCESS)) {
		ndev->stats.rx_packets++;
		ndev->stats.rx_bytes += len;

	} else {
		ndev->stats.rx_dropped++;
	}
}

/**
 * Proceed all completed skb's from Rx VRING
 *
 * Safe to call from NAPI poll, i.e. softirq with interrupts enabled
 */
void wil_rx_handle(struct wil6210_priv *wil, int *quota)
{
	struct net_device *ndev = wil_to_ndev(wil);
	struct vring *v = &wil->vring_rx;
	struct sk_buff *skb;

	if (!v->va) {
		wil_err(wil, "Rx IRQ while Rx not yet initialized\n");
		return;
	}
	wil_dbg_txrx(wil, "%s()\n", __func__);
	while ((*quota > 0) && (NULL != (skb = wil_vring_reap_rx(wil, v)))) {
		(*quota)--;

		if (wil->wdev->iftype == NL80211_IFTYPE_MONITOR) {
			skb->dev = ndev;
			skb_reset_mac_header(skb);
			skb->ip_summed = CHECKSUM_UNNECESSARY;
			skb->pkt_type = PACKET_OTHERHOST;
			skb->protocol = htons(ETH_P_802_2);

		} else {
			skb->protocol = eth_type_trans(skb, ndev);
		}

		wil_netif_rx_any(skb, ndev);
	}
	wil_rx_refill(wil, v->size);
}

int wil_rx_init(struct wil6210_priv *wil)
{
	struct vring *vring = &wil->vring_rx;
	int rc;

	vring->size = WIL6210_RX_RING_SIZE;
	rc = wil_vring_alloc(wil, vring);
	if (rc)
		return rc;

	rc = wmi_rx_chain_add(wil, vring);
	if (rc)
		goto err_free;

	rc = wil_rx_refill(wil, vring->size);
	if (rc)
		goto err_free;

	return 0;
 err_free:
	wil_vring_free(wil, vring, 0);

	return rc;
}

void wil_rx_fini(struct wil6210_priv *wil)
{
	struct vring *vring = &wil->vring_rx;

	if (vring->va)
		wil_vring_free(wil, vring, 0);
}

int wil_vring_init_tx(struct wil6210_priv *wil, int id, int size,
		      int cid, int tid)
{
	int rc;
	struct wmi_vring_cfg_cmd cmd = {
		.action = cpu_to_le32(WMI_VRING_CMD_ADD),
		.vring_cfg = {
			.tx_sw_ring = {
				.max_mpdu_size = cpu_to_le16(TX_BUF_LEN),
				.ring_size = cpu_to_le16(size),
			},
			.ringid = id,
			.cidxtid = (cid & 0xf) | ((tid & 0xf) << 4),
			.encap_trans_type = WMI_VRING_ENC_TYPE_802_3,
			.mac_ctrl = 0,
			.to_resolution = 0,
			.agg_max_wsize = 16,
			.schd_params = {
				.priority = cpu_to_le16(0),
				.timeslot_us = cpu_to_le16(0xfff),
			},
		},
	};
	struct {
		struct wil6210_mbox_hdr_wmi wmi;
		struct wmi_vring_cfg_done_event cmd;
	} __packed reply;
	struct vring *vring = &wil->vring_tx[id];

	if (vring->va) {
		wil_err(wil, "Tx ring [%d] already allocated\n", id);
		rc = -EINVAL;
		goto out;
	}

	vring->size = size;
	rc = wil_vring_alloc(wil, vring);
	if (rc)
		goto out;

	cmd.vring_cfg.tx_sw_ring.ring_mem_base = cpu_to_le64(vring->pa);

	rc = wmi_call(wil, WMI_VRING_CFG_CMDID, &cmd, sizeof(cmd),
		      WMI_VRING_CFG_DONE_EVENTID, &reply, sizeof(reply), 100);
	if (rc)
		goto out_free;

	if (reply.cmd.status != WMI_FW_STATUS_SUCCESS) {
		wil_err(wil, "Tx config failed, status 0x%02x\n",
			reply.cmd.status);
		rc = -EINVAL;
		goto out_free;
	}
	vring->hwtail = le32_to_cpu(reply.cmd.tx_vring_tail_ptr);

	return 0;
 out_free:
	wil_vring_free(wil, vring, 1);
 out:

	return rc;
}

void wil_vring_fini_tx(struct wil6210_priv *wil, int id)
{
	struct vring *vring = &wil->vring_tx[id];

	if (!vring->va)
		return;

	wil_vring_free(wil, vring, 1);
}

static struct vring *wil_find_tx_vring(struct wil6210_priv *wil,
				       struct sk_buff *skb)
{
	struct vring *v = &wil->vring_tx[0];

	if (v->va)
		return v;

	return NULL;
}

static int wil_tx_desc_map(struct vring_tx_desc *d, dma_addr_t pa, u32 len)
{
	wil_desc_addr_set(&d->dma.addr, pa);
	d->dma.ip_length = 0;
	/* 0..6: mac_length; 7:ip_version 0-IP6 1-IP4*/
	d->dma.b11 = 0/*14 | BIT(7)*/;
	d->dma.error = 0;
	d->dma.status = 0; /* BIT(0) should be 0 for HW_OWNED */
	d->dma.length = cpu_to_le16((u16)len);
	d->dma.d0 = 0;
	d->mac.d[0] = 0;
	d->mac.d[1] = 0;
	d->mac.d[2] = 0;
	d->mac.ucode_cmd = 0;
	/* use dst index 0 */
	d->mac.d[1] |= BIT(MAC_CFG_DESC_TX_1_DST_INDEX_EN_POS) |
		       (0 << MAC_CFG_DESC_TX_1_DST_INDEX_POS);
	/* translation type:  0 - bypass; 1 - 802.3; 2 - native wifi */
	d->mac.d[2] = BIT(MAC_CFG_DESC_TX_2_SNAP_HDR_INSERTION_EN_POS) |
		      (1 << MAC_CFG_DESC_TX_2_L2_TRANSLATION_TYPE_POS);

	return 0;
}

static int wil_tx_vring(struct wil6210_priv *wil, struct vring *vring,
			struct sk_buff *skb)
{
	struct device *dev = wil_to_dev(wil);
	struct vring_tx_desc dd, *d = &dd;
	volatile struct vring_tx_desc *_d;
	u32 swhead = vring->swhead;
	int avail = wil_vring_avail_tx(vring);
	int nr_frags = skb_shinfo(skb)->nr_frags;
	uint f;
	int vring_index = vring - wil->vring_tx;
	uint i = swhead;
	dma_addr_t pa;

	wil_dbg_txrx(wil, "%s()\n", __func__);

	if (avail < vring->size/8)
		netif_tx_stop_all_queues(wil_to_ndev(wil));
	if (avail < 1 + nr_frags) {
		wil_err(wil, "Tx ring full. No space for %d fragments\n",
			1 + nr_frags);
		return -ENOMEM;
	}
	_d = &(vring->va[i].tx);

	/* FIXME FW can accept only unicast frames for the peer */
	memcpy(skb->data, wil->dst_addr[vring_index], ETH_ALEN);

	pa = dma_map_single(dev, skb->data,
			skb_headlen(skb), DMA_TO_DEVICE);

	wil_dbg_txrx(wil, "Tx skb %d bytes %p -> %#08llx\n", skb_headlen(skb),
		     skb->data, (unsigned long long)pa);
	wil_hex_dump_txrx("Tx ", DUMP_PREFIX_OFFSET, 16, 1,
			  skb->data, skb_headlen(skb), false);

	if (unlikely(dma_mapping_error(dev, pa)))
		return -EINVAL;
	/* 1-st segment */
	wil_tx_desc_map(d, pa, skb_headlen(skb));
	d->mac.d[2] |= ((nr_frags + 1) <<
		       MAC_CFG_DESC_TX_2_NUM_OF_DESCRIPTORS_POS);
	if (nr_frags)
		*_d = *d;

	/* middle segments */
	for (f = 0; f < nr_frags; f++) {
		const struct skb_frag_struct *frag =
				&skb_shinfo(skb)->frags[f];
		int len = skb_frag_size(frag);
		i = (swhead + f + 1) % vring->size;
		_d = &(vring->va[i].tx);
		pa = skb_frag_dma_map(dev, frag, 0, skb_frag_size(frag),
				DMA_TO_DEVICE);
		if (unlikely(dma_mapping_error(dev, pa)))
			goto dma_error;
		wil_tx_desc_map(d, pa, len);
		vring->ctx[i] = NULL;
		*_d = *d;
	}
	/* for the last seg only */
	d->dma.d0 |= BIT(DMA_CFG_DESC_TX_0_CMD_EOP_POS);
	d->dma.d0 |= BIT(9); /* BUG: undocumented bit */
	d->dma.d0 |= BIT(DMA_CFG_DESC_TX_0_CMD_DMA_IT_POS);
	d->dma.d0 |= (vring_index << DMA_CFG_DESC_TX_0_QID_POS);
	*_d = *d;

	wil_hex_dump_txrx("Tx ", DUMP_PREFIX_NONE, 32, 4,
			  (const void *)d, sizeof(*d), false);

	/* advance swhead */
	wil_vring_advance_head(vring, nr_frags + 1);
	wil_dbg_txrx(wil, "Tx swhead %d -> %d\n", swhead, vring->swhead);
	trace_wil6210_tx(vring_index, swhead, skb->len, nr_frags);
	iowrite32(vring->swhead, wil->csr + HOSTADDR(vring->hwtail));
	/* hold reference to skb
	 * to prevent skb release before accounting
	 * in case of immediate "tx done"
	 */
	vring->ctx[i] = skb_get(skb);

	return 0;
 dma_error:
	/* unmap what we have mapped */
	/* Note: increment @f to operate with positive index */
	for (f++; f > 0; f--) {
		u16 dmalen;

		i = (swhead + f) % vring->size;
		_d = &(vring->va[i].tx);
		*d = *_d;
		_d->dma.status = TX_DMA_STATUS_DU;
		pa = wil_desc_addr(&d->dma.addr);
		dmalen = le16_to_cpu(d->dma.length);
		if (vring->ctx[i])
			dma_unmap_single(dev, pa, dmalen, DMA_TO_DEVICE);
		else
			dma_unmap_page(dev, pa, dmalen, DMA_TO_DEVICE);
	}

	return -EINVAL;
}


netdev_tx_t wil_start_xmit(struct sk_buff *skb, struct net_device *ndev)
{
	struct wil6210_priv *wil = ndev_to_wil(ndev);
	struct vring *vring;
	int rc;

	wil_dbg_txrx(wil, "%s()\n", __func__);
	if (!test_bit(wil_status_fwready, &wil->status)) {
		wil_err(wil, "FW not ready\n");
		goto drop;
	}
	if (!test_bit(wil_status_fwconnected, &wil->status)) {
		wil_err(wil, "FW not connected\n");
		goto drop;
	}
	if (wil->wdev->iftype == NL80211_IFTYPE_MONITOR) {
		wil_err(wil, "Xmit in monitor mode not supported\n");
		goto drop;
	}

	/* find vring */
	vring = wil_find_tx_vring(wil, skb);
	if (!vring) {
		wil_err(wil, "No Tx VRING available\n");
		goto drop;
	}
	/* set up vring entry */
	rc = wil_tx_vring(wil, vring, skb);

	switch (rc) {
	case 0:
		/* statistics will be updated on the tx_complete */
		dev_kfree_skb_any(skb);
		return NETDEV_TX_OK;
	case -ENOMEM:
		return NETDEV_TX_BUSY;
	default:
		break; /* goto drop; */
	}
 drop:
	ndev->stats.tx_dropped++;
	dev_kfree_skb_any(skb);

	return NET_XMIT_DROP;
}

/**
 * Clean up transmitted skb's from the Tx VRING
 *
 * Return number of descriptors cleared
 *
 * Safe to call from IRQ
 */
int wil_tx_complete(struct wil6210_priv *wil, int ringid)
{
	struct net_device *ndev = wil_to_ndev(wil);
	struct device *dev = wil_to_dev(wil);
	struct vring *vring = &wil->vring_tx[ringid];
	int done = 0;

	if (!vring->va) {
		wil_err(wil, "Tx irq[%d]: vring not initialized\n", ringid);
		return 0;
	}

	wil_dbg_txrx(wil, "%s(%d)\n", __func__, ringid);

	while (!wil_vring_is_empty(vring)) {
		volatile struct vring_tx_desc *_d =
					      &vring->va[vring->swtail].tx;
		struct vring_tx_desc dd, *d = &dd;
		dma_addr_t pa;
		struct sk_buff *skb;
		u16 dmalen;

		*d = *_d;

		if (!(d->dma.status & TX_DMA_STATUS_DU))
			break;

		dmalen = le16_to_cpu(d->dma.length);
		trace_wil6210_tx_done(ringid, vring->swtail, dmalen,
				      d->dma.error);
		wil_dbg_txrx(wil,
			     "Tx[%3d] : %d bytes, status 0x%02x err 0x%02x\n",
			     vring->swtail, dmalen, d->dma.status,
			     d->dma.error);
		wil_hex_dump_txrx("TxC ", DUMP_PREFIX_NONE, 32, 4,
				  (const void *)d, sizeof(*d), false);

		pa = wil_desc_addr(&d->dma.addr);
		skb = vring->ctx[vring->swtail];
		if (skb) {
			if (d->dma.error == 0) {
				ndev->stats.tx_packets++;
				ndev->stats.tx_bytes += skb->len;
			} else {
				ndev->stats.tx_errors++;
			}

			dma_unmap_single(dev, pa, dmalen, DMA_TO_DEVICE);
			dev_kfree_skb_any(skb);
			vring->ctx[vring->swtail] = NULL;
		} else {
			dma_unmap_page(dev, pa, dmalen, DMA_TO_DEVICE);
		}
		d->dma.addr.addr_low = 0;
		d->dma.addr.addr_high = 0;
		d->dma.length = 0;
		d->dma.status = TX_DMA_STATUS_DU;
		vring->swtail = wil_vring_next_tail(vring);
		done++;
	}
	if (wil_vring_avail_tx(vring) > vring->size/4)
		netif_tx_wake_all_queues(wil_to_ndev(wil));

	return done;
}<|MERGE_RESOLUTION|>--- conflicted
+++ resolved
@@ -361,7 +361,6 @@
 
 	dma_unmap_single(dev, pa, sz, DMA_FROM_DEVICE);
 	dmalen = le16_to_cpu(d->dma.length);
-<<<<<<< HEAD
 
 	trace_wil6210_rx(vring->swhead, d);
 	wil_dbg_txrx(wil, "Rx[%3d] : %d bytes\n", vring->swhead, dmalen);
@@ -379,25 +378,6 @@
 			  skb->data, skb_headlen(skb), false);
 
 
-=======
-
-	trace_wil6210_rx(vring->swhead, d);
-	wil_dbg_txrx(wil, "Rx[%3d] : %d bytes\n", vring->swhead, dmalen);
-	wil_hex_dump_txrx("Rx ", DUMP_PREFIX_NONE, 32, 4,
-			  (const void *)d, sizeof(*d), false);
-
-	if (dmalen > sz) {
-		wil_err(wil, "Rx size too large: %d bytes!\n", dmalen);
-		kfree_skb(skb);
-		return NULL;
-	}
-	skb_trim(skb, dmalen);
-
-	wil_hex_dump_txrx("Rx ", DUMP_PREFIX_OFFSET, 16, 1,
-			  skb->data, skb_headlen(skb), false);
-
-
->>>>>>> b887664d
 	wil->stats.last_mcs_rx = wil_rxdesc_mcs(d);
 
 	/* use radiotap header only if required */
