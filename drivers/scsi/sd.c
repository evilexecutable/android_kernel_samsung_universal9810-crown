/*
 *      sd.c Copyright (C) 1992 Drew Eckhardt
 *           Copyright (C) 1993, 1994, 1995, 1999 Eric Youngdale
 *
 *      Linux scsi disk driver
 *              Initial versions: Drew Eckhardt
 *              Subsequent revisions: Eric Youngdale
 *	Modification history:
 *       - Drew Eckhardt <drew@colorado.edu> original
 *       - Eric Youngdale <eric@andante.org> add scatter-gather, multiple
 *         outstanding request, and other enhancements.
 *         Support loadable low-level scsi drivers.
 *       - Jirka Hanika <geo@ff.cuni.cz> support more scsi disks using
 *         eight major numbers.
 *       - Richard Gooch <rgooch@atnf.csiro.au> support devfs.
 *	 - Torben Mathiasen <tmm@image.dk> Resource allocation fixes in
 *	   sd_init and cleanups.
 *	 - Alex Davis <letmein@erols.com> Fix problem where partition info
 *	   not being read in sd_open. Fix problem where removable media
 *	   could be ejected after sd_open.
 *	 - Douglas Gilbert <dgilbert@interlog.com> cleanup for lk 2.5.x
 *	 - Badari Pulavarty <pbadari@us.ibm.com>, Matthew Wilcox
 *	   <willy@debian.org>, Kurt Garloff <garloff@suse.de>:
 *	   Support 32k/1M disks.
 *
 *	Logging policy (needs CONFIG_SCSI_LOGGING defined):
 *	 - setting up transfer: SCSI_LOG_HLQUEUE levels 1 and 2
 *	 - end of transfer (bh + scsi_lib): SCSI_LOG_HLCOMPLETE level 1
 *	 - entering sd_ioctl: SCSI_LOG_IOCTL level 1
 *	 - entering other commands: SCSI_LOG_HLQUEUE level 3
 *	Note: when the logging level is set by the user, it must be greater
 *	than the level indicated above to trigger output.
 */

#include <linux/module.h>
#include <linux/fs.h>
#include <linux/kernel.h>
#include <linux/mm.h>
#include <linux/bio.h>
#include <linux/genhd.h>
#include <linux/hdreg.h>
#include <linux/errno.h>
#include <linux/idr.h>
#include <linux/interrupt.h>
#include <linux/init.h>
#include <linux/blkdev.h>
#include <linux/backing-dev.h>
#include <linux/blkpg.h>
#include <linux/delay.h>
#include <linux/mutex.h>
#include <linux/string_helpers.h>
#include <linux/async.h>
#include <linux/slab.h>
#include <linux/pm_runtime.h>
#include <linux/pr.h>
#include <linux/t10-pi.h>
#include <asm/uaccess.h>
#include <asm/unaligned.h>
#ifdef CONFIG_USB_STORAGE_DETECT
#include <linux/kthread.h>
#endif

#include <scsi/scsi.h>
#include <scsi/scsi_cmnd.h>
#include <scsi/scsi_dbg.h>
#include <scsi/scsi_device.h>
#include <scsi/scsi_driver.h>
#include <scsi/scsi_eh.h>
#include <scsi/scsi_host.h>
#include <scsi/scsi_ioctl.h>
#include <scsi/scsicam.h>

#include "sd.h"
#include "scsi_priv.h"
#include "scsi_logging.h"
#if defined(CONFIG_UFS_SRPMB)
#include "scsi_srpmb.h"
#endif

MODULE_AUTHOR("Eric Youngdale");
MODULE_DESCRIPTION("SCSI disk (sd) driver");
MODULE_LICENSE("GPL");

MODULE_ALIAS_BLOCKDEV_MAJOR(SCSI_DISK0_MAJOR);
MODULE_ALIAS_BLOCKDEV_MAJOR(SCSI_DISK1_MAJOR);
MODULE_ALIAS_BLOCKDEV_MAJOR(SCSI_DISK2_MAJOR);
MODULE_ALIAS_BLOCKDEV_MAJOR(SCSI_DISK3_MAJOR);
MODULE_ALIAS_BLOCKDEV_MAJOR(SCSI_DISK4_MAJOR);
MODULE_ALIAS_BLOCKDEV_MAJOR(SCSI_DISK5_MAJOR);
MODULE_ALIAS_BLOCKDEV_MAJOR(SCSI_DISK6_MAJOR);
MODULE_ALIAS_BLOCKDEV_MAJOR(SCSI_DISK7_MAJOR);
MODULE_ALIAS_BLOCKDEV_MAJOR(SCSI_DISK8_MAJOR);
MODULE_ALIAS_BLOCKDEV_MAJOR(SCSI_DISK9_MAJOR);
MODULE_ALIAS_BLOCKDEV_MAJOR(SCSI_DISK10_MAJOR);
MODULE_ALIAS_BLOCKDEV_MAJOR(SCSI_DISK11_MAJOR);
MODULE_ALIAS_BLOCKDEV_MAJOR(SCSI_DISK12_MAJOR);
MODULE_ALIAS_BLOCKDEV_MAJOR(SCSI_DISK13_MAJOR);
MODULE_ALIAS_BLOCKDEV_MAJOR(SCSI_DISK14_MAJOR);
MODULE_ALIAS_BLOCKDEV_MAJOR(SCSI_DISK15_MAJOR);
MODULE_ALIAS_SCSI_DEVICE(TYPE_DISK);
MODULE_ALIAS_SCSI_DEVICE(TYPE_MOD);
MODULE_ALIAS_SCSI_DEVICE(TYPE_RBC);

#if !defined(CONFIG_DEBUG_BLOCK_EXT_DEVT)
#define SD_MINORS	16
#else
#define SD_MINORS	0
#endif

static void sd_config_discard(struct scsi_disk *, unsigned int);
static void sd_config_write_same(struct scsi_disk *);
static int  sd_revalidate_disk(struct gendisk *);
static void sd_unlock_native_capacity(struct gendisk *disk);
static int  sd_probe(struct device *);
static int  sd_remove(struct device *);
static void sd_shutdown(struct device *);
static int sd_suspend_system(struct device *);
static int sd_suspend_runtime(struct device *);
static int sd_resume(struct device *);
static void sd_rescan(struct device *);
static int sd_init_command(struct scsi_cmnd *SCpnt);
static void sd_uninit_command(struct scsi_cmnd *SCpnt);
static int sd_done(struct scsi_cmnd *);
static int sd_eh_action(struct scsi_cmnd *, int);
static void sd_read_capacity(struct scsi_disk *sdkp, unsigned char *buffer);
static void scsi_disk_release(struct device *cdev);
static void sd_print_sense_hdr(struct scsi_disk *, struct scsi_sense_hdr *);
static void sd_print_result(const struct scsi_disk *, const char *, int);

static DEFINE_SPINLOCK(sd_index_lock);
static DEFINE_IDA(sd_index_ida);

/* This semaphore is used to mediate the 0->1 reference get in the
 * face of object destruction (i.e. we can't allow a get on an
 * object after last put) */
static DEFINE_MUTEX(sd_ref_mutex);

static struct kmem_cache *sd_cdb_cache;
static mempool_t *sd_cdb_pool;

static const char *sd_cache_types[] = {
	"write through", "none", "write back",
	"write back, no read (daft)"
};

static void sd_set_flush_flag(struct scsi_disk *sdkp)
{
	bool wc = false, fua = false;

	if (sdkp->WCE) {
		wc = true;
		if (sdkp->DPOFUA)
			fua = true;
	}

	blk_queue_write_cache(sdkp->disk->queue, wc, fua);
}

static ssize_t
cache_type_store(struct device *dev, struct device_attribute *attr,
		 const char *buf, size_t count)
{
	int i, ct = -1, rcd, wce, sp;
	struct scsi_disk *sdkp = to_scsi_disk(dev);
	struct scsi_device *sdp = sdkp->device;
	char buffer[64];
	char *buffer_data;
	struct scsi_mode_data data;
	struct scsi_sense_hdr sshdr;
	static const char temp[] = "temporary ";
	int len;

	if (sdp->type != TYPE_DISK)
		/* no cache control on RBC devices; theoretically they
		 * can do it, but there's probably so many exceptions
		 * it's not worth the risk */
		return -EINVAL;

	if (strncmp(buf, temp, sizeof(temp) - 1) == 0) {
		buf += sizeof(temp) - 1;
		sdkp->cache_override = 1;
	} else {
		sdkp->cache_override = 0;
	}

	for (i = 0; i < ARRAY_SIZE(sd_cache_types); i++) {
		len = strlen(sd_cache_types[i]);
		if (strncmp(sd_cache_types[i], buf, len) == 0 &&
		    buf[len] == '\n') {
			ct = i;
			break;
		}
	}
	if (ct < 0)
		return -EINVAL;
	rcd = ct & 0x01 ? 1 : 0;
	wce = (ct & 0x02) && !sdkp->write_prot ? 1 : 0;

	if (sdkp->cache_override) {
		sdkp->WCE = wce;
		sdkp->RCD = rcd;
		sd_set_flush_flag(sdkp);
		return count;
	}

	if (scsi_mode_sense(sdp, 0x08, 8, buffer, sizeof(buffer), SD_TIMEOUT,
			    SD_MAX_RETRIES, &data, NULL))
		return -EINVAL;
	len = min_t(size_t, sizeof(buffer), data.length - data.header_length -
		  data.block_descriptor_length);
	buffer_data = buffer + data.header_length +
		data.block_descriptor_length;
	buffer_data[2] &= ~0x05;
	buffer_data[2] |= wce << 2 | rcd;
	sp = buffer_data[0] & 0x80 ? 1 : 0;
	buffer_data[0] &= ~0x80;

	/*
	 * Ensure WP, DPOFUA, and RESERVED fields are cleared in
	 * received mode parameter buffer before doing MODE SELECT.
	 */
	data.device_specific = 0;

	if (scsi_mode_select(sdp, 1, sp, 8, buffer_data, len, SD_TIMEOUT,
			     SD_MAX_RETRIES, &data, &sshdr)) {
		if (scsi_sense_valid(&sshdr))
			sd_print_sense_hdr(sdkp, &sshdr);
		return -EINVAL;
	}
	revalidate_disk(sdkp->disk);
	return count;
}

static ssize_t
manage_start_stop_show(struct device *dev, struct device_attribute *attr,
		       char *buf)
{
	struct scsi_disk *sdkp = to_scsi_disk(dev);
	struct scsi_device *sdp = sdkp->device;

	return snprintf(buf, 20, "%u\n", sdp->manage_start_stop);
}

static ssize_t
manage_start_stop_store(struct device *dev, struct device_attribute *attr,
			const char *buf, size_t count)
{
	struct scsi_disk *sdkp = to_scsi_disk(dev);
	struct scsi_device *sdp = sdkp->device;
	bool v;

	if (!capable(CAP_SYS_ADMIN))
		return -EACCES;

	if (kstrtobool(buf, &v))
		return -EINVAL;

	sdp->manage_start_stop = v;

	return count;
}
static DEVICE_ATTR_RW(manage_start_stop);

static ssize_t
allow_restart_show(struct device *dev, struct device_attribute *attr, char *buf)
{
	struct scsi_disk *sdkp = to_scsi_disk(dev);

	return snprintf(buf, 40, "%d\n", sdkp->device->allow_restart);
}

static ssize_t
allow_restart_store(struct device *dev, struct device_attribute *attr,
		    const char *buf, size_t count)
{
	bool v;
	struct scsi_disk *sdkp = to_scsi_disk(dev);
	struct scsi_device *sdp = sdkp->device;

	if (!capable(CAP_SYS_ADMIN))
		return -EACCES;

	if (sdp->type != TYPE_DISK)
		return -EINVAL;

	if (kstrtobool(buf, &v))
		return -EINVAL;

	sdp->allow_restart = v;

	return count;
}
static DEVICE_ATTR_RW(allow_restart);

static ssize_t
cache_type_show(struct device *dev, struct device_attribute *attr, char *buf)
{
	struct scsi_disk *sdkp = to_scsi_disk(dev);
	int ct = sdkp->RCD + 2*sdkp->WCE;

	return snprintf(buf, 40, "%s\n", sd_cache_types[ct]);
}
static DEVICE_ATTR_RW(cache_type);

static ssize_t
FUA_show(struct device *dev, struct device_attribute *attr, char *buf)
{
	struct scsi_disk *sdkp = to_scsi_disk(dev);

	return snprintf(buf, 20, "%u\n", sdkp->DPOFUA);
}
static DEVICE_ATTR_RO(FUA);

static ssize_t
protection_type_show(struct device *dev, struct device_attribute *attr,
		     char *buf)
{
	struct scsi_disk *sdkp = to_scsi_disk(dev);

	return snprintf(buf, 20, "%u\n", sdkp->protection_type);
}

static ssize_t
protection_type_store(struct device *dev, struct device_attribute *attr,
		      const char *buf, size_t count)
{
	struct scsi_disk *sdkp = to_scsi_disk(dev);
	unsigned int val;
	int err;

	if (!capable(CAP_SYS_ADMIN))
		return -EACCES;

	err = kstrtouint(buf, 10, &val);

	if (err)
		return err;

	if (val >= 0 && val <= T10_PI_TYPE3_PROTECTION)
		sdkp->protection_type = val;

	return count;
}
static DEVICE_ATTR_RW(protection_type);

static ssize_t
protection_mode_show(struct device *dev, struct device_attribute *attr,
		     char *buf)
{
	struct scsi_disk *sdkp = to_scsi_disk(dev);
	struct scsi_device *sdp = sdkp->device;
	unsigned int dif, dix;

	dif = scsi_host_dif_capable(sdp->host, sdkp->protection_type);
	dix = scsi_host_dix_capable(sdp->host, sdkp->protection_type);

	if (!dix && scsi_host_dix_capable(sdp->host, T10_PI_TYPE0_PROTECTION)) {
		dif = 0;
		dix = 1;
	}

	if (!dif && !dix)
		return snprintf(buf, 20, "none\n");

	return snprintf(buf, 20, "%s%u\n", dix ? "dix" : "dif", dif);
}
static DEVICE_ATTR_RO(protection_mode);

static ssize_t
app_tag_own_show(struct device *dev, struct device_attribute *attr, char *buf)
{
	struct scsi_disk *sdkp = to_scsi_disk(dev);

	return snprintf(buf, 20, "%u\n", sdkp->ATO);
}
static DEVICE_ATTR_RO(app_tag_own);

static ssize_t
thin_provisioning_show(struct device *dev, struct device_attribute *attr,
		       char *buf)
{
	struct scsi_disk *sdkp = to_scsi_disk(dev);

	return snprintf(buf, 20, "%u\n", sdkp->lbpme);
}
static DEVICE_ATTR_RO(thin_provisioning);

static const char *lbp_mode[] = {
	[SD_LBP_FULL]		= "full",
	[SD_LBP_UNMAP]		= "unmap",
	[SD_LBP_WS16]		= "writesame_16",
	[SD_LBP_WS10]		= "writesame_10",
	[SD_LBP_ZERO]		= "writesame_zero",
	[SD_LBP_DISABLE]	= "disabled",
};

static ssize_t
provisioning_mode_show(struct device *dev, struct device_attribute *attr,
		       char *buf)
{
	struct scsi_disk *sdkp = to_scsi_disk(dev);

	return snprintf(buf, 20, "%s\n", lbp_mode[sdkp->provisioning_mode]);
}

static ssize_t
provisioning_mode_store(struct device *dev, struct device_attribute *attr,
			const char *buf, size_t count)
{
	struct scsi_disk *sdkp = to_scsi_disk(dev);
	struct scsi_device *sdp = sdkp->device;

	if (!capable(CAP_SYS_ADMIN))
		return -EACCES;

	if (sdp->type != TYPE_DISK)
		return -EINVAL;

	if (!strncmp(buf, lbp_mode[SD_LBP_UNMAP], 20))
		sd_config_discard(sdkp, SD_LBP_UNMAP);
	else if (!strncmp(buf, lbp_mode[SD_LBP_WS16], 20))
		sd_config_discard(sdkp, SD_LBP_WS16);
	else if (!strncmp(buf, lbp_mode[SD_LBP_WS10], 20))
		sd_config_discard(sdkp, SD_LBP_WS10);
	else if (!strncmp(buf, lbp_mode[SD_LBP_ZERO], 20))
		sd_config_discard(sdkp, SD_LBP_ZERO);
	else if (!strncmp(buf, lbp_mode[SD_LBP_DISABLE], 20))
		sd_config_discard(sdkp, SD_LBP_DISABLE);
	else
		return -EINVAL;

	return count;
}
static DEVICE_ATTR_RW(provisioning_mode);

static ssize_t
max_medium_access_timeouts_show(struct device *dev,
				struct device_attribute *attr, char *buf)
{
	struct scsi_disk *sdkp = to_scsi_disk(dev);

	return snprintf(buf, 20, "%u\n", sdkp->max_medium_access_timeouts);
}

static ssize_t
max_medium_access_timeouts_store(struct device *dev,
				 struct device_attribute *attr, const char *buf,
				 size_t count)
{
	struct scsi_disk *sdkp = to_scsi_disk(dev);
	int err;

	if (!capable(CAP_SYS_ADMIN))
		return -EACCES;

	err = kstrtouint(buf, 10, &sdkp->max_medium_access_timeouts);

	return err ? err : count;
}
static DEVICE_ATTR_RW(max_medium_access_timeouts);

static ssize_t
max_write_same_blocks_show(struct device *dev, struct device_attribute *attr,
			   char *buf)
{
	struct scsi_disk *sdkp = to_scsi_disk(dev);

	return snprintf(buf, 20, "%u\n", sdkp->max_ws_blocks);
}

static ssize_t
max_write_same_blocks_store(struct device *dev, struct device_attribute *attr,
			    const char *buf, size_t count)
{
	struct scsi_disk *sdkp = to_scsi_disk(dev);
	struct scsi_device *sdp = sdkp->device;
	unsigned long max;
	int err;

	if (!capable(CAP_SYS_ADMIN))
		return -EACCES;

	if (sdp->type != TYPE_DISK)
		return -EINVAL;

	err = kstrtoul(buf, 10, &max);

	if (err)
		return err;

	if (max == 0)
		sdp->no_write_same = 1;
	else if (max <= SD_MAX_WS16_BLOCKS) {
		sdp->no_write_same = 0;
		sdkp->max_ws_blocks = max;
	}

	sd_config_write_same(sdkp);

	return count;
}
static DEVICE_ATTR_RW(max_write_same_blocks);

static struct attribute *sd_disk_attrs[] = {
	&dev_attr_cache_type.attr,
	&dev_attr_FUA.attr,
	&dev_attr_allow_restart.attr,
	&dev_attr_manage_start_stop.attr,
	&dev_attr_protection_type.attr,
	&dev_attr_protection_mode.attr,
	&dev_attr_app_tag_own.attr,
	&dev_attr_thin_provisioning.attr,
	&dev_attr_provisioning_mode.attr,
	&dev_attr_max_write_same_blocks.attr,
	&dev_attr_max_medium_access_timeouts.attr,
	NULL,
};
ATTRIBUTE_GROUPS(sd_disk);

static struct class sd_disk_class = {
	.name		= "scsi_disk",
	.owner		= THIS_MODULE,
	.dev_release	= scsi_disk_release,
	.dev_groups	= sd_disk_groups,
};

static const struct dev_pm_ops sd_pm_ops = {
	.suspend		= sd_suspend_system,
	.resume			= sd_resume,
	.poweroff		= sd_suspend_system,
	.restore		= sd_resume,
	.runtime_suspend	= sd_suspend_runtime,
	.runtime_resume		= sd_resume,
};

static struct scsi_driver sd_template = {
	.gendrv = {
		.name		= "sd",
		.owner		= THIS_MODULE,
		.probe		= sd_probe,
		.remove		= sd_remove,
		.shutdown	= sd_shutdown,
		.pm		= &sd_pm_ops,
	},
	.rescan			= sd_rescan,
	.init_command		= sd_init_command,
	.uninit_command		= sd_uninit_command,
	.done			= sd_done,
	.eh_action		= sd_eh_action,
};

/*
 * Dummy kobj_map->probe function.
 * The default ->probe function will call modprobe, which is
 * pointless as this module is already loaded.
 */
static struct kobject *sd_default_probe(dev_t devt, int *partno, void *data)
{
	return NULL;
}

/*
 * Device no to disk mapping:
 *
 *       major         disc2     disc  p1
 *   |............|.............|....|....| <- dev_t
 *    31        20 19          8 7  4 3  0
 *
 * Inside a major, we have 16k disks, however mapped non-
 * contiguously. The first 16 disks are for major0, the next
 * ones with major1, ... Disk 256 is for major0 again, disk 272
 * for major1, ...
 * As we stay compatible with our numbering scheme, we can reuse
 * the well-know SCSI majors 8, 65--71, 136--143.
 */
static int sd_major(int major_idx)
{
	switch (major_idx) {
	case 0:
		return SCSI_DISK0_MAJOR;
	case 1 ... 7:
		return SCSI_DISK1_MAJOR + major_idx - 1;
	case 8 ... 15:
		return SCSI_DISK8_MAJOR + major_idx - 8;
	default:
		BUG();
		return 0;	/* shut up gcc */
	}
}

static struct scsi_disk *scsi_disk_get(struct gendisk *disk)
{
	struct scsi_disk *sdkp = NULL;

	mutex_lock(&sd_ref_mutex);

	if (disk->private_data) {
		sdkp = scsi_disk(disk);
		if (scsi_device_get(sdkp->device) == 0)
			get_device(&sdkp->dev);
		else
			sdkp = NULL;
	}
	mutex_unlock(&sd_ref_mutex);
	return sdkp;
}

static void scsi_disk_put(struct scsi_disk *sdkp)
{
	struct scsi_device *sdev = sdkp->device;

	mutex_lock(&sd_ref_mutex);
	put_device(&sdkp->dev);
	scsi_device_put(sdev);
	mutex_unlock(&sd_ref_mutex);
}

static unsigned char sd_setup_protect_cmnd(struct scsi_cmnd *scmd,
					   unsigned int dix, unsigned int dif)
{
	struct bio *bio = scmd->request->bio;
	unsigned int prot_op = sd_prot_op(rq_data_dir(scmd->request), dix, dif);
	unsigned int protect = 0;

	if (dix) {				/* DIX Type 0, 1, 2, 3 */
		if (bio_integrity_flagged(bio, BIP_IP_CHECKSUM))
			scmd->prot_flags |= SCSI_PROT_IP_CHECKSUM;

		if (bio_integrity_flagged(bio, BIP_CTRL_NOCHECK) == false)
			scmd->prot_flags |= SCSI_PROT_GUARD_CHECK;
	}

	if (dif != T10_PI_TYPE3_PROTECTION) {	/* DIX/DIF Type 0, 1, 2 */
		scmd->prot_flags |= SCSI_PROT_REF_INCREMENT;

		if (bio_integrity_flagged(bio, BIP_CTRL_NOCHECK) == false)
			scmd->prot_flags |= SCSI_PROT_REF_CHECK;
	}

	if (dif) {				/* DIX/DIF Type 1, 2, 3 */
		scmd->prot_flags |= SCSI_PROT_TRANSFER_PI;

		if (bio_integrity_flagged(bio, BIP_DISK_NOCHECK))
			protect = 3 << 5;	/* Disable target PI checking */
		else
			protect = 1 << 5;	/* Enable target PI checking */
	}

	scsi_set_prot_op(scmd, prot_op);
	scsi_set_prot_type(scmd, dif);
	scmd->prot_flags &= sd_prot_flag_mask(prot_op);

	return protect;
}

static void sd_config_discard(struct scsi_disk *sdkp, unsigned int mode)
{
	struct request_queue *q = sdkp->disk->queue;
	unsigned int logical_block_size = sdkp->device->sector_size;
	unsigned int max_blocks = 0;

	q->limits.discard_zeroes_data = 0;

	/*
	 * When LBPRZ is reported, discard alignment and granularity
	 * must be fixed to the logical block size. Otherwise the block
	 * layer will drop misaligned portions of the request which can
	 * lead to data corruption. If LBPRZ is not set, we honor the
	 * device preference.
	 */
	if (sdkp->lbprz) {
		q->limits.discard_alignment = 0;
		q->limits.discard_granularity = logical_block_size;
	} else {
		q->limits.discard_alignment = sdkp->unmap_alignment *
			logical_block_size;
		q->limits.discard_granularity =
			max(sdkp->physical_block_size,
			    sdkp->unmap_granularity * logical_block_size);
	}

	sdkp->provisioning_mode = mode;

	switch (mode) {

	case SD_LBP_DISABLE:
		blk_queue_max_discard_sectors(q, 0);
		queue_flag_clear_unlocked(QUEUE_FLAG_DISCARD, q);
		return;

	case SD_LBP_UNMAP:
		max_blocks = min_not_zero(sdkp->max_unmap_blocks,
					  (u32)SD_MAX_WS16_BLOCKS);
		break;

	case SD_LBP_WS16:
		max_blocks = min_not_zero(sdkp->max_ws_blocks,
					  (u32)SD_MAX_WS16_BLOCKS);
		q->limits.discard_zeroes_data = sdkp->lbprz;
		break;

	case SD_LBP_WS10:
		max_blocks = min_not_zero(sdkp->max_ws_blocks,
					  (u32)SD_MAX_WS10_BLOCKS);
		q->limits.discard_zeroes_data = sdkp->lbprz;
		break;

	case SD_LBP_ZERO:
		max_blocks = min_not_zero(sdkp->max_ws_blocks,
					  (u32)SD_MAX_WS10_BLOCKS);
		q->limits.discard_zeroes_data = 1;
		break;
	}

	blk_queue_max_discard_sectors(q, max_blocks * (logical_block_size >> 9));
	queue_flag_set_unlocked(QUEUE_FLAG_DISCARD, q);
}

/**
 * sd_setup_discard_cmnd - unmap blocks on thinly provisioned device
 * @sdp: scsi device to operate one
 * @rq: Request to prepare
 *
 * Will issue either UNMAP or WRITE SAME(16) depending on preference
 * indicated by target device.
 **/
static int sd_setup_discard_cmnd(struct scsi_cmnd *cmd)
{
	struct request *rq = cmd->request;
	struct scsi_device *sdp = cmd->device;
	struct scsi_disk *sdkp = scsi_disk(rq->rq_disk);
	sector_t sector = blk_rq_pos(rq);
	unsigned int nr_sectors = blk_rq_sectors(rq);
	unsigned int nr_bytes = blk_rq_bytes(rq);
	unsigned int len;
	int ret;
	char *buf;
	struct page *page;

	sector >>= ilog2(sdp->sector_size) - 9;
	nr_sectors >>= ilog2(sdp->sector_size) - 9;

	page = alloc_page(GFP_ATOMIC | __GFP_ZERO);
	if (!page)
		return BLKPREP_DEFER;

	switch (sdkp->provisioning_mode) {
	case SD_LBP_UNMAP:
		buf = page_address(page);

		cmd->cmd_len = 10;
		cmd->cmnd[0] = UNMAP;
		cmd->cmnd[8] = 24;

		put_unaligned_be16(6 + 16, &buf[0]);
		put_unaligned_be16(16, &buf[2]);
		put_unaligned_be64(sector, &buf[8]);
		put_unaligned_be32(nr_sectors, &buf[16]);

		len = 24;
		break;

	case SD_LBP_WS16:
		cmd->cmd_len = 16;
		cmd->cmnd[0] = WRITE_SAME_16;
		cmd->cmnd[1] = 0x8; /* UNMAP */
		put_unaligned_be64(sector, &cmd->cmnd[2]);
		put_unaligned_be32(nr_sectors, &cmd->cmnd[10]);

		len = sdkp->device->sector_size;
		break;

	case SD_LBP_WS10:
	case SD_LBP_ZERO:
		cmd->cmd_len = 10;
		cmd->cmnd[0] = WRITE_SAME;
		if (sdkp->provisioning_mode == SD_LBP_WS10)
			cmd->cmnd[1] = 0x8; /* UNMAP */
		put_unaligned_be32(sector, &cmd->cmnd[2]);
		put_unaligned_be16(nr_sectors, &cmd->cmnd[7]);

		len = sdkp->device->sector_size;
		break;

	default:
		ret = BLKPREP_INVALID;
		goto out;
	}

	rq->completion_data = page;
	rq->timeout = SD_TIMEOUT;

	cmd->transfersize = len;
	cmd->allowed = SD_MAX_RETRIES;

	/*
	 * Initially __data_len is set to the amount of data that needs to be
	 * transferred to the target. This amount depends on whether WRITE SAME
	 * or UNMAP is being used. After the scatterlist has been mapped by
	 * scsi_init_io() we set __data_len to the size of the area to be
	 * discarded on disk. This allows us to report completion on the full
	 * amount of blocks described by the request.
	 */
	blk_add_request_payload(rq, page, 0, len);
	ret = scsi_init_io(cmd);
	rq->__data_len = nr_bytes;

out:
	if (ret != BLKPREP_OK)
		__free_page(page);
	return ret;
}

static void sd_config_write_same(struct scsi_disk *sdkp)
{
	struct request_queue *q = sdkp->disk->queue;
	unsigned int logical_block_size = sdkp->device->sector_size;

	if (sdkp->device->no_write_same) {
		sdkp->max_ws_blocks = 0;
		goto out;
	}

	/* Some devices can not handle block counts above 0xffff despite
	 * supporting WRITE SAME(16). Consequently we default to 64k
	 * blocks per I/O unless the device explicitly advertises a
	 * bigger limit.
	 */
	if (sdkp->max_ws_blocks > SD_MAX_WS10_BLOCKS)
		sdkp->max_ws_blocks = min_not_zero(sdkp->max_ws_blocks,
						   (u32)SD_MAX_WS16_BLOCKS);
	else if (sdkp->ws16 || sdkp->ws10 || sdkp->device->no_report_opcodes)
		sdkp->max_ws_blocks = min_not_zero(sdkp->max_ws_blocks,
						   (u32)SD_MAX_WS10_BLOCKS);
	else {
		sdkp->device->no_write_same = 1;
		sdkp->max_ws_blocks = 0;
	}

out:
	blk_queue_max_write_same_sectors(q, sdkp->max_ws_blocks *
					 (logical_block_size >> 9));
}

/**
 * sd_setup_write_same_cmnd - write the same data to multiple blocks
 * @cmd: command to prepare
 *
 * Will issue either WRITE SAME(10) or WRITE SAME(16) depending on
 * preference indicated by target device.
 **/
static int sd_setup_write_same_cmnd(struct scsi_cmnd *cmd)
{
	struct request *rq = cmd->request;
	struct scsi_device *sdp = cmd->device;
	struct scsi_disk *sdkp = scsi_disk(rq->rq_disk);
	struct bio *bio = rq->bio;
	sector_t sector = blk_rq_pos(rq);
	unsigned int nr_sectors = blk_rq_sectors(rq);
	unsigned int nr_bytes = blk_rq_bytes(rq);
	int ret;

	if (sdkp->device->no_write_same)
		return BLKPREP_INVALID;

	BUG_ON(bio_offset(bio) || bio_iovec(bio).bv_len != sdp->sector_size);

	sector >>= ilog2(sdp->sector_size) - 9;
	nr_sectors >>= ilog2(sdp->sector_size) - 9;

	rq->timeout = SD_WRITE_SAME_TIMEOUT;

	if (sdkp->ws16 || sector > 0xffffffff || nr_sectors > 0xffff) {
		cmd->cmd_len = 16;
		cmd->cmnd[0] = WRITE_SAME_16;
		put_unaligned_be64(sector, &cmd->cmnd[2]);
		put_unaligned_be32(nr_sectors, &cmd->cmnd[10]);
	} else {
		cmd->cmd_len = 10;
		cmd->cmnd[0] = WRITE_SAME;
		put_unaligned_be32(sector, &cmd->cmnd[2]);
		put_unaligned_be16(nr_sectors, &cmd->cmnd[7]);
	}

	cmd->transfersize = sdp->sector_size;
	cmd->allowed = SD_MAX_RETRIES;

	/*
	 * For WRITE_SAME the data transferred in the DATA IN buffer is
	 * different from the amount of data actually written to the target.
	 *
	 * We set up __data_len to the amount of data transferred from the
	 * DATA IN buffer so that blk_rq_map_sg set up the proper S/G list
	 * to transfer a single sector of data first, but then reset it to
	 * the amount of data to be written right after so that the I/O path
	 * knows how much to actually write.
	 */
	rq->__data_len = sdp->sector_size;
	ret = scsi_init_io(cmd);
	rq->__data_len = nr_bytes;
	return ret;
}

static int sd_setup_flush_cmnd(struct scsi_cmnd *cmd)
{
	struct request *rq = cmd->request;

	/* flush requests don't perform I/O, zero the S/G table */
	memset(&cmd->sdb, 0, sizeof(cmd->sdb));

	cmd->cmnd[0] = SYNCHRONIZE_CACHE;
	cmd->cmd_len = 10;
	cmd->transfersize = 0;
	cmd->allowed = SD_MAX_RETRIES;

	if (cmd->device->host->by_ufs)
		rq->timeout = SD_UFS_TIMEOUT;
	else
		rq->timeout = rq->q->rq_timeout * SD_FLUSH_TIMEOUT_MULTIPLIER;

	return BLKPREP_OK;
}

static int sd_setup_read_write_cmnd(struct scsi_cmnd *SCpnt)
{
	struct request *rq = SCpnt->request;
	struct scsi_device *sdp = SCpnt->device;
	struct gendisk *disk = rq->rq_disk;
	struct scsi_disk *sdkp;
	sector_t block = blk_rq_pos(rq);
	sector_t threshold;
	unsigned int this_count = blk_rq_sectors(rq);
	unsigned int dif, dix;
	int ret;
	unsigned char protect;

	ret = scsi_init_io(SCpnt);
	if (ret != BLKPREP_OK)
		goto out;
	SCpnt = rq->special;
	sdkp = scsi_disk(disk);

	/* from here on until we're complete, any goto out
	 * is used for a killable error condition */
	ret = BLKPREP_KILL;

	SCSI_LOG_HLQUEUE(1,
		scmd_printk(KERN_INFO, SCpnt,
			"%s: block=%llu, count=%d\n",
			__func__, (unsigned long long)block, this_count));

	if (!sdp || !scsi_device_online(sdp) ||
	    block + blk_rq_sectors(rq) > get_capacity(disk)) {
		SCSI_LOG_HLQUEUE(2, scmd_printk(KERN_INFO, SCpnt,
						"Finishing %u sectors\n",
						blk_rq_sectors(rq)));
		SCSI_LOG_HLQUEUE(2, scmd_printk(KERN_INFO, SCpnt,
						"Retry with 0x%p\n", SCpnt));
		goto out;
	}

	if (sdp->changed) {
		/*
		 * quietly refuse to do anything to a changed disc until
		 * the changed bit has been reset
		 */
		/* printk("SCSI disk has been changed or is not present. Prohibiting further I/O.\n"); */
		goto out;
	}

	/*
	 * Some SD card readers can't handle multi-sector accesses which touch
	 * the last one or two hardware sectors.  Split accesses as needed.
	 */
	threshold = get_capacity(disk) - SD_LAST_BUGGY_SECTORS *
		(sdp->sector_size / 512);

	if (unlikely(sdp->last_sector_bug && block + this_count > threshold)) {
		if (block < threshold) {
			/* Access up to the threshold but not beyond */
			this_count = threshold - block;
		} else {
			/* Access only a single hardware sector */
			this_count = sdp->sector_size / 512;
		}
	}

	SCSI_LOG_HLQUEUE(2, scmd_printk(KERN_INFO, SCpnt, "block=%llu\n",
					(unsigned long long)block));

	/*
	 * If we have a 1K hardware sectorsize, prevent access to single
	 * 512 byte sectors.  In theory we could handle this - in fact
	 * the scsi cdrom driver must be able to handle this because
	 * we typically use 1K blocksizes, and cdroms typically have
	 * 2K hardware sectorsizes.  Of course, things are simpler
	 * with the cdrom, since it is read-only.  For performance
	 * reasons, the filesystems should be able to handle this
	 * and not force the scsi disk driver to use bounce buffers
	 * for this.
	 */
	if (sdp->sector_size == 1024) {
		if ((block & 1) || (blk_rq_sectors(rq) & 1)) {
			scmd_printk(KERN_ERR, SCpnt,
				    "Bad block number requested\n");
			goto out;
		} else {
			block = block >> 1;
			this_count = this_count >> 1;
		}
	}
	if (sdp->sector_size == 2048) {
		if ((block & 3) || (blk_rq_sectors(rq) & 3)) {
			scmd_printk(KERN_ERR, SCpnt,
				    "Bad block number requested\n");
			goto out;
		} else {
			block = block >> 2;
			this_count = this_count >> 2;
		}
	}
	if (sdp->sector_size == 4096) {
		if ((block & 7) || (blk_rq_sectors(rq) & 7)) {
			scmd_printk(KERN_ERR, SCpnt,
				    "Bad block number requested\n");
			goto out;
		} else {
			block = block >> 3;
			this_count = this_count >> 3;
		}
	}
	if (rq_data_dir(rq) == WRITE) {
		SCpnt->cmnd[0] = WRITE_6;

		if (blk_integrity_rq(rq))
			sd_dif_prepare(SCpnt);

	} else if (rq_data_dir(rq) == READ) {
		SCpnt->cmnd[0] = READ_6;
	} else {
		scmd_printk(KERN_ERR, SCpnt, "Unknown command %llu,%llx\n",
			    req_op(rq), (unsigned long long) rq->cmd_flags);
		goto out;
	}

	SCSI_LOG_HLQUEUE(2, scmd_printk(KERN_INFO, SCpnt,
					"%s %d/%u 512 byte blocks.\n",
					(rq_data_dir(rq) == WRITE) ?
					"writing" : "reading", this_count,
					blk_rq_sectors(rq)));

	dix = scsi_prot_sg_count(SCpnt);
	dif = scsi_host_dif_capable(SCpnt->device->host, sdkp->protection_type);

	if (dif || dix)
		protect = sd_setup_protect_cmnd(SCpnt, dix, dif);
	else
		protect = 0;

	if (protect && sdkp->protection_type == T10_PI_TYPE2_PROTECTION) {
		SCpnt->cmnd = mempool_alloc(sd_cdb_pool, GFP_ATOMIC);

		if (unlikely(SCpnt->cmnd == NULL)) {
			ret = BLKPREP_DEFER;
			goto out;
		}

		SCpnt->cmd_len = SD_EXT_CDB_SIZE;
		memset(SCpnt->cmnd, 0, SCpnt->cmd_len);
		SCpnt->cmnd[0] = VARIABLE_LENGTH_CMD;
		SCpnt->cmnd[7] = 0x18;
		SCpnt->cmnd[9] = (rq_data_dir(rq) == READ) ? READ_32 : WRITE_32;
		SCpnt->cmnd[10] = protect | ((rq->cmd_flags & REQ_FUA) ? 0x8 : 0);

		/* LBA */
		SCpnt->cmnd[12] = sizeof(block) > 4 ? (unsigned char) (block >> 56) & 0xff : 0;
		SCpnt->cmnd[13] = sizeof(block) > 4 ? (unsigned char) (block >> 48) & 0xff : 0;
		SCpnt->cmnd[14] = sizeof(block) > 4 ? (unsigned char) (block >> 40) & 0xff : 0;
		SCpnt->cmnd[15] = sizeof(block) > 4 ? (unsigned char) (block >> 32) & 0xff : 0;
		SCpnt->cmnd[16] = (unsigned char) (block >> 24) & 0xff;
		SCpnt->cmnd[17] = (unsigned char) (block >> 16) & 0xff;
		SCpnt->cmnd[18] = (unsigned char) (block >> 8) & 0xff;
		SCpnt->cmnd[19] = (unsigned char) block & 0xff;

		/* Expected Indirect LBA */
		SCpnt->cmnd[20] = (unsigned char) (block >> 24) & 0xff;
		SCpnt->cmnd[21] = (unsigned char) (block >> 16) & 0xff;
		SCpnt->cmnd[22] = (unsigned char) (block >> 8) & 0xff;
		SCpnt->cmnd[23] = (unsigned char) block & 0xff;

		/* Transfer length */
		SCpnt->cmnd[28] = (unsigned char) (this_count >> 24) & 0xff;
		SCpnt->cmnd[29] = (unsigned char) (this_count >> 16) & 0xff;
		SCpnt->cmnd[30] = (unsigned char) (this_count >> 8) & 0xff;
		SCpnt->cmnd[31] = (unsigned char) this_count & 0xff;
	} else if (sdp->use_16_for_rw || (this_count > 0xffff)) {
		SCpnt->cmnd[0] += READ_16 - READ_6;
		SCpnt->cmnd[1] = protect | ((rq->cmd_flags & REQ_FUA) ? 0x8 : 0);
		SCpnt->cmnd[2] = sizeof(block) > 4 ? (unsigned char) (block >> 56) & 0xff : 0;
		SCpnt->cmnd[3] = sizeof(block) > 4 ? (unsigned char) (block >> 48) & 0xff : 0;
		SCpnt->cmnd[4] = sizeof(block) > 4 ? (unsigned char) (block >> 40) & 0xff : 0;
		SCpnt->cmnd[5] = sizeof(block) > 4 ? (unsigned char) (block >> 32) & 0xff : 0;
		SCpnt->cmnd[6] = (unsigned char) (block >> 24) & 0xff;
		SCpnt->cmnd[7] = (unsigned char) (block >> 16) & 0xff;
		SCpnt->cmnd[8] = (unsigned char) (block >> 8) & 0xff;
		SCpnt->cmnd[9] = (unsigned char) block & 0xff;
		SCpnt->cmnd[10] = (unsigned char) (this_count >> 24) & 0xff;
		SCpnt->cmnd[11] = (unsigned char) (this_count >> 16) & 0xff;
		SCpnt->cmnd[12] = (unsigned char) (this_count >> 8) & 0xff;
		SCpnt->cmnd[13] = (unsigned char) this_count & 0xff;
		SCpnt->cmnd[14] = SCpnt->cmnd[15] = 0;
	} else if ((this_count > 0xff) || (block > 0x1fffff) ||
		   scsi_device_protection(SCpnt->device) ||
		   SCpnt->device->use_10_for_rw) {
		SCpnt->cmnd[0] += READ_10 - READ_6;
		SCpnt->cmnd[1] = protect | ((rq->cmd_flags & REQ_FUA) ? 0x8 : 0);
		SCpnt->cmnd[2] = (unsigned char) (block >> 24) & 0xff;
		SCpnt->cmnd[3] = (unsigned char) (block >> 16) & 0xff;
		SCpnt->cmnd[4] = (unsigned char) (block >> 8) & 0xff;
		SCpnt->cmnd[5] = (unsigned char) block & 0xff;
		SCpnt->cmnd[6] = SCpnt->cmnd[9] = 0;
		SCpnt->cmnd[7] = (unsigned char) (this_count >> 8) & 0xff;
		SCpnt->cmnd[8] = (unsigned char) this_count & 0xff;

#ifdef CONFIG_JOURNAL_DATA_TAG
		if (blk_queue_journal_tag(rq->q) &&
				(rq->cmd_flags & REQ_META) &&
				(rq_data_dir(rq) == WRITE)) {
#ifdef CONFIG_JOURNAL_DATA_TAG_DEBUG
			static unsigned long log_time;
			static unsigned long tag_count;

			tag_count++;
			if (printk_timed_ratelimit(&log_time, 5000)) {
				pr_info("set ufs data tag for %lu meta flagged writes.\n",
						tag_count);
				tag_count = 0;
			}
#endif
			SCpnt->cmnd[6] |= (1 << 4);
		}
#endif
	} else {
		if (unlikely(rq->cmd_flags & REQ_FUA)) {
			/*
			 * This happens only if this drive failed
			 * 10byte rw command with ILLEGAL_REQUEST
			 * during operation and thus turned off
			 * use_10_for_rw.
			 */
			scmd_printk(KERN_ERR, SCpnt,
				    "FUA write on READ/WRITE(6) drive\n");
			goto out;
		}

		SCpnt->cmnd[1] |= (unsigned char) ((block >> 16) & 0x1f);
		SCpnt->cmnd[2] = (unsigned char) ((block >> 8) & 0xff);
		SCpnt->cmnd[3] = (unsigned char) block & 0xff;
		SCpnt->cmnd[4] = (unsigned char) this_count;
		SCpnt->cmnd[5] = 0;
	}
	SCpnt->sdb.length = this_count * sdp->sector_size;

	/*
	 * We shouldn't disconnect in the middle of a sector, so with a dumb
	 * host adapter, it's safe to assume that we can at least transfer
	 * this many bytes between each connect / disconnect.
	 */
	SCpnt->transfersize = sdp->sector_size;
	SCpnt->underflow = this_count << 9;
	SCpnt->allowed = SD_MAX_RETRIES;

	/*
	 * This indicates that the command is ready from our end to be
	 * queued.
	 */
	ret = BLKPREP_OK;
 out:
	return ret;
}

static int sd_init_command(struct scsi_cmnd *cmd)
{
	struct request *rq = cmd->request;

	switch (req_op(rq)) {
	case REQ_OP_DISCARD:
		return sd_setup_discard_cmnd(cmd);
	case REQ_OP_WRITE_SAME:
		return sd_setup_write_same_cmnd(cmd);
	case REQ_OP_FLUSH:
		return sd_setup_flush_cmnd(cmd);
	case REQ_OP_READ:
	case REQ_OP_WRITE:
		return sd_setup_read_write_cmnd(cmd);
	default:
		WARN_ON_ONCE(1);
		return BLKPREP_KILL;
	}
}

static void sd_uninit_command(struct scsi_cmnd *SCpnt)
{
	struct request *rq = SCpnt->request;

	if (req_op(rq) == REQ_OP_DISCARD)
		__free_page(rq->completion_data);

	if (SCpnt->cmnd != rq->cmd) {
		mempool_free(SCpnt->cmnd, sd_cdb_pool);
		SCpnt->cmnd = NULL;
		SCpnt->cmd_len = 0;
	}
}

/**
 *	sd_open - open a scsi disk device
 *	@inode: only i_rdev member may be used
 *	@filp: only f_mode and f_flags may be used
 *
 *	Returns 0 if successful. Returns a negated errno value in case
 *	of error.
 *
 *	Note: This can be called from a user context (e.g. fsck(1) )
 *	or from within the kernel (e.g. as a result of a mount(1) ).
 *	In the latter case @inode and @filp carry an abridged amount
 *	of information as noted above.
 *
 *	Locking: called with bdev->bd_mutex held.
 **/
static int sd_open(struct block_device *bdev, fmode_t mode)
{
	struct scsi_disk *sdkp = scsi_disk_get(bdev->bd_disk);
	struct scsi_device *sdev;
	int retval;

	if (!sdkp)
		return -ENXIO;

	SCSI_LOG_HLQUEUE(3, sd_printk(KERN_INFO, sdkp, "sd_open\n"));

	sdev = sdkp->device;

	/*
	 * If the device is in error recovery, wait until it is done.
	 * If the device is offline, then disallow any access to it.
	 */
	retval = -ENXIO;
	if (!scsi_block_when_processing_errors(sdev))
		goto error_out;

	if (sdev->removable || sdkp->write_prot)
		check_disk_change(bdev);

	/*
	 * If the drive is empty, just let the open fail.
	 */
	retval = -ENOMEDIUM;
	if (sdev->removable && !sdkp->media_present && !(mode & FMODE_NDELAY))
		goto error_out;

	/*
	 * If the device has the write protect tab set, have the open fail
	 * if the user expects to be able to write to the thing.
	 */
	retval = -EROFS;
	if (sdkp->write_prot && (mode & FMODE_WRITE))
		goto error_out;

	/*
	 * It is possible that the disk changing stuff resulted in
	 * the device being taken offline.  If this is the case,
	 * report this to the user, and don't pretend that the
	 * open actually succeeded.
	 */
	retval = -ENXIO;
	if (!scsi_device_online(sdev))
		goto error_out;

	if ((atomic_inc_return(&sdkp->openers) == 1) && sdev->removable) {
		if (scsi_block_when_processing_errors(sdev))
			scsi_set_medium_removal(sdev, SCSI_REMOVAL_PREVENT);
	}

	return 0;

error_out:
	scsi_disk_put(sdkp);
	return retval;
}

/**
 *	sd_release - invoked when the (last) close(2) is called on this
 *	scsi disk.
 *	@inode: only i_rdev member may be used
 *	@filp: only f_mode and f_flags may be used
 *
 *	Returns 0.
 *
 *	Note: may block (uninterruptible) if error recovery is underway
 *	on this disk.
 *
 *	Locking: called with bdev->bd_mutex held.
 **/
static void sd_release(struct gendisk *disk, fmode_t mode)
{
	struct scsi_disk *sdkp = scsi_disk(disk);
	struct scsi_device *sdev = sdkp->device;

	SCSI_LOG_HLQUEUE(3, sd_printk(KERN_INFO, sdkp, "sd_release\n"));

	if (atomic_dec_return(&sdkp->openers) == 0 && sdev->removable) {
		if (scsi_block_when_processing_errors(sdev))
			scsi_set_medium_removal(sdev, SCSI_REMOVAL_ALLOW);
	}

	/*
	 * XXX and what if there are packets in flight and this close()
	 * XXX is followed by a "rmmod sd_mod"?
	 */

	scsi_disk_put(sdkp);
}

static int sd_getgeo(struct block_device *bdev, struct hd_geometry *geo)
{
	struct scsi_disk *sdkp = scsi_disk(bdev->bd_disk);
	struct scsi_device *sdp = sdkp->device;
	struct Scsi_Host *host = sdp->host;
	sector_t capacity = logical_to_sectors(sdp, sdkp->capacity);
	int diskinfo[4];

	/* default to most commonly used values */
	diskinfo[0] = 0x40;	/* 1 << 6 */
	diskinfo[1] = 0x20;	/* 1 << 5 */
	diskinfo[2] = capacity >> 11;

	/* override with calculated, extended default, or driver values */
	if (host->hostt->bios_param)
		host->hostt->bios_param(sdp, bdev, capacity, diskinfo);
	else
		scsicam_bios_param(bdev, capacity, diskinfo);

	geo->heads = diskinfo[0];
	geo->sectors = diskinfo[1];
	geo->cylinders = diskinfo[2];
	return 0;
}

/**
 *	sd_ioctl - process an ioctl
 *	@inode: only i_rdev/i_bdev members may be used
 *	@filp: only f_mode and f_flags may be used
 *	@cmd: ioctl command number
 *	@arg: this is third argument given to ioctl(2) system call.
 *	Often contains a pointer.
 *
 *	Returns 0 if successful (some ioctls return positive numbers on
 *	success as well). Returns a negated errno value in case of error.
 *
 *	Note: most ioctls are forward onto the block subsystem or further
 *	down in the scsi subsystem.
 **/
static int sd_ioctl(struct block_device *bdev, fmode_t mode,
		    unsigned int cmd, unsigned long arg)
{
	struct gendisk *disk = bdev->bd_disk;
	struct scsi_disk *sdkp = scsi_disk(disk);
	struct scsi_device *sdp = sdkp->device;
	void __user *p = (void __user *)arg;
	int error;

	SCSI_LOG_IOCTL(1, sd_printk(KERN_INFO, sdkp, "sd_ioctl: disk=%s, "
				    "cmd=0x%x\n", disk->disk_name, cmd));

	error = scsi_verify_blk_ioctl(bdev, cmd);
	if (error < 0)
		return error;

	/*
	 * If we are in the middle of error recovery, don't let anyone
	 * else try and use this device.  Also, if error recovery fails, it
	 * may try and take the device offline, in which case all further
	 * access to the device is prohibited.
	 */
	error = scsi_ioctl_block_when_processing_errors(sdp, cmd,
			(mode & FMODE_NDELAY) != 0);
	if (error)
		goto out;

	/*
	 * Send SCSI addressing ioctls directly to mid level, send other
	 * ioctls to block level and then onto mid level if they can't be
	 * resolved.
	 */
	switch (cmd) {
	case SCSI_IOCTL_GET_IDLUN:
	case SCSI_IOCTL_GET_BUS_NUMBER:
	case SCSI_IOCTL_SECURITY_PROTOCOL_IN:
	case SCSI_IOCTL_SECURITY_PROTOCOL_OUT:
		error = scsi_ioctl(sdp, cmd, p);
		break;
	default:
		error = scsi_cmd_blk_ioctl(bdev, mode, cmd, p);
		if (error != -ENOTTY)
			break;
		error = scsi_ioctl(sdp, cmd, p);
		break;
	}
out:
	return error;
}

static void set_media_not_present(struct scsi_disk *sdkp)
{
	if (sdkp->media_present)
		sdkp->device->changed = 1;

	if (sdkp->device->removable) {
		sdkp->media_present = 0;
		sdkp->capacity = 0;
	}
}

static int media_not_present(struct scsi_disk *sdkp,
			     struct scsi_sense_hdr *sshdr)
{
	if (!scsi_sense_valid(sshdr))
		return 0;

	/* not invoked for commands that could return deferred errors */
	switch (sshdr->sense_key) {
	case UNIT_ATTENTION:
	case NOT_READY:
		/* medium not present */
		if (sshdr->asc == 0x3A) {
			set_media_not_present(sdkp);
			return 1;
		}
	}
	return 0;
}

/**
 *	sd_check_events - check media events
 *	@disk: kernel device descriptor
 *	@clearing: disk events currently being cleared
 *
 *	Returns mask of DISK_EVENT_*.
 *
 *	Note: this function is invoked from the block subsystem.
 **/
static unsigned int sd_check_events(struct gendisk *disk, unsigned int clearing)
{
	struct scsi_disk *sdkp = scsi_disk_get(disk);
	struct scsi_device *sdp;
	struct scsi_sense_hdr *sshdr = NULL;
	int retval;

	if (!sdkp)
		return 0;

	sdp = sdkp->device;
	SCSI_LOG_HLQUEUE(3, sd_printk(KERN_INFO, sdkp, "sd_check_events\n"));

	/*
	 * If the device is offline, don't send any commands - just pretend as
	 * if the command failed.  If the device ever comes back online, we
	 * can deal with it then.  It is only because of unrecoverable errors
	 * that we would ever take a device offline in the first place.
	 */
	if (!scsi_device_online(sdp)) {
		set_media_not_present(sdkp);
		goto out;
	}

	/*
	 * Using TEST_UNIT_READY enables differentiation between drive with
	 * no cartridge loaded - NOT READY, drive with changed cartridge -
	 * UNIT ATTENTION, or with same cartridge - GOOD STATUS.
	 *
	 * Drives that auto spin down. eg iomega jaz 1G, will be started
	 * by sd_spinup_disk() from sd_revalidate_disk(), which happens whenever
	 * sd_revalidate() is called.
	 */
	retval = -ENODEV;

	if (scsi_block_when_processing_errors(sdp)) {
		sshdr  = kzalloc(sizeof(*sshdr), GFP_KERNEL);
		retval = scsi_test_unit_ready(sdp, SD_TIMEOUT, SD_MAX_RETRIES,
					      sshdr);
	}

	/* failed to execute TUR, assume media not present */
	if (host_byte(retval)) {
		set_media_not_present(sdkp);
		goto out;
	}

	if (media_not_present(sdkp, sshdr))
		goto out;

	/*
	 * For removable scsi disk we have to recognise the presence
	 * of a disk in the drive.
	 */
	if (!sdkp->media_present)
		sdp->changed = 1;
	sdkp->media_present = 1;
out:
	/*
	 * sdp->changed is set under the following conditions:
	 *
	 *	Medium present state has changed in either direction.
	 *	Device has indicated UNIT_ATTENTION.
	 */
	kfree(sshdr);
	retval = sdp->changed ? DISK_EVENT_MEDIA_CHANGE : 0;
	sdp->changed = 0;
	scsi_disk_put(sdkp);
	return retval;
}

static int sd_sync_cache(struct scsi_disk *sdkp)
{
	int retries, res;
	struct scsi_device *sdp = sdkp->device;
	const int timeout = sdp->request_queue->rq_timeout
		* SD_FLUSH_TIMEOUT_MULTIPLIER;
	struct scsi_sense_hdr sshdr;

	if (!scsi_device_online(sdp))
		return -ENODEV;

	for (retries = 3; retries > 0; --retries) {
		unsigned char cmd[10] = { 0 };

		cmd[0] = SYNCHRONIZE_CACHE;
		/*
		 * Leave the rest of the command zero to indicate
		 * flush everything.
		 */
		res = scsi_execute_req_flags(sdp, cmd, DMA_NONE, NULL, 0,
					     &sshdr, timeout, SD_MAX_RETRIES,
					     NULL, REQ_PM);
		if (res == 0)
			break;
	}

	if (res) {
		sd_print_result(sdkp, "Synchronize Cache(10) failed", res);

		if (driver_byte(res) & DRIVER_SENSE)
			sd_print_sense_hdr(sdkp, &sshdr);
		/* we need to evaluate the error return  */
		if (scsi_sense_valid(&sshdr) &&
			(sshdr.asc == 0x3a ||	/* medium not present */
			 sshdr.asc == 0x20))	/* invalid command */
				/* this is no error here */
				return 0;

		switch (host_byte(res)) {
		/* ignore errors due to racing a disconnection */
		case DID_BAD_TARGET:
		case DID_NO_CONNECT:
			return 0;
		/* signal the upper layer it might try again */
		case DID_BUS_BUSY:
		case DID_IMM_RETRY:
		case DID_REQUEUE:
		case DID_SOFT_ERROR:
			return -EBUSY;
		default:
			return -EIO;
		}
	}
	return 0;
}

static void sd_rescan(struct device *dev)
{
	struct scsi_disk *sdkp = dev_get_drvdata(dev);

	revalidate_disk(sdkp->disk);
}


#ifdef CONFIG_COMPAT
/*
 * This gets directly called from VFS. When the ioctl
 * is not recognized we go back to the other translation paths.
 */
static int sd_compat_ioctl(struct block_device *bdev, fmode_t mode,
			   unsigned int cmd, unsigned long arg)
{
	struct scsi_device *sdev = scsi_disk(bdev->bd_disk)->device;
	int error;

	error = scsi_ioctl_block_when_processing_errors(sdev, cmd,
			(mode & FMODE_NDELAY) != 0);
	if (error)
		return error;
	/*
	 * Let the static ioctl translation table take care of it.
	 */
	if (!sdev->host->hostt->compat_ioctl)
		return -ENOIOCTLCMD;
	return sdev->host->hostt->compat_ioctl(sdev, cmd, (void __user *)arg);
}
#endif

static char sd_pr_type(enum pr_type type)
{
	switch (type) {
	case PR_WRITE_EXCLUSIVE:
		return 0x01;
	case PR_EXCLUSIVE_ACCESS:
		return 0x03;
	case PR_WRITE_EXCLUSIVE_REG_ONLY:
		return 0x05;
	case PR_EXCLUSIVE_ACCESS_REG_ONLY:
		return 0x06;
	case PR_WRITE_EXCLUSIVE_ALL_REGS:
		return 0x07;
	case PR_EXCLUSIVE_ACCESS_ALL_REGS:
		return 0x08;
	default:
		return 0;
	}
};

static int sd_pr_command(struct block_device *bdev, u8 sa,
		u64 key, u64 sa_key, u8 type, u8 flags)
{
	struct scsi_device *sdev = scsi_disk(bdev->bd_disk)->device;
	struct scsi_sense_hdr sshdr;
	int result;
	u8 cmd[16] = { 0, };
	u8 data[24] = { 0, };

	cmd[0] = PERSISTENT_RESERVE_OUT;
	cmd[1] = sa;
	cmd[2] = type;
	put_unaligned_be32(sizeof(data), &cmd[5]);

	put_unaligned_be64(key, &data[0]);
	put_unaligned_be64(sa_key, &data[8]);
	data[20] = flags;

	result = scsi_execute_req(sdev, cmd, DMA_TO_DEVICE, &data, sizeof(data),
			&sshdr, SD_TIMEOUT, SD_MAX_RETRIES, NULL);

	if ((driver_byte(result) & DRIVER_SENSE) &&
	    (scsi_sense_valid(&sshdr))) {
		sdev_printk(KERN_INFO, sdev, "PR command failed: %d\n", result);
		scsi_print_sense_hdr(sdev, NULL, &sshdr);
	}

	return result;
}

static int sd_pr_register(struct block_device *bdev, u64 old_key, u64 new_key,
		u32 flags)
{
	if (flags & ~PR_FL_IGNORE_KEY)
		return -EOPNOTSUPP;
	return sd_pr_command(bdev, (flags & PR_FL_IGNORE_KEY) ? 0x06 : 0x00,
			old_key, new_key, 0,
			(1 << 0) /* APTPL */);
}

static int sd_pr_reserve(struct block_device *bdev, u64 key, enum pr_type type,
		u32 flags)
{
	if (flags)
		return -EOPNOTSUPP;
	return sd_pr_command(bdev, 0x01, key, 0, sd_pr_type(type), 0);
}

static int sd_pr_release(struct block_device *bdev, u64 key, enum pr_type type)
{
	return sd_pr_command(bdev, 0x02, key, 0, sd_pr_type(type), 0);
}

static int sd_pr_preempt(struct block_device *bdev, u64 old_key, u64 new_key,
		enum pr_type type, bool abort)
{
	return sd_pr_command(bdev, abort ? 0x05 : 0x04, old_key, new_key,
			     sd_pr_type(type), 0);
}

static int sd_pr_clear(struct block_device *bdev, u64 key)
{
	return sd_pr_command(bdev, 0x03, key, 0, 0, 0);
}

static const struct pr_ops sd_pr_ops = {
	.pr_register	= sd_pr_register,
	.pr_reserve	= sd_pr_reserve,
	.pr_release	= sd_pr_release,
	.pr_preempt	= sd_pr_preempt,
	.pr_clear	= sd_pr_clear,
};

static const struct block_device_operations sd_fops = {
	.owner			= THIS_MODULE,
	.open			= sd_open,
	.release		= sd_release,
	.ioctl			= sd_ioctl,
	.getgeo			= sd_getgeo,
#ifdef CONFIG_COMPAT
	.compat_ioctl		= sd_compat_ioctl,
#endif
	.check_events		= sd_check_events,
	.revalidate_disk	= sd_revalidate_disk,
	.unlock_native_capacity	= sd_unlock_native_capacity,
	.pr_ops			= &sd_pr_ops,
};

/**
 *	sd_eh_action - error handling callback
 *	@scmd:		sd-issued command that has failed
 *	@eh_disp:	The recovery disposition suggested by the midlayer
 *
 *	This function is called by the SCSI midlayer upon completion of an
 *	error test command (currently TEST UNIT READY). The result of sending
 *	the eh command is passed in eh_disp.  We're looking for devices that
 *	fail medium access commands but are OK with non access commands like
 *	test unit ready (so wrongly see the device as having a successful
 *	recovery)
 **/
static int sd_eh_action(struct scsi_cmnd *scmd, int eh_disp)
{
	struct scsi_disk *sdkp = scsi_disk(scmd->request->rq_disk);

	if (!scsi_device_online(scmd->device) ||
	    !scsi_medium_access_command(scmd) ||
	    host_byte(scmd->result) != DID_TIME_OUT ||
	    eh_disp != SUCCESS)
		return eh_disp;

	/*
	 * The device has timed out executing a medium access command.
	 * However, the TEST UNIT READY command sent during error
	 * handling completed successfully. Either the device is in the
	 * process of recovering or has it suffered an internal failure
	 * that prevents access to the storage medium.
	 */
	sdkp->medium_access_timed_out++;

	/*
	 * If the device keeps failing read/write commands but TEST UNIT
	 * READY always completes successfully we assume that medium
	 * access is no longer possible and take the device offline.
	 */
	if (sdkp->medium_access_timed_out >= sdkp->max_medium_access_timeouts) {
		scmd_printk(KERN_ERR, scmd,
			    "Medium access timeout failure. Offlining disk!\n");
		scsi_device_set_state(scmd->device, SDEV_OFFLINE);

		return FAILED;
	}

	return eh_disp;
}

static unsigned int sd_completed_bytes(struct scsi_cmnd *scmd)
{
	u64 start_lba = blk_rq_pos(scmd->request);
	u64 end_lba = blk_rq_pos(scmd->request) + (scsi_bufflen(scmd) / 512);
	u64 factor = scmd->device->sector_size / 512;
	u64 bad_lba;
	int info_valid;
	/*
	 * resid is optional but mostly filled in.  When it's unused,
	 * its value is zero, so we assume the whole buffer transferred
	 */
	unsigned int transferred = scsi_bufflen(scmd) - scsi_get_resid(scmd);
	unsigned int good_bytes;

	if (scmd->request->cmd_type != REQ_TYPE_FS)
		return 0;

	info_valid = scsi_get_sense_info_fld(scmd->sense_buffer,
					     SCSI_SENSE_BUFFERSIZE,
					     &bad_lba);
	if (!info_valid)
		return 0;

	if (scsi_bufflen(scmd) <= scmd->device->sector_size)
		return 0;

	/* be careful ... don't want any overflows */
	do_div(start_lba, factor);
	do_div(end_lba, factor);

	/* The bad lba was reported incorrectly, we have no idea where
	 * the error is.
	 */
	if (bad_lba < start_lba  || bad_lba >= end_lba)
		return 0;

	/* This computation should always be done in terms of
	 * the resolution of the device's medium.
	 */
	good_bytes = (bad_lba - start_lba) * scmd->device->sector_size;
	return min(good_bytes, transferred);
}

/**
 *	sd_done - bottom half handler: called when the lower level
 *	driver has completed (successfully or otherwise) a scsi command.
 *	@SCpnt: mid-level's per command structure.
 *
 *	Note: potentially run from within an ISR. Must not block.
 **/
static int sd_done(struct scsi_cmnd *SCpnt)
{
	int result = SCpnt->result;
	unsigned int good_bytes = result ? 0 : scsi_bufflen(SCpnt);
	struct scsi_sense_hdr sshdr;
	struct scsi_disk *sdkp = scsi_disk(SCpnt->request->rq_disk);
	struct request *req = SCpnt->request;
	int sense_valid = 0;
	int sense_deferred = 0;
	unsigned char op = SCpnt->cmnd[0];
	unsigned char unmap = SCpnt->cmnd[1] & 8;

	if (req_op(req) == REQ_OP_DISCARD || req_op(req) == REQ_OP_WRITE_SAME) {
		if (!result) {
			good_bytes = blk_rq_bytes(req);
			scsi_set_resid(SCpnt, 0);
		} else {
			good_bytes = 0;
			scsi_set_resid(SCpnt, blk_rq_bytes(req));
		}
	}

	if (result) {
		sense_valid = scsi_command_normalize_sense(SCpnt, &sshdr);
		if (sense_valid)
			sense_deferred = scsi_sense_is_deferred(&sshdr);
	}
	sdkp->medium_access_timed_out = 0;

	if (driver_byte(result) != DRIVER_SENSE &&
	    (!sense_valid || sense_deferred))
		goto out;

	switch (sshdr.sense_key) {
	case HARDWARE_ERROR:
	case MEDIUM_ERROR:
		good_bytes = sd_completed_bytes(SCpnt);
		break;
	case RECOVERED_ERROR:
		good_bytes = scsi_bufflen(SCpnt);
		break;
	case NO_SENSE:
		/* This indicates a false check condition, so ignore it.  An
		 * unknown amount of data was transferred so treat it as an
		 * error.
		 */
		SCpnt->result = 0;
		memset(SCpnt->sense_buffer, 0, SCSI_SENSE_BUFFERSIZE);
		break;
	case ABORTED_COMMAND:
		if (sshdr.asc == 0x10)  /* DIF: Target detected corruption */
			good_bytes = sd_completed_bytes(SCpnt);
		break;
	case ILLEGAL_REQUEST:
		if (sshdr.asc == 0x10)  /* DIX: Host detected corruption */
			good_bytes = sd_completed_bytes(SCpnt);
		/* INVALID COMMAND OPCODE or INVALID FIELD IN CDB */
		if (sshdr.asc == 0x20 || sshdr.asc == 0x24) {
			switch (op) {
			case UNMAP:
				sd_config_discard(sdkp, SD_LBP_DISABLE);
				break;
			case WRITE_SAME_16:
			case WRITE_SAME:
				if (unmap)
					sd_config_discard(sdkp, SD_LBP_DISABLE);
				else {
					sdkp->device->no_write_same = 1;
					sd_config_write_same(sdkp);

					good_bytes = 0;
					req->__data_len = blk_rq_bytes(req);
					req->cmd_flags |= REQ_QUIET;
				}
			}
		}
		break;
	default:
		break;
	}
 out:
	SCSI_LOG_HLCOMPLETE(1, scmd_printk(KERN_INFO, SCpnt,
					   "sd_done: completed %d of %d bytes\n",
					   good_bytes, scsi_bufflen(SCpnt)));

	if (rq_data_dir(SCpnt->request) == READ && scsi_prot_sg_count(SCpnt))
		sd_dif_complete(SCpnt, good_bytes);

	return good_bytes;
}

/*
 * spinup disk - called only in sd_revalidate_disk()
 */
static void
sd_spinup_disk(struct scsi_disk *sdkp)
{
	unsigned char cmd[10];
	unsigned long spintime_expire = 0;
	int retries, spintime;
	unsigned int the_result;
	struct scsi_sense_hdr sshdr;
	int sense_valid = 0;

	spintime = 0;

	/* Spin up drives, as required.  Only do this at boot time */
	/* Spinup needs to be done for module loads too. */
	do {
		retries = 0;

		do {
			cmd[0] = TEST_UNIT_READY;
			memset((void *) &cmd[1], 0, 9);

			the_result = scsi_execute_req(sdkp->device, cmd,
						      DMA_NONE, NULL, 0,
						      &sshdr, SD_TIMEOUT,
						      SD_MAX_RETRIES, NULL);

			/*
			 * If the drive has indicated to us that it
			 * doesn't have any media in it, don't bother
			 * with any more polling.
			 */
			if (media_not_present(sdkp, &sshdr))
				return;

			if (the_result)
				sense_valid = scsi_sense_valid(&sshdr);
			retries++;
		} while (retries < 3 &&
			 (!scsi_status_is_good(the_result) ||
			  ((driver_byte(the_result) & DRIVER_SENSE) &&
			  sense_valid && sshdr.sense_key == UNIT_ATTENTION)));

		if ((driver_byte(the_result) & DRIVER_SENSE) == 0) {
			/* no sense, TUR either succeeded or failed
			 * with a status error */
			if (!spintime && !scsi_status_is_good(the_result)) {
				sd_print_result(sdkp, "Test Unit Ready failed",
						the_result);
			}
			break;
		}

		/*
		 * The device does not want the automatic start to be issued.
		 */
		if (sdkp->device->no_start_on_add)
			break;

		if (sense_valid && sshdr.sense_key == NOT_READY) {
			if (sshdr.asc == 4 && sshdr.ascq == 3)
				break;	/* manual intervention required */
			if (sshdr.asc == 4 && sshdr.ascq == 0xb)
				break;	/* standby */
			if (sshdr.asc == 4 && sshdr.ascq == 0xc)
				break;	/* unavailable */
			if (sshdr.asc == 4 && sshdr.ascq == 0x1b)
				break;	/* sanitize in progress */
			/*
			 * Issue command to spin up drive when not ready
			 */
			if (!spintime) {
				sd_printk(KERN_NOTICE, sdkp, "Spinning up disk...");
				cmd[0] = START_STOP;
				cmd[1] = 1;	/* Return immediately */
				memset((void *) &cmd[2], 0, 8);
				cmd[4] = 1;	/* Start spin cycle */
				if (sdkp->device->start_stop_pwr_cond)
					cmd[4] |= 1 << 4;
				scsi_execute_req(sdkp->device, cmd, DMA_NONE,
						 NULL, 0, &sshdr,
						 SD_TIMEOUT, SD_MAX_RETRIES,
						 NULL);
				spintime_expire = jiffies + 100 * HZ;
				spintime = 1;
			}
			/* Wait 1 second for next try */
			msleep(1000);
			printk(".");

		/*
		 * Wait for USB flash devices with slow firmware.
		 * Yes, this sense key/ASC combination shouldn't
		 * occur here.  It's characteristic of these devices.
		 */
		} else if (sense_valid &&
				sshdr.sense_key == UNIT_ATTENTION &&
				sshdr.asc == 0x28) {
			if (!spintime) {
				spintime_expire = jiffies + 5 * HZ;
				spintime = 1;
			}
			/* Wait 1 second for next try */
			msleep(1000);
		} else {
			/* we don't understand the sense code, so it's
			 * probably pointless to loop */
			if (!spintime) {
				sd_printk(KERN_NOTICE, sdkp, "Unit Not Ready\n");
				sd_print_sense_hdr(sdkp, &sshdr);
			}
			break;
		}

	} while (spintime && time_before_eq(jiffies, spintime_expire));

	if (spintime) {
		if (scsi_status_is_good(the_result))
			printk("ready\n");
		else
			printk("not responding...\n");
	}
}


/*
 * Determine whether disk supports Data Integrity Field.
 */
static int sd_read_protection_type(struct scsi_disk *sdkp, unsigned char *buffer)
{
	struct scsi_device *sdp = sdkp->device;
	u8 type;
	int ret = 0;

	if (scsi_device_protection(sdp) == 0 || (buffer[12] & 1) == 0)
		return ret;

	type = ((buffer[12] >> 1) & 7) + 1; /* P_TYPE 0 = Type 1 */

	if (type > T10_PI_TYPE3_PROTECTION)
		ret = -ENODEV;
	else if (scsi_host_dif_capable(sdp->host, type))
		ret = 1;

	if (sdkp->first_scan || type != sdkp->protection_type)
		switch (ret) {
		case -ENODEV:
			sd_printk(KERN_ERR, sdkp, "formatted with unsupported" \
				  " protection type %u. Disabling disk!\n",
				  type);
			break;
		case 1:
			sd_printk(KERN_NOTICE, sdkp,
				  "Enabling DIF Type %u protection\n", type);
			break;
		case 0:
			sd_printk(KERN_NOTICE, sdkp,
				  "Disabling DIF Type %u protection\n", type);
			break;
		}

	sdkp->protection_type = type;

	return ret;
}

static void read_capacity_error(struct scsi_disk *sdkp, struct scsi_device *sdp,
			struct scsi_sense_hdr *sshdr, int sense_valid,
			int the_result)
{
	if (driver_byte(the_result) & DRIVER_SENSE)
		sd_print_sense_hdr(sdkp, sshdr);
	else
		sd_printk(KERN_NOTICE, sdkp, "Sense not available.\n");

	/*
	 * Set dirty bit for removable devices if not ready -
	 * sometimes drives will not report this properly.
	 */
	if (sdp->removable &&
	    sense_valid && sshdr->sense_key == NOT_READY)
		set_media_not_present(sdkp);

	/*
	 * We used to set media_present to 0 here to indicate no media
	 * in the drive, but some drives fail read capacity even with
	 * media present, so we can't do that.
	 */
	sdkp->capacity = 0; /* unknown mapped to zero - as usual */
}

#define RC16_LEN 32
#if RC16_LEN > SD_BUF_SIZE
#error RC16_LEN must not be more than SD_BUF_SIZE
#endif

#define READ_CAPACITY_RETRIES_ON_RESET	10

/*
 * Ensure that we don't overflow sector_t when CONFIG_LBDAF is not set
 * and the reported logical block size is bigger than 512 bytes. Note
 * that last_sector is a u64 and therefore logical_to_sectors() is not
 * applicable.
 */
static bool sd_addressable_capacity(u64 lba, unsigned int sector_size)
{
	u64 last_sector = (lba + 1ULL) << (ilog2(sector_size) - 9);

	if (sizeof(sector_t) == 4 && last_sector > U32_MAX)
		return false;

	return true;
}

static int read_capacity_16(struct scsi_disk *sdkp, struct scsi_device *sdp,
						unsigned char *buffer)
{
	unsigned char cmd[16];
	struct scsi_sense_hdr sshdr;
	int sense_valid = 0;
	int the_result;
	int retries = 3, reset_retries = READ_CAPACITY_RETRIES_ON_RESET;
	unsigned int alignment;
	unsigned long long lba;
	unsigned sector_size;

	if (sdp->no_read_capacity_16)
		return -EINVAL;

	do {
		memset(cmd, 0, 16);
		cmd[0] = SERVICE_ACTION_IN_16;
		cmd[1] = SAI_READ_CAPACITY_16;
		cmd[13] = RC16_LEN;
		memset(buffer, 0, RC16_LEN);

		the_result = scsi_execute_req(sdp, cmd, DMA_FROM_DEVICE,
					buffer, RC16_LEN, &sshdr,
					SD_TIMEOUT, SD_MAX_RETRIES, NULL);

		if (media_not_present(sdkp, &sshdr))
			return -ENODEV;

		if (the_result) {
			sense_valid = scsi_sense_valid(&sshdr);
			if (sense_valid &&
			    sshdr.sense_key == ILLEGAL_REQUEST &&
			    (sshdr.asc == 0x20 || sshdr.asc == 0x24) &&
			    sshdr.ascq == 0x00)
				/* Invalid Command Operation Code or
				 * Invalid Field in CDB, just retry
				 * silently with RC10 */
				return -EINVAL;
			if (sense_valid &&
			    sshdr.sense_key == UNIT_ATTENTION &&
			    sshdr.asc == 0x29 && sshdr.ascq == 0x00)
				/* Device reset might occur several times,
				 * give it one more chance */
				if (--reset_retries > 0)
					continue;
		}
		retries--;

	} while (the_result && retries);

	if (the_result) {
		sd_print_result(sdkp, "Read Capacity(16) failed", the_result);
		read_capacity_error(sdkp, sdp, &sshdr, sense_valid, the_result);
		return -EINVAL;
	}

	sector_size = get_unaligned_be32(&buffer[8]);
	lba = get_unaligned_be64(&buffer[0]);

	if (sd_read_protection_type(sdkp, buffer) < 0) {
		sdkp->capacity = 0;
		return -ENODEV;
	}

	if (!sd_addressable_capacity(lba, sector_size)) {
		sd_printk(KERN_ERR, sdkp, "Too big for this kernel. Use a "
			"kernel compiled with support for large block "
			"devices.\n");
		sdkp->capacity = 0;
		return -EOVERFLOW;
	}

	/* Logical blocks per physical block exponent */
	sdkp->physical_block_size = (1 << (buffer[13] & 0xf)) * sector_size;

	/* Lowest aligned logical block */
	alignment = ((buffer[14] & 0x3f) << 8 | buffer[15]) * sector_size;
	blk_queue_alignment_offset(sdp->request_queue, alignment);
	if (alignment && sdkp->first_scan)
		sd_printk(KERN_NOTICE, sdkp,
			  "physical block alignment offset: %u\n", alignment);

	if (buffer[14] & 0x80) { /* LBPME */
		sdkp->lbpme = 1;

		if (buffer[14] & 0x40) /* LBPRZ */
			sdkp->lbprz = 1;

		sd_config_discard(sdkp, SD_LBP_WS16);
	}

	sdkp->capacity = lba + 1;
	return sector_size;
}

static int read_capacity_10(struct scsi_disk *sdkp, struct scsi_device *sdp,
						unsigned char *buffer)
{
	unsigned char cmd[16];
	struct scsi_sense_hdr sshdr;
	int sense_valid = 0;
	int the_result;
	int retries = 3, reset_retries = READ_CAPACITY_RETRIES_ON_RESET;
	sector_t lba;
	unsigned sector_size;

	do {
		cmd[0] = READ_CAPACITY;
		memset(&cmd[1], 0, 9);
		memset(buffer, 0, 8);

		the_result = scsi_execute_req(sdp, cmd, DMA_FROM_DEVICE,
					buffer, 8, &sshdr,
					SD_TIMEOUT, SD_MAX_RETRIES, NULL);

		if (media_not_present(sdkp, &sshdr))
			return -ENODEV;

		if (the_result) {
			sense_valid = scsi_sense_valid(&sshdr);
			if (sense_valid &&
			    sshdr.sense_key == UNIT_ATTENTION &&
			    sshdr.asc == 0x29 && sshdr.ascq == 0x00)
				/* Device reset might occur several times,
				 * give it one more chance */
				if (--reset_retries > 0)
					continue;
		}
		retries--;

	} while (the_result && retries);

	if (the_result) {
		sd_print_result(sdkp, "Read Capacity(10) failed", the_result);
		read_capacity_error(sdkp, sdp, &sshdr, sense_valid, the_result);
		return -EINVAL;
	}

	sector_size = get_unaligned_be32(&buffer[4]);
	lba = get_unaligned_be32(&buffer[0]);

	if (sdp->no_read_capacity_16 && (lba == 0xffffffff)) {
		/* Some buggy (usb cardreader) devices return an lba of
		   0xffffffff when the want to report a size of 0 (with
		   which they really mean no media is present) */
		sdkp->capacity = 0;
		sdkp->physical_block_size = sector_size;
		return sector_size;
	}

	if (!sd_addressable_capacity(lba, sector_size)) {
		sd_printk(KERN_ERR, sdkp, "Too big for this kernel. Use a "
			"kernel compiled with support for large block "
			"devices.\n");
		sdkp->capacity = 0;
		return -EOVERFLOW;
	}

	sdkp->capacity = lba + 1;
	sdkp->physical_block_size = sector_size;
	return sector_size;
}

static int sd_try_rc16_first(struct scsi_device *sdp)
{
	if (sdp->host->max_cmd_len < 16)
		return 0;
	if (sdp->try_rc_10_first)
		return 0;
	if (sdp->scsi_level > SCSI_SPC_2)
		return 1;
	if (scsi_device_protection(sdp))
		return 1;
	return 0;
}

/*
 * read disk capacity
 */
static void
sd_read_capacity(struct scsi_disk *sdkp, unsigned char *buffer)
{
	int sector_size;
	struct scsi_device *sdp = sdkp->device;
	sector_t old_capacity = sdkp->capacity;

	if (sd_try_rc16_first(sdp)) {
		sector_size = read_capacity_16(sdkp, sdp, buffer);
		if (sector_size == -EOVERFLOW)
			goto got_data;
		if (sector_size == -ENODEV)
			return;
		if (sector_size < 0)
			sector_size = read_capacity_10(sdkp, sdp, buffer);
		if (sector_size < 0)
			return;
	} else {
		sector_size = read_capacity_10(sdkp, sdp, buffer);
		if (sector_size == -EOVERFLOW)
			goto got_data;
		if (sector_size < 0)
			return;
		if ((sizeof(sdkp->capacity) > 4) &&
		    (sdkp->capacity > 0xffffffffULL)) {
			int old_sector_size = sector_size;
			sd_printk(KERN_NOTICE, sdkp, "Very big device. "
					"Trying to use READ CAPACITY(16).\n");
			sector_size = read_capacity_16(sdkp, sdp, buffer);
			if (sector_size < 0) {
				sd_printk(KERN_NOTICE, sdkp,
					"Using 0xffffffff as device size\n");
				sdkp->capacity = 1 + (sector_t) 0xffffffff;
				sector_size = old_sector_size;
				goto got_data;
			}
		}
	}

	/* Some devices are known to return the total number of blocks,
	 * not the highest block number.  Some devices have versions
	 * which do this and others which do not.  Some devices we might
	 * suspect of doing this but we don't know for certain.
	 *
	 * If we know the reported capacity is wrong, decrement it.  If
	 * we can only guess, then assume the number of blocks is even
	 * (usually true but not always) and err on the side of lowering
	 * the capacity.
	 */
	if (sdp->fix_capacity ||
	    (sdp->guess_capacity && (sdkp->capacity & 0x01))) {
		sd_printk(KERN_INFO, sdkp, "Adjusting the sector count "
				"from its reported value: %llu\n",
				(unsigned long long) sdkp->capacity);
		--sdkp->capacity;
	}

got_data:
	if (sector_size == 0) {
		sector_size = 512;
		sd_printk(KERN_NOTICE, sdkp, "Sector size 0 reported, "
			  "assuming 512.\n");
	}

	if (sector_size != 512 &&
	    sector_size != 1024 &&
	    sector_size != 2048 &&
	    sector_size != 4096) {
		sd_printk(KERN_NOTICE, sdkp, "Unsupported sector size %d.\n",
			  sector_size);
		/*
		 * The user might want to re-format the drive with
		 * a supported sectorsize.  Once this happens, it
		 * would be relatively trivial to set the thing up.
		 * For this reason, we leave the thing in the table.
		 */
		sdkp->capacity = 0;
		/*
		 * set a bogus sector size so the normal read/write
		 * logic in the block layer will eventually refuse any
		 * request on this device without tripping over power
		 * of two sector size assumptions
		 */
		sector_size = 512;
	}
	blk_queue_logical_block_size(sdp->request_queue, sector_size);

	{
		char cap_str_2[10], cap_str_10[10];

		string_get_size(sdkp->capacity, sector_size,
				STRING_UNITS_2, cap_str_2, sizeof(cap_str_2));
		string_get_size(sdkp->capacity, sector_size,
				STRING_UNITS_10, cap_str_10,
				sizeof(cap_str_10));

		if (sdkp->first_scan || old_capacity != sdkp->capacity) {
			sd_printk(KERN_NOTICE, sdkp,
				  "%llu %d-byte logical blocks: (%s/%s)\n",
				  (unsigned long long)sdkp->capacity,
				  sector_size, cap_str_10, cap_str_2);

			if (sdkp->physical_block_size != sector_size)
				sd_printk(KERN_NOTICE, sdkp,
					  "%u-byte physical blocks\n",
					  sdkp->physical_block_size);
		}
	}

	if (sdkp->capacity > 0xffffffff)
		sdp->use_16_for_rw = 1;

	blk_queue_physical_block_size(sdp->request_queue,
				      sdkp->physical_block_size);
	sdkp->device->sector_size = sector_size;
}

/* called with buffer of length 512 */
static inline int
sd_do_mode_sense(struct scsi_device *sdp, int dbd, int modepage,
		 unsigned char *buffer, int len, struct scsi_mode_data *data,
		 struct scsi_sense_hdr *sshdr)
{
	return scsi_mode_sense(sdp, dbd, modepage, buffer, len,
			       SD_TIMEOUT, SD_MAX_RETRIES, data,
			       sshdr);
}

/*
 * read write protect setting, if possible - called only in sd_revalidate_disk()
 * called with buffer of length SD_BUF_SIZE
 */
static void
sd_read_write_protect_flag(struct scsi_disk *sdkp, unsigned char *buffer)
{
	int res;
	struct scsi_device *sdp = sdkp->device;
	struct scsi_mode_data data;
	int disk_ro = get_disk_ro(sdkp->disk);
	int old_wp = sdkp->write_prot;

	set_disk_ro(sdkp->disk, 0);
	if (sdp->skip_ms_page_3f) {
		sd_first_printk(KERN_NOTICE, sdkp, "Assuming Write Enabled\n");
		return;
	}

	if (sdp->use_192_bytes_for_3f) {
		res = sd_do_mode_sense(sdp, 0, 0x3F, buffer, 192, &data, NULL);
	} else {
		/*
		 * First attempt: ask for all pages (0x3F), but only 4 bytes.
		 * We have to start carefully: some devices hang if we ask
		 * for more than is available.
		 */
		res = sd_do_mode_sense(sdp, 0, 0x3F, buffer, 4, &data, NULL);

		/*
		 * Second attempt: ask for page 0 When only page 0 is
		 * implemented, a request for page 3F may return Sense Key
		 * 5: Illegal Request, Sense Code 24: Invalid field in
		 * CDB.
		 */
		if (!scsi_status_is_good(res))
			res = sd_do_mode_sense(sdp, 0, 0, buffer, 4, &data, NULL);

		/*
		 * Third attempt: ask 255 bytes, as we did earlier.
		 */
		if (!scsi_status_is_good(res))
			res = sd_do_mode_sense(sdp, 0, 0x3F, buffer, 255,
					       &data, NULL);
	}

	if (!scsi_status_is_good(res)) {
		sd_first_printk(KERN_WARNING, sdkp,
			  "Test WP failed, assume Write Enabled\n");
	} else {
		sdkp->write_prot = ((data.device_specific & 0x80) != 0);
		set_disk_ro(sdkp->disk, sdkp->write_prot || disk_ro);
		if (sdkp->first_scan || old_wp != sdkp->write_prot) {
			sd_printk(KERN_NOTICE, sdkp, "Write Protect is %s\n",
				  sdkp->write_prot ? "on" : "off");
			sd_printk(KERN_DEBUG, sdkp,
				  "Mode Sense: %02x %02x %02x %02x\n",
				  buffer[0], buffer[1], buffer[2], buffer[3]);
		}
	}
}

/*
 * sd_read_cache_type - called only from sd_revalidate_disk()
 * called with buffer of length SD_BUF_SIZE
 */
static void
sd_read_cache_type(struct scsi_disk *sdkp, unsigned char *buffer)
{
	int len = 0, res;
	struct scsi_device *sdp = sdkp->device;

	int dbd;
	int modepage;
	int first_len;
	struct scsi_mode_data data;
	struct scsi_sense_hdr sshdr;
	int old_wce = sdkp->WCE;
	int old_rcd = sdkp->RCD;
	int old_dpofua = sdkp->DPOFUA;


	if (sdkp->cache_override)
		return;

	first_len = 4;
	if (sdp->skip_ms_page_8) {
		if (sdp->type == TYPE_RBC)
			goto defaults;
		else {
			if (sdp->skip_ms_page_3f)
				goto defaults;
			modepage = 0x3F;
			if (sdp->use_192_bytes_for_3f)
				first_len = 192;
			dbd = 0;
		}
	} else if (sdp->type == TYPE_RBC) {
		modepage = 6;
		dbd = 8;
	} else {
		modepage = 8;
		dbd = 0;
	}

	/* cautiously ask */
	res = sd_do_mode_sense(sdp, dbd, modepage, buffer, first_len,
			&data, &sshdr);

	if (!scsi_status_is_good(res))
		goto bad_sense;

	if (!data.header_length) {
		modepage = 6;
		first_len = 0;
		sd_first_printk(KERN_ERR, sdkp,
				"Missing header in MODE_SENSE response\n");
	}

	/* that went OK, now ask for the proper length */
	len = data.length;

	/*
	 * We're only interested in the first three bytes, actually.
	 * But the data cache page is defined for the first 20.
	 */
	if (len < 3)
		goto bad_sense;
	else if (len > SD_BUF_SIZE) {
		sd_first_printk(KERN_NOTICE, sdkp, "Truncating mode parameter "
			  "data from %d to %d bytes\n", len, SD_BUF_SIZE);
		len = SD_BUF_SIZE;
	}
	if (modepage == 0x3F && sdp->use_192_bytes_for_3f)
		len = 192;

	/* Get the data */
	if (len > first_len)
		res = sd_do_mode_sense(sdp, dbd, modepage, buffer, len,
				&data, &sshdr);

	if (scsi_status_is_good(res)) {
		int offset = data.header_length + data.block_descriptor_length;

		while (offset < len) {
			u8 page_code = buffer[offset] & 0x3F;
			u8 spf       = buffer[offset] & 0x40;

			if (page_code == 8 || page_code == 6) {
				/* We're interested only in the first 3 bytes.
				 */
				if (len - offset <= 2) {
					sd_first_printk(KERN_ERR, sdkp,
						"Incomplete mode parameter "
							"data\n");
					goto defaults;
				} else {
					modepage = page_code;
					goto Page_found;
				}
			} else {
				/* Go to the next page */
				if (spf && len - offset > 3)
					offset += 4 + (buffer[offset+2] << 8) +
						buffer[offset+3];
				else if (!spf && len - offset > 1)
					offset += 2 + buffer[offset+1];
				else {
					sd_first_printk(KERN_ERR, sdkp,
							"Incomplete mode "
							"parameter data\n");
					goto defaults;
				}
			}
		}

		sd_first_printk(KERN_ERR, sdkp, "No Caching mode page found\n");
		goto defaults;

	Page_found:
		if (modepage == 8) {
			sdkp->WCE = ((buffer[offset + 2] & 0x04) != 0);
			sdkp->RCD = ((buffer[offset + 2] & 0x01) != 0);
		} else {
			sdkp->WCE = ((buffer[offset + 2] & 0x01) == 0);
			sdkp->RCD = 0;
		}

		sdkp->DPOFUA = (data.device_specific & 0x10) != 0;
		if (sdp->broken_fua) {
			sd_first_printk(KERN_NOTICE, sdkp, "Disabling FUA\n");
			sdkp->DPOFUA = 0;
		} else if (sdkp->DPOFUA && !sdkp->device->use_10_for_rw &&
			   !sdkp->device->use_16_for_rw) {
			sd_first_printk(KERN_NOTICE, sdkp,
				  "Uses READ/WRITE(6), disabling FUA\n");
			sdkp->DPOFUA = 0;
		}

		/* No cache flush allowed for write protected devices */
		if (sdkp->WCE && sdkp->write_prot)
			sdkp->WCE = 0;

		/* No cache flush allowed for UFS well-known LU */
		if (sdkp->WCE && (sdp->bootlunID == 1 || sdp->bootlunID == 2))
			sdkp->WCE = 0;

		if (sdkp->first_scan || old_wce != sdkp->WCE ||
		    old_rcd != sdkp->RCD || old_dpofua != sdkp->DPOFUA)
			sd_printk(KERN_NOTICE, sdkp,
				  "Write cache: %s, read cache: %s, %s\n",
				  sdkp->WCE ? "enabled" : "disabled",
				  sdkp->RCD ? "disabled" : "enabled",
				  sdkp->DPOFUA ? "supports DPO and FUA"
				  : "doesn't support DPO or FUA");

		return;
	}

bad_sense:
	if (scsi_sense_valid(&sshdr) &&
	    sshdr.sense_key == ILLEGAL_REQUEST &&
	    sshdr.asc == 0x24 && sshdr.ascq == 0x0)
		/* Invalid field in CDB */
		sd_first_printk(KERN_NOTICE, sdkp, "Cache data unavailable\n");
	else
		sd_first_printk(KERN_ERR, sdkp,
				"Asking for cache data failed\n");

defaults:
	if (sdp->wce_default_on) {
		sd_first_printk(KERN_NOTICE, sdkp,
				"Assuming drive cache: write back\n");
		sdkp->WCE = 1;
	} else {
		sd_first_printk(KERN_ERR, sdkp,
				"Assuming drive cache: write through\n");
		sdkp->WCE = 0;
	}
	sdkp->RCD = 0;
	sdkp->DPOFUA = 0;
}

/*
 * The ATO bit indicates whether the DIF application tag is available
 * for use by the operating system.
 */
static void sd_read_app_tag_own(struct scsi_disk *sdkp, unsigned char *buffer)
{
	int res, offset;
	struct scsi_device *sdp = sdkp->device;
	struct scsi_mode_data data;
	struct scsi_sense_hdr sshdr;

	if (sdp->type != TYPE_DISK)
		return;

	if (sdkp->protection_type == 0)
		return;

	res = scsi_mode_sense(sdp, 1, 0x0a, buffer, 36, SD_TIMEOUT,
			      SD_MAX_RETRIES, &data, &sshdr);

	if (!scsi_status_is_good(res) || !data.header_length ||
	    data.length < 6) {
		sd_first_printk(KERN_WARNING, sdkp,
			  "getting Control mode page failed, assume no ATO\n");

		if (scsi_sense_valid(&sshdr))
			sd_print_sense_hdr(sdkp, &sshdr);

		return;
	}

	offset = data.header_length + data.block_descriptor_length;

	if ((buffer[offset] & 0x3f) != 0x0a) {
		sd_first_printk(KERN_ERR, sdkp, "ATO Got wrong page\n");
		return;
	}

	if ((buffer[offset + 5] & 0x80) == 0)
		return;

	sdkp->ATO = 1;

	return;
}

/**
 * sd_read_block_limits - Query disk device for preferred I/O sizes.
 * @disk: disk to query
 */
static void sd_read_block_limits(struct scsi_disk *sdkp)
{
	unsigned int sector_sz = sdkp->device->sector_size;
	const int vpd_len = 64;
	unsigned char *buffer = kmalloc(vpd_len, GFP_KERNEL);

	if (!buffer ||
	    /* Block Limits VPD */
	    scsi_get_vpd_page(sdkp->device, 0xb0, buffer, vpd_len))
		goto out;

	blk_queue_io_min(sdkp->disk->queue,
			 get_unaligned_be16(&buffer[6]) * sector_sz);

	sdkp->max_xfer_blocks = get_unaligned_be32(&buffer[8]);
	sdkp->opt_xfer_blocks = get_unaligned_be32(&buffer[12]);

	if (buffer[3] == 0x3c) {
		unsigned int lba_count, desc_count;

		sdkp->max_ws_blocks = (u32)get_unaligned_be64(&buffer[36]);

		if (!sdkp->lbpme)
			goto out;

		lba_count = get_unaligned_be32(&buffer[20]);
		desc_count = get_unaligned_be32(&buffer[24]);

		if (lba_count && desc_count)
			sdkp->max_unmap_blocks = lba_count;

		sdkp->unmap_granularity = get_unaligned_be32(&buffer[28]);

		if (buffer[32] & 0x80)
			sdkp->unmap_alignment =
				get_unaligned_be32(&buffer[32]) & ~(1 << 31);

		if (!sdkp->lbpvpd) { /* LBP VPD page not provided */

			if (sdkp->max_unmap_blocks)
				sd_config_discard(sdkp, SD_LBP_UNMAP);
			else
				sd_config_discard(sdkp, SD_LBP_WS16);

		} else {	/* LBP VPD page tells us what to use */
			if (sdkp->lbpu && sdkp->max_unmap_blocks && !sdkp->lbprz)
				sd_config_discard(sdkp, SD_LBP_UNMAP);
			else if (sdkp->lbpws)
				sd_config_discard(sdkp, SD_LBP_WS16);
			else if (sdkp->lbpws10)
				sd_config_discard(sdkp, SD_LBP_WS10);
			else if (sdkp->lbpu && sdkp->max_unmap_blocks)
				sd_config_discard(sdkp, SD_LBP_UNMAP);
			else
				sd_config_discard(sdkp, SD_LBP_DISABLE);
		}
	}

 out:
	kfree(buffer);
}

/**
 * sd_read_block_characteristics - Query block dev. characteristics
 * @disk: disk to query
 */
static void sd_read_block_characteristics(struct scsi_disk *sdkp)
{
	unsigned char *buffer;
	u16 rot;
	const int vpd_len = 64;

	buffer = kmalloc(vpd_len, GFP_KERNEL);

	if (!buffer ||
	    /* Block Device Characteristics VPD */
	    scsi_get_vpd_page(sdkp->device, 0xb1, buffer, vpd_len))
		goto out;

	rot = get_unaligned_be16(&buffer[4]);

	if (rot == 1) {
		queue_flag_set_unlocked(QUEUE_FLAG_NONROT, sdkp->disk->queue);
		queue_flag_clear_unlocked(QUEUE_FLAG_ADD_RANDOM, sdkp->disk->queue);
	}

 out:
	kfree(buffer);
}

/**
 * sd_read_block_provisioning - Query provisioning VPD page
 * @disk: disk to query
 */
static void sd_read_block_provisioning(struct scsi_disk *sdkp)
{
	unsigned char *buffer;
	const int vpd_len = 8;

	if (sdkp->lbpme == 0)
		return;

	buffer = kmalloc(vpd_len, GFP_KERNEL);

	if (!buffer || scsi_get_vpd_page(sdkp->device, 0xb2, buffer, vpd_len))
		goto out;

	sdkp->lbpvpd	= 1;
	sdkp->lbpu	= (buffer[5] >> 7) & 1;	/* UNMAP */
	sdkp->lbpws	= (buffer[5] >> 6) & 1;	/* WRITE SAME(16) with UNMAP */
	sdkp->lbpws10	= (buffer[5] >> 5) & 1;	/* WRITE SAME(10) with UNMAP */

 out:
	kfree(buffer);
}

static void sd_read_write_same(struct scsi_disk *sdkp, unsigned char *buffer)
{
	struct scsi_device *sdev = sdkp->device;

	if (sdev->host->no_write_same) {
		sdev->no_write_same = 1;

		return;
	}

	if (scsi_report_opcode(sdev, buffer, SD_BUF_SIZE, INQUIRY) < 0) {
		/* too large values might cause issues with arcmsr */
		int vpd_buf_len = 64;

		sdev->no_report_opcodes = 1;

		/* Disable WRITE SAME if REPORT SUPPORTED OPERATION
		 * CODES is unsupported and the device has an ATA
		 * Information VPD page (SAT).
		 */
		if (!scsi_get_vpd_page(sdev, 0x89, buffer, vpd_buf_len))
			sdev->no_write_same = 1;
	}

	if (scsi_report_opcode(sdev, buffer, SD_BUF_SIZE, WRITE_SAME_16) == 1)
		sdkp->ws16 = 1;

	if (scsi_report_opcode(sdev, buffer, SD_BUF_SIZE, WRITE_SAME) == 1)
		sdkp->ws10 = 1;
}

/*
 * Determine the device's preferred I/O size for reads and writes
 * unless the reported value is unreasonably small, large, not a
 * multiple of the physical block size, or simply garbage.
 */
static bool sd_validate_opt_xfer_size(struct scsi_disk *sdkp,
				      unsigned int dev_max)
{
	struct scsi_device *sdp = sdkp->device;
	unsigned int opt_xfer_bytes =
		logical_to_bytes(sdp, sdkp->opt_xfer_blocks);

	if (sdkp->opt_xfer_blocks > dev_max) {
		sd_first_printk(KERN_WARNING, sdkp,
				"Optimal transfer size %u logical blocks " \
				"> dev_max (%u logical blocks)\n",
				sdkp->opt_xfer_blocks, dev_max);
		return false;
	}

	if (sdkp->opt_xfer_blocks > SD_DEF_XFER_BLOCKS) {
		sd_first_printk(KERN_WARNING, sdkp,
				"Optimal transfer size %u logical blocks " \
				"> sd driver limit (%u logical blocks)\n",
				sdkp->opt_xfer_blocks, SD_DEF_XFER_BLOCKS);
		return false;
	}

	if (opt_xfer_bytes < PAGE_SIZE) {
		sd_first_printk(KERN_WARNING, sdkp,
				"Optimal transfer size %u bytes < " \
				"PAGE_SIZE (%u bytes)\n",
				opt_xfer_bytes, (unsigned int)PAGE_SIZE);
		return false;
	}

	if (opt_xfer_bytes & (sdkp->physical_block_size - 1)) {
		sd_first_printk(KERN_WARNING, sdkp,
				"Optimal transfer size %u bytes not a " \
				"multiple of physical block size (%u bytes)\n",
				opt_xfer_bytes, sdkp->physical_block_size);
		return false;
	}

	sd_first_printk(KERN_INFO, sdkp, "Optimal transfer size %u bytes\n",
			opt_xfer_bytes);
	return true;
}

/**
 *	sd_revalidate_disk - called the first time a new disk is seen,
 *	performs disk spin up, read_capacity, etc.
 *	@disk: struct gendisk we care about
 **/
static int sd_revalidate_disk(struct gendisk *disk)
{
	struct scsi_disk *sdkp = scsi_disk(disk);
	struct scsi_device *sdp = sdkp->device;
	struct request_queue *q = sdkp->disk->queue;
	unsigned char *buffer;
	unsigned int dev_max, rw_max;

	SCSI_LOG_HLQUEUE(3, sd_printk(KERN_INFO, sdkp,
				      "sd_revalidate_disk\n"));

	/*
	 * If the device is offline, don't try and read capacity or any
	 * of the other niceties.
	 */
	if (!scsi_device_online(sdp))
		goto out;

	buffer = kmalloc(SD_BUF_SIZE, GFP_KERNEL);
	if (!buffer) {
		sd_printk(KERN_WARNING, sdkp, "sd_revalidate_disk: Memory "
			  "allocation failure.\n");
		goto out;
	}

	sd_spinup_disk(sdkp);

	/*
	 * Without media there is no reason to ask; moreover, some devices
	 * react badly if we do.
	 */
	if (sdkp->media_present) {
#ifdef CONFIG_USB_STORAGE_DETECT
		if (sdp->host->by_usb)
			disk->flags |= GENHD_FL_MEDIA_PRESENT;
#endif
		sd_read_capacity(sdkp, buffer);

		if (scsi_device_supports_vpd(sdp)) {
			sd_read_block_provisioning(sdkp);
			sd_read_block_limits(sdkp);
			sd_read_block_characteristics(sdkp);
		}

		sd_read_write_protect_flag(sdkp, buffer);
		sd_read_cache_type(sdkp, buffer);
		sd_read_app_tag_own(sdkp, buffer);
		sd_read_write_same(sdkp, buffer);
	}

	/*
	 * We now have all cache related info, determine how we deal
	 * with flush requests.
	 */
	sd_set_flush_flag(sdkp);

	/* Initial block count limit based on CDB TRANSFER LENGTH field size. */
	dev_max = sdp->use_16_for_rw ? SD_MAX_XFER_BLOCKS : SD_DEF_XFER_BLOCKS;

	/* Some devices report a maximum block count for READ/WRITE requests. */
	dev_max = min_not_zero(dev_max, sdkp->max_xfer_blocks);
	q->limits.max_dev_sectors = logical_to_sectors(sdp, dev_max);

<<<<<<< HEAD
	/*
	 * Determine the device's preferred I/O size for reads and writes
	 * unless the reported value is unreasonably small, large, or
	 * garbage.
	 */
	if (sdkp->opt_xfer_blocks &&
	    sdkp->opt_xfer_blocks <= dev_max &&
	    sdkp->opt_xfer_blocks <= SD_DEF_XFER_BLOCKS &&
	    sdkp->opt_xfer_blocks * sdp->sector_size >= PAGE_SIZE)
		rw_max = q->limits.io_opt =
			sdkp->opt_xfer_blocks * sdp->sector_size;
	else
=======
	if (sd_validate_opt_xfer_size(sdkp, dev_max)) {
		q->limits.io_opt = logical_to_bytes(sdp, sdkp->opt_xfer_blocks);
		rw_max = logical_to_sectors(sdp, sdkp->opt_xfer_blocks);
	} else
>>>>>>> e6cbce5d
		rw_max = min_not_zero(logical_to_sectors(sdp, dev_max),
				      (sector_t)BLK_DEF_MAX_SECTORS);

	/* Do not exceed controller limit */
	rw_max = min(rw_max, queue_max_hw_sectors(q));

	/*
	 * Only update max_sectors if previously unset or if the current value
	 * exceeds the capabilities of the hardware.
	 */
	if (sdkp->first_scan ||
	    q->limits.max_sectors > q->limits.max_dev_sectors ||
	    q->limits.max_sectors > q->limits.max_hw_sectors)
		q->limits.max_sectors = rw_max;

	sdkp->first_scan = 0;

	set_capacity(disk, logical_to_sectors(sdp, sdkp->capacity));
	sd_config_write_same(sdkp);
	kfree(buffer);

 out:
	return 0;
}

/**
 *	sd_unlock_native_capacity - unlock native capacity
 *	@disk: struct gendisk to set capacity for
 *
 *	Block layer calls this function if it detects that partitions
 *	on @disk reach beyond the end of the device.  If the SCSI host
 *	implements ->unlock_native_capacity() method, it's invoked to
 *	give it a chance to adjust the device capacity.
 *
 *	CONTEXT:
 *	Defined by block layer.  Might sleep.
 */
static void sd_unlock_native_capacity(struct gendisk *disk)
{
	struct scsi_device *sdev = scsi_disk(disk)->device;

	if (sdev->host->hostt->unlock_native_capacity)
		sdev->host->hostt->unlock_native_capacity(sdev);
}

/**
 *	sd_format_disk_name - format disk name
 *	@prefix: name prefix - ie. "sd" for SCSI disks
 *	@index: index of the disk to format name for
 *	@buf: output buffer
 *	@buflen: length of the output buffer
 *
 *	SCSI disk names starts at sda.  The 26th device is sdz and the
 *	27th is sdaa.  The last one for two lettered suffix is sdzz
 *	which is followed by sdaaa.
 *
 *	This is basically 26 base counting with one extra 'nil' entry
 *	at the beginning from the second digit on and can be
 *	determined using similar method as 26 base conversion with the
 *	index shifted -1 after each digit is computed.
 *
 *	CONTEXT:
 *	Don't care.
 *
 *	RETURNS:
 *	0 on success, -errno on failure.
 */
static int sd_format_disk_name(char *prefix, int index, char *buf, int buflen)
{
	const int base = 'z' - 'a' + 1;
	char *begin = buf + strlen(prefix);
	char *end = buf + buflen;
	char *p;
	int unit;

	p = end - 1;
	*p = '\0';
	unit = base;
	do {
		if (p == begin)
			return -EINVAL;
		*--p = 'a' + (index % unit);
		index = (index / unit) - 1;
	} while (index >= 0);

	memmove(begin, p, end - p);
	memcpy(buf, prefix, strlen(prefix));

	return 0;
}

#ifdef CONFIG_USB_STORAGE_DETECT
static void sd_media_state_emit(struct scsi_disk *sdkp)
{
	struct gendisk *gd = sdkp->disk;
	struct device *ddev = disk_to_dev(gd);
	int idx = 0;
	char *envp[3];

	envp[idx++] = "DISC_MEDIA_CHANGE=1";
	envp[idx++] = NULL;

	kobject_uevent_env(&ddev->kobj, KOBJ_CHANGE, envp);
}

static void sd_scanpartition_async(void *data, async_cookie_t cookie)
{
	struct scsi_disk *sdkp = data;
	struct block_device *bdev;
	struct gendisk *gd = sdkp->disk;
	struct device *ddev = disk_to_dev(gd);
	struct disk_part_iter piter;
	struct hd_struct *part;
	int err;

	/* delay uevents, until we scanned partition table */
	dev_set_uevent_suppress(ddev, 1);

	/* No minors to use for partitions */
	if (!disk_part_scan_enabled(gd)) {
		sd_printk(KERN_NOTICE, sdkp, "No disc partitions\n");
		goto exit;
	}
	bdev = bdget_disk(gd, 0);
	if (!bdev) {
		sd_printk(KERN_NOTICE, sdkp, "bdget_disk, bdev is NULL\n");
		goto exit;
	}
	bdev->bd_invalidated = 1;
	err = blkdev_get(bdev, FMODE_READ, NULL);
	if (err < 0) {
		sd_printk(KERN_NOTICE, sdkp, "no media, delete partition\n");
		disk_part_iter_init(&piter, gd, DISK_PITER_INCL_EMPTY);
		while ((part = disk_part_iter_next(&piter)))
			delete_partition(gd, part->partno);
		disk_part_iter_exit(&piter);

		check_disk_size_change(gd, bdev);
		bdev->bd_invalidated = 0;
		goto exit;
	}
	blkdev_put(bdev, FMODE_READ);

exit:
	/* announce disk after possible partitions are created */
	dev_set_uevent_suppress(ddev, 0);

	/* announce disk change state */
	sd_media_state_emit(sdkp);

	/* announce possible partitions */
	disk_part_iter_init(&piter, gd, 0);
	while ((part = disk_part_iter_next(&piter)))
		kobject_uevent(&part_to_dev(part)->kobj, KOBJ_ADD);
	disk_part_iter_exit(&piter);

	sdkp->async_end = 1;
	wake_up_interruptible(&sdkp->delay_wait);
}

static int sd_media_scan_thread(void *__sdkp)
{
	struct scsi_disk *sdkp = __sdkp;
	int ret;

	sdkp->async_end = 1;
	sdkp->device->changed = 0;
	while (!kthread_should_stop()) {
		wait_event_interruptible_timeout(sdkp->delay_wait,
			(sdkp->thread_remove && sdkp->async_end), 3*HZ);
		if (sdkp->thread_remove && sdkp->async_end)
			break;
		ret = sd_check_events(sdkp->disk, 0);

		if (sdkp->prv_media_present
				!= sdkp->media_present) {
			sd_printk(KERN_NOTICE, sdkp,
				"sd_check_ret=%d prv_media=%d media=%d\n",
					ret, sdkp->prv_media_present
							, sdkp->media_present);
			sdkp->disk->flags &= ~GENHD_FL_MEDIA_PRESENT;
			sdkp->async_end = 0;
			async_schedule(sd_scanpartition_async, sdkp);
			sdkp->prv_media_present = sdkp->media_present;
		}
	}
	sd_printk(KERN_NOTICE, sdkp, "%s exit\n", __func__);
	complete_and_exit(&sdkp->scanning_done, 0);
}
#endif

/*
 * The asynchronous part of sd_probe
 */
static void sd_probe_async(void *data, async_cookie_t cookie)
{
	struct scsi_disk *sdkp = data;
	struct scsi_device *sdp;
	struct gendisk *gd;
	u32 index;
	struct device *dev;

	sdp = sdkp->device;
	gd = sdkp->disk;
	index = sdkp->index;
	dev = &sdp->sdev_gendev;

	gd->major = sd_major((index & 0xf0) >> 4);
	gd->first_minor = ((index & 0xf) << 4) | (index & 0xfff00);
	gd->minors = SD_MINORS;

	gd->fops = &sd_fops;
	gd->private_data = &sdkp->driver;
	gd->queue = sdkp->device->request_queue;

	/* defaults, until the device tells us otherwise */
	sdp->sector_size = 512;
	sdkp->capacity = 0;
	sdkp->media_present = 1;
	sdkp->write_prot = 0;
	sdkp->cache_override = 0;
	sdkp->WCE = 0;
	sdkp->RCD = 0;
	sdkp->ATO = 0;
	sdkp->first_scan = 1;
	sdkp->max_medium_access_timeouts = SD_MAX_MEDIUM_TIMEOUTS;

	sd_revalidate_disk(gd);

	gd->flags = GENHD_FL_EXT_DEVT;
	if (sdp->removable) {
		gd->flags |= GENHD_FL_REMOVABLE;
		gd->events |= DISK_EVENT_MEDIA_CHANGE;
	}
#ifdef CONFIG_USB_STORAGE_DETECT
	if (sdp->host->by_usb) {
		gd->flags |= GENHD_FL_IF_USB;
		msleep(500);
	}
#endif

	blk_pm_runtime_init(sdp->request_queue, dev);
	device_add_disk(dev, gd);
#ifdef CONFIG_USB_STORAGE_DETECT
	if (sdp->host->by_usb)
		sdkp->prv_media_present = sdkp->media_present;
#endif
	if (sdkp->capacity)
		sd_dif_config_host(sdkp);

#if defined(CONFIG_UFS_DATA_LOG)
		if (sdp->host->by_ufs && !strcmp(gd->disk_name, "sda")) {
			struct hd_struct *part;
			int i;
			sdp->host->ufs_system_start = 0;
			sdp->host->ufs_system_end = 0;
			sdp->host->ufs_sys_log_en = false;
	
			for (i = 1; i < 30 ; i++) {
				if (!gd->part_tbl)
					break;

				part = gd->part_tbl->part[i];
				if (!part)
					break;
				if (!strncmp(part->info->volname, "SYSTEM", 6) ||
						!strncmp(part->info->volname, "system", 6)) {
					sdp->host->ufs_system_start = part->start_sect;
					sdp->host->ufs_system_end = (part->start_sect + part->nr_sects);
					sdp->host->ufs_sys_log_en = true;
					sd_printk(KERN_NOTICE, sdkp, "UFS data logging enabled\n");
					sd_printk(KERN_NOTICE, sdkp, "UFS %s partition, from : %ld, to %ld\n",
						part->info->volname,
						(unsigned long)sdp->host->ufs_system_start,
						(unsigned long)sdp->host->ufs_system_end);
					break;
				}
			}
		}
#endif

	sd_revalidate_disk(gd);

	sd_printk(KERN_NOTICE, sdkp, "Attached SCSI %sdisk\n",
		  sdp->removable ? "removable " : "");
	scsi_autopm_put_device(sdp);
	put_device(&sdkp->dev);
#ifdef CONFIG_USB_STORAGE_DETECT
	if (sdp->host->by_usb) {
		if (!IS_ERR(sdkp->th))
			wake_up_process(sdkp->th);
	}
#endif

}

/**
 *	sd_probe - called during driver initialization and whenever a
 *	new scsi device is attached to the system. It is called once
 *	for each scsi device (not just disks) present.
 *	@dev: pointer to device object
 *
 *	Returns 0 if successful (or not interested in this scsi device
 *	(e.g. scanner)); 1 when there is an error.
 *
 *	Note: this function is invoked from the scsi mid-level.
 *	This function sets up the mapping between a given
 *	<host,channel,id,lun> (found in sdp) and new device name
 *	(e.g. /dev/sda). More precisely it is the block device major
 *	and minor number that is chosen here.
 *
 *	Assume sd_probe is not re-entrant (for time being)
 *	Also think about sd_probe() and sd_remove() running coincidentally.
 **/
static int sd_probe(struct device *dev)
{
	struct scsi_device *sdp = to_scsi_device(dev);
	struct scsi_disk *sdkp;
	struct gendisk *gd;
	int index;
	int error;

	scsi_autopm_get_device(sdp);
	error = -ENODEV;
	if (sdp->type != TYPE_DISK && sdp->type != TYPE_MOD && sdp->type != TYPE_RBC)
		goto out;

	SCSI_LOG_HLQUEUE(3, sdev_printk(KERN_INFO, sdp,
					"sd_probe\n"));

	error = -ENOMEM;
	sdkp = kzalloc(sizeof(*sdkp), GFP_KERNEL);
	if (!sdkp)
		goto out;

	gd = alloc_disk(SD_MINORS);
	if (!gd)
		goto out_free;

	do {
		if (!ida_pre_get(&sd_index_ida, GFP_KERNEL))
			goto out_put;

		spin_lock(&sd_index_lock);
		error = ida_get_new(&sd_index_ida, &index);
		spin_unlock(&sd_index_lock);
	} while (error == -EAGAIN);

	if (error) {
		sdev_printk(KERN_WARNING, sdp, "sd_probe: memory exhausted.\n");
		goto out_put;
	}

	error = sd_format_disk_name("sd", index, gd->disk_name, DISK_NAME_LEN);
	if (error) {
		sdev_printk(KERN_WARNING, sdp, "SCSI disk (sd) name length exceeded.\n");
		goto out_free_index;
	}

	sdp->host->medium_err_cnt = 0;
	sdp->host->hw_err_cnt = 0;

	sdkp->device = sdp;
	sdkp->driver = &sd_template;
	sdkp->disk = gd;
	sdkp->index = index;

	atomic_set(&sdkp->openers, 0);
	atomic_set(&sdkp->device->ioerr_cnt, 0);

	if (!sdp->request_queue->rq_timeout) {
		if (sdp->type != TYPE_MOD)
			blk_queue_rq_timeout(sdp->request_queue, SD_TIMEOUT);
		else
			blk_queue_rq_timeout(sdp->request_queue,
					     SD_MOD_TIMEOUT);
		if (sdp->host->by_ufs)
			blk_queue_rq_timeout(sdp->request_queue,
					     SD_UFS_TIMEOUT);
	}

#ifdef CONFIG_SCSI_UFSHCD
	if (!sdp->host->by_ufs) {
#else
	if (1) { /* apply to all SCSI devices on non-UFS system */
#endif
		struct request_queue *q = sdp->request_queue;

		/* decrease max # of requests to 32. The goal of this tunning is
		 * reducing the time for draining elevator when elevator_switch
		 * function is called. It is effective for slow USB memory.
		 */
		q->nr_requests = BLKDEV_MAX_RQ / 8;
		if (q->nr_requests < 32)
			q->nr_requests = 32;
#ifdef CONFIG_LARGE_DIRTY_BUFFER
		/* apply more throttle on non-ufs scsi device */
		q->backing_dev_info.capabilities |= BDI_CAP_STRICTLIMIT;
		bdi_set_min_ratio(&q->backing_dev_info, 20);
		bdi_set_max_ratio(&q->backing_dev_info, 60);
#endif
		pr_info("Parameters for SCSI-dev(%s): min/max_ratio: %u/%u "
			"strictlimit: on nr_requests: %lu read_ahead_kb: %lu\n",
			gd->disk_name,
			q->backing_dev_info.min_ratio,
			q->backing_dev_info.max_ratio,
			q->nr_requests,
			q->backing_dev_info.ra_pages * 4);
	}

	device_initialize(&sdkp->dev);
	sdkp->dev.parent = dev;
	sdkp->dev.class = &sd_disk_class;
	dev_set_name(&sdkp->dev, "%s", dev_name(dev));

	error = device_add(&sdkp->dev);
	if (error)
		goto out_free_index;

	get_device(dev);
	dev_set_drvdata(dev, sdkp);

#ifdef CONFIG_USB_STORAGE_DETECT
	if (sdp->host->by_usb) {
		init_waitqueue_head(&sdkp->delay_wait);
		init_completion(&sdkp->scanning_done);
		sdkp->thread_remove = 0;
		sdkp->th = kthread_create(sd_media_scan_thread,
				sdkp, "sd-media-scan");
		if (IS_ERR(sdkp->th)) {
			pr_err("Unable to start the device-scanning thread\n");
			complete(&sdkp->scanning_done);
		}
	}
#endif

	get_device(&sdkp->dev);	/* prevent release before async_schedule */
	async_schedule_domain(sd_probe_async, sdkp, &scsi_sd_probe_domain);

#if defined(CONFIG_UFS_SRPMB)
	/* rpmb operation for LDFW */
	if (strncmp(dev_name(dev), IS_INCLUDE_RPMB_DEVICE,
				sizeof(IS_INCLUDE_RPMB_DEVICE)) == 0) {
		int ret;
		ret = init_wsm(dev);
		if (ret)
			printk("srpmb init_wsm failed: %x\n", ret);
	}
#endif
	return 0;

 out_free_index:
	spin_lock(&sd_index_lock);
	ida_remove(&sd_index_ida, index);
	spin_unlock(&sd_index_lock);
 out_put:
	put_disk(gd);
 out_free:
	kfree(sdkp);
 out:
	scsi_autopm_put_device(sdp);
	return error;
}

/**
 *	sd_remove - called whenever a scsi disk (previously recognized by
 *	sd_probe) is detached from the system. It is called (potentially
 *	multiple times) during sd module unload.
 *	@sdp: pointer to mid level scsi device object
 *
 *	Note: this function is invoked from the scsi mid-level.
 *	This function potentially frees up a device name (e.g. /dev/sdc)
 *	that could be re-used by a subsequent sd_probe().
 *	This function is not called when the built-in sd driver is "exit-ed".
 **/
static int sd_remove(struct device *dev)
{
	struct scsi_disk *sdkp;
	dev_t devt;

#ifdef CONFIG_LARGE_DIRTY_BUFFER
	struct scsi_device *sdp;

	/* restore bdi min/max ratio before device removal */
	sdp = to_scsi_device(dev);
	if (sdp && sdp->request_queue && &sdp->request_queue->backing_dev_info) {
		bdi_set_min_ratio(&sdp->request_queue->backing_dev_info, 0);
		bdi_set_max_ratio(&sdp->request_queue->backing_dev_info, 100);
	}
#endif

	sdkp = dev_get_drvdata(dev);
	devt = disk_devt(sdkp->disk);
	scsi_autopm_get_device(sdkp->device);
#ifdef CONFIG_USB_STORAGE_DETECT
	sd_printk(KERN_INFO, sdkp, "%s\n", __func__);
	if (sdkp->device->host->by_usb) {
		sdkp->disk->flags &= ~GENHD_FL_MEDIA_PRESENT;
		sdkp->thread_remove = 1;
		wake_up_interruptible(&sdkp->delay_wait);
		wait_for_completion(&sdkp->scanning_done);
		sd_printk(KERN_NOTICE, sdkp, "scan thread kill success\n");
	}
#endif
	async_synchronize_full_domain(&scsi_sd_pm_domain);
	async_synchronize_full_domain(&scsi_sd_probe_domain);
	device_del(&sdkp->dev);
	del_gendisk(sdkp->disk);
	sd_shutdown(dev);

	blk_register_region(devt, SD_MINORS, NULL,
			    sd_default_probe, NULL, NULL);

	mutex_lock(&sd_ref_mutex);
	dev_set_drvdata(dev, NULL);
	put_device(&sdkp->dev);
	mutex_unlock(&sd_ref_mutex);

	return 0;
}

/**
 *	scsi_disk_release - Called to free the scsi_disk structure
 *	@dev: pointer to embedded class device
 *
 *	sd_ref_mutex must be held entering this routine.  Because it is
 *	called on last put, you should always use the scsi_disk_get()
 *	scsi_disk_put() helpers which manipulate the semaphore directly
 *	and never do a direct put_device.
 **/
static void scsi_disk_release(struct device *dev)
{
	struct scsi_disk *sdkp = to_scsi_disk(dev);
	struct gendisk *disk = sdkp->disk;

	spin_lock(&sd_index_lock);
	ida_remove(&sd_index_ida, sdkp->index);
	spin_unlock(&sd_index_lock);

	disk->private_data = NULL;
	put_disk(disk);
	put_device(&sdkp->device->sdev_gendev);

	kfree(sdkp);
}

static int sd_start_stop_device(struct scsi_disk *sdkp, int start)
{
	unsigned char cmd[6] = { START_STOP };	/* START_VALID */
	struct scsi_sense_hdr sshdr;
	struct scsi_device *sdp = sdkp->device;
	int res;

	if (start)
		cmd[4] |= 1;	/* START */

	if (sdp->start_stop_pwr_cond)
		cmd[4] |= start ? 1 << 4 : 3 << 4;	/* Active or Standby */

	if (!scsi_device_online(sdp))
		return -ENODEV;

	res = scsi_execute_req_flags(sdp, cmd, DMA_NONE, NULL, 0, &sshdr,
			       SD_TIMEOUT, SD_MAX_RETRIES, NULL, REQ_PM);
	if (res) {
		sd_print_result(sdkp, "Start/Stop Unit failed", res);
		if (driver_byte(res) & DRIVER_SENSE)
			sd_print_sense_hdr(sdkp, &sshdr);
		if (scsi_sense_valid(&sshdr) &&
			/* 0x3a is medium not present */
			sshdr.asc == 0x3a)
			res = 0;
	}

	/* SCSI error codes must not go to the generic layer */
	if (res)
		return -EIO;

	return 0;
}

/*
 * Send a SYNCHRONIZE CACHE instruction down to the device through
 * the normal SCSI command structure.  Wait for the command to
 * complete.
 */
static void sd_shutdown(struct device *dev)
{
	struct scsi_disk *sdkp = dev_get_drvdata(dev);
	struct scsi_device *sdp = to_scsi_device(dev);
	struct request_queue *q = sdp->request_queue;
	unsigned long flags;

	if (!sdkp)
		return;         /* this can happen */

	if (pm_runtime_suspended(dev))
		return;

	if (sdkp->WCE && sdkp->media_present) {
		sd_printk(KERN_NOTICE, sdkp, "Synchronizing SCSI cache\n");
		sd_sync_cache(sdkp);
	}

	if (system_state != SYSTEM_RESTART && sdkp->device->manage_start_stop) {
		sd_printk(KERN_NOTICE, sdkp, "Stopping disk\n");
		sd_start_stop_device(sdkp, 0);
	}

	if (sdp->host->by_ufs) {
		spin_lock_irqsave(q->queue_lock, flags);
		queue_flag_set(QUEUE_FLAG_DYING, q);
		__blk_drain_queue(q, true);
		queue_flag_set(QUEUE_FLAG_DEAD, q);
		spin_unlock_irqrestore(q->queue_lock, flags);
	}
}

static int sd_suspend_common(struct device *dev, bool ignore_stop_errors)
{
	struct scsi_disk *sdkp = dev_get_drvdata(dev);
	int ret = 0;

	if (!sdkp)	/* E.g.: runtime suspend following sd_remove() */
		return 0;

	if (sdkp->WCE && sdkp->media_present) {
		sd_printk(KERN_NOTICE, sdkp, "Synchronizing SCSI cache\n");
		ret = sd_sync_cache(sdkp);
		if (ret) {
			/* ignore OFFLINE device */
			if (ret == -ENODEV)
				ret = 0;
			goto done;
		}
	}

	if (sdkp->device->manage_start_stop) {
		sd_printk(KERN_NOTICE, sdkp, "Stopping disk\n");
		/* an error is not worth aborting a system sleep */
		ret = sd_start_stop_device(sdkp, 0);
		if (ignore_stop_errors)
			ret = 0;
	}

done:
	return ret;
}

static int sd_suspend_system(struct device *dev)
{
	return sd_suspend_common(dev, true);
}

static int sd_suspend_runtime(struct device *dev)
{
	return sd_suspend_common(dev, false);
}

static int sd_resume(struct device *dev)
{
	struct scsi_disk *sdkp = dev_get_drvdata(dev);

	if (!sdkp)	/* E.g.: runtime resume at the start of sd_probe() */
		return 0;

	if (!sdkp->device->manage_start_stop)
		return 0;

	sd_printk(KERN_NOTICE, sdkp, "Starting disk\n");
	return sd_start_stop_device(sdkp, 1);
}

/**
 *	init_sd - entry point for this driver (both when built in or when
 *	a module).
 *
 *	Note: this function registers this driver with the scsi mid-level.
 **/
static int __init init_sd(void)
{
	int majors = 0, i, err;

	SCSI_LOG_HLQUEUE(3, printk("init_sd: sd driver entry point\n"));

	for (i = 0; i < SD_MAJORS; i++) {
		if (register_blkdev(sd_major(i), "sd") != 0)
			continue;
		majors++;
		blk_register_region(sd_major(i), SD_MINORS, NULL,
				    sd_default_probe, NULL, NULL);
	}

	if (!majors)
		return -ENODEV;

	err = class_register(&sd_disk_class);
	if (err)
		goto err_out;

	sd_cdb_cache = kmem_cache_create("sd_ext_cdb", SD_EXT_CDB_SIZE,
					 0, 0, NULL);
	if (!sd_cdb_cache) {
		printk(KERN_ERR "sd: can't init extended cdb cache\n");
		err = -ENOMEM;
		goto err_out_class;
	}

	sd_cdb_pool = mempool_create_slab_pool(SD_MEMPOOL_SIZE, sd_cdb_cache);
	if (!sd_cdb_pool) {
		printk(KERN_ERR "sd: can't init extended cdb pool\n");
		err = -ENOMEM;
		goto err_out_cache;
	}

	err = scsi_register_driver(&sd_template.gendrv);
	if (err)
		goto err_out_driver;

	return 0;

err_out_driver:
	mempool_destroy(sd_cdb_pool);

err_out_cache:
	kmem_cache_destroy(sd_cdb_cache);

err_out_class:
	class_unregister(&sd_disk_class);
err_out:
	for (i = 0; i < SD_MAJORS; i++)
		unregister_blkdev(sd_major(i), "sd");
	return err;
}

/**
 *	exit_sd - exit point for this driver (when it is a module).
 *
 *	Note: this function unregisters this driver from the scsi mid-level.
 **/
static void __exit exit_sd(void)
{
	int i;

	SCSI_LOG_HLQUEUE(3, printk("exit_sd: exiting sd driver\n"));

	scsi_unregister_driver(&sd_template.gendrv);
	mempool_destroy(sd_cdb_pool);
	kmem_cache_destroy(sd_cdb_cache);

	class_unregister(&sd_disk_class);

	for (i = 0; i < SD_MAJORS; i++) {
		blk_unregister_region(sd_major(i), SD_MINORS);
		unregister_blkdev(sd_major(i), "sd");
	}
}

module_init(init_sd);
module_exit(exit_sd);

static void sd_print_sense_hdr(struct scsi_disk *sdkp,
			       struct scsi_sense_hdr *sshdr)
{
	scsi_print_sense_hdr(sdkp->device,
			     sdkp->disk ? sdkp->disk->disk_name : NULL, sshdr);
}

static void sd_print_result(const struct scsi_disk *sdkp, const char *msg,
			    int result)
{
	const char *hb_string = scsi_hostbyte_string(result);
	const char *db_string = scsi_driverbyte_string(result);

	if (hb_string || db_string)
		sd_printk(KERN_INFO, sdkp,
			  "%s: Result: hostbyte=%s driverbyte=%s\n", msg,
			  hb_string ? hb_string : "invalid",
			  db_string ? db_string : "invalid");
	else
		sd_printk(KERN_INFO, sdkp,
			  "%s: Result: hostbyte=0x%02x driverbyte=0x%02x\n",
			  msg, host_byte(result), driver_byte(result));
}
<|MERGE_RESOLUTION|>--- conflicted
+++ resolved
@@ -1600,6 +1600,7 @@
 			(mode & FMODE_NDELAY) != 0);
 	if (error)
 		return error;
+
 	/*
 	 * Let the static ioctl translation table take care of it.
 	 */
@@ -2986,25 +2987,10 @@
 	dev_max = min_not_zero(dev_max, sdkp->max_xfer_blocks);
 	q->limits.max_dev_sectors = logical_to_sectors(sdp, dev_max);
 
-<<<<<<< HEAD
-	/*
-	 * Determine the device's preferred I/O size for reads and writes
-	 * unless the reported value is unreasonably small, large, or
-	 * garbage.
-	 */
-	if (sdkp->opt_xfer_blocks &&
-	    sdkp->opt_xfer_blocks <= dev_max &&
-	    sdkp->opt_xfer_blocks <= SD_DEF_XFER_BLOCKS &&
-	    sdkp->opt_xfer_blocks * sdp->sector_size >= PAGE_SIZE)
-		rw_max = q->limits.io_opt =
-			sdkp->opt_xfer_blocks * sdp->sector_size;
-	else
-=======
 	if (sd_validate_opt_xfer_size(sdkp, dev_max)) {
 		q->limits.io_opt = logical_to_bytes(sdp, sdkp->opt_xfer_blocks);
 		rw_max = logical_to_sectors(sdp, sdkp->opt_xfer_blocks);
 	} else
->>>>>>> e6cbce5d
 		rw_max = min_not_zero(logical_to_sectors(sdp, dev_max),
 				      (sector_t)BLK_DEF_MAX_SECTORS);
 
@@ -3262,7 +3248,7 @@
 			sdp->host->ufs_system_start = 0;
 			sdp->host->ufs_system_end = 0;
 			sdp->host->ufs_sys_log_en = false;
-	
+
 			for (i = 1; i < 30 ; i++) {
 				if (!gd->part_tbl)
 					break;
@@ -3371,7 +3357,6 @@
 	sdkp->driver = &sd_template;
 	sdkp->disk = gd;
 	sdkp->index = index;
-
 	atomic_set(&sdkp->openers, 0);
 	atomic_set(&sdkp->device->ioerr_cnt, 0);
 
@@ -3788,4 +3773,4 @@
 		sd_printk(KERN_INFO, sdkp,
 			  "%s: Result: hostbyte=0x%02x driverbyte=0x%02x\n",
 			  msg, host_byte(result), driver_byte(result));
-}
+}