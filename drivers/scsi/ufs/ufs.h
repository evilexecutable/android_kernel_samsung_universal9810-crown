/*
 * Universal Flash Storage Host controller driver
 *
 * This code is based on drivers/scsi/ufs/ufs.h
 * Copyright (C) 2011-2013 Samsung India Software Operations
 *
 * Authors:
 *	Santosh Yaraganavi <santosh.sy@samsung.com>
 *	Vinayak Holikatti <h.vinayak@samsung.com>
 *
 * This program is free software; you can redistribute it and/or
 * modify it under the terms of the GNU General Public License
 * as published by the Free Software Foundation; either version 2
 * of the License, or (at your option) any later version.
 * See the COPYING file in the top-level directory or visit
 * <http://www.gnu.org/licenses/gpl-2.0.html>
 *
 * This program is distributed in the hope that it will be useful,
 * but WITHOUT ANY WARRANTY; without even the implied warranty of
 * MERCHANTABILITY or FITNESS FOR A PARTICULAR PURPOSE.  See the
 * GNU General Public License for more details.
 *
 * This program is provided "AS IS" and "WITH ALL FAULTS" and
 * without warranty of any kind. You are solely responsible for
 * determining the appropriateness of using and distributing
 * the program and assume all risks associated with your exercise
 * of rights with respect to the program, including but not limited
 * to infringement of third party rights, the risks and costs of
 * program errors, damage to or loss of data, programs or equipment,
 * and unavailability or interruption of operations. Under no
 * circumstances will the contributor of this Program be liable for
 * any damages of any kind arising from your use or distribution of
 * this program.
 */

#ifndef _UFS_H
#define _UFS_H

#include <linux/mutex.h>
#include <linux/types.h>

#define MAX_CDB_SIZE	16
#define GENERAL_UPIU_REQUEST_SIZE 32
#define QUERY_DESC_MAX_SIZE       255
#define QUERY_DESC_MIN_SIZE       2
#define QUERY_DESC_HDR_SIZE       2
#define QUERY_OSF_SIZE            (GENERAL_UPIU_REQUEST_SIZE - \
					(sizeof(struct utp_upiu_header)))
#define RESPONSE_UPIU_SENSE_DATA_LENGTH	18

#define UPIU_HEADER_DWORD(byte3, byte2, byte1, byte0)\
			cpu_to_be32((byte3 << 24) | (byte2 << 16) |\
			 (byte1 << 8) | (byte0))
/*
 * UFS device may have standard LUs and LUN id could be from 0x00 to
 * 0x7F. Standard LUs use "Peripheral Device Addressing Format".
 * UFS device may also have the Well Known LUs (also referred as W-LU)
 * which again could be from 0x00 to 0x7F. For W-LUs, device only use
 * the "Extended Addressing Format" which means the W-LUNs would be
 * from 0xc100 (SCSI_W_LUN_BASE) onwards.
 * This means max. LUN number reported from UFS device could be 0xC17F.
 */
#define UFS_UPIU_MAX_UNIT_NUM_ID	0x7F
#define UFS_MAX_LUNS		(SCSI_W_LUN_BASE + UFS_UPIU_MAX_UNIT_NUM_ID)
#define UFS_UPIU_WLUN_ID	(1 << 7)
#define UFS_UPIU_MAX_GENERAL_LUN	8

/* Well known logical unit id in LUN field of UPIU */
enum {
	UFS_UPIU_REPORT_LUNS_WLUN	= 0x81,
	UFS_UPIU_UFS_DEVICE_WLUN	= 0xD0,
	UFS_UPIU_BOOT_WLUN		= 0xB0,
	UFS_UPIU_RPMB_WLUN		= 0xC4,
};

/**
 * ufs_is_valid_unit_desc_lun - checks if the given LUN has a unit descriptor
 * @lun: LU number to check
 * @return: true if the lun has a matching unit descriptor, false otherwise
 */
static inline bool ufs_is_valid_unit_desc_lun(u8 lun)
{
	return (lun == UFS_UPIU_RPMB_WLUN || (lun < UFS_UPIU_MAX_GENERAL_LUN));
}

/*
 * UFS Protocol Information Unit related definitions
 */

/* Task management functions */
enum {
	UFS_ABORT_TASK		= 0x01,
	UFS_ABORT_TASK_SET	= 0x02,
	UFS_CLEAR_TASK_SET	= 0x04,
	UFS_LOGICAL_RESET	= 0x08,
	UFS_QUERY_TASK		= 0x80,
	UFS_QUERY_TASK_SET	= 0x81,
};

/* UTP UPIU Transaction Codes Initiator to Target */
enum {
	UPIU_TRANSACTION_NOP_OUT	= 0x00,
	UPIU_TRANSACTION_COMMAND	= 0x01,
	UPIU_TRANSACTION_DATA_OUT	= 0x02,
	UPIU_TRANSACTION_TASK_REQ	= 0x04,
	UPIU_TRANSACTION_QUERY_REQ	= 0x16,
};

/* UTP UPIU Transaction Codes Target to Initiator */
enum {
	UPIU_TRANSACTION_NOP_IN		= 0x20,
	UPIU_TRANSACTION_RESPONSE	= 0x21,
	UPIU_TRANSACTION_DATA_IN	= 0x22,
	UPIU_TRANSACTION_TASK_RSP	= 0x24,
	UPIU_TRANSACTION_READY_XFER	= 0x31,
	UPIU_TRANSACTION_QUERY_RSP	= 0x36,
	UPIU_TRANSACTION_REJECT_UPIU	= 0x3F,
};

/* UPIU Read/Write flags */
enum {
	UPIU_CMD_FLAGS_NONE	= 0x00,
	UPIU_CMD_FLAGS_WRITE	= 0x20,
	UPIU_CMD_FLAGS_READ	= 0x40,
};

/* UPIU Task Attributes */
enum {
	UPIU_TASK_ATTR_SIMPLE	= 0x00,
	UPIU_TASK_ATTR_ORDERED	= 0x01,
	UPIU_TASK_ATTR_HEADQ	= 0x02,
	UPIU_TASK_ATTR_ACA	= 0x03,
#ifdef CUSTOMIZE_UPIU_FLAGS
	UPIU_COMMAND_PRIORITY_HIGH      = 0x4,
#endif
};

/* UPIU Query request function */
enum {
	UPIU_QUERY_FUNC_STANDARD_READ_REQUEST           = 0x01,
	UPIU_QUERY_FUNC_STANDARD_WRITE_REQUEST          = 0x81,
};

enum {
	UPIU_QUERY_FUNC_VENDOR_TOSHIBA_FATALMODE        = 0xC2,
};

/* Flag idn for Query Requests*/
enum flag_idn {
	QUERY_FLAG_IDN_FDEVICEINIT      	= 0x01,
	QUERY_FLAG_IDN_PERMANENT_WPE		= 0x02,
	QUERY_FLAG_IDN_PWR_ON_WPE			= 0x03,
	QUERY_FLAG_IDN_BKOPS_EN 			= 0x04,
	QUERY_FLAG_IDN_RESERVED1			= 0x05,
	QUERY_FLAG_IDN_PURGE_ENABLE 		= 0x06,
	QUERY_FLAG_IDN_RESERVED2			= 0x07,
	QUERY_FLAG_IDN_FPHYRESOURCEREMOVAL	= 0x08,
	QUERY_FLAG_IDN_BUSY_RTC 			= 0x09,
};

/* Attribute idn for Query requests */
enum attr_idn {
	QUERY_ATTR_IDN_BOOT_LU_EN	= 0x00,
	QUERY_ATTR_IDN_RESERVED		= 0x01,
	QUERY_ATTR_IDN_POWER_MODE	= 0x02,
	QUERY_ATTR_IDN_ACTIVE_ICC_LVL	= 0x03,
	QUERY_ATTR_IDN_OOO_DATA_EN	= 0x04,
	QUERY_ATTR_IDN_BKOPS_STATUS	= 0x05,
	QUERY_ATTR_IDN_PURGE_STATUS	= 0x06,
	QUERY_ATTR_IDN_MAX_DATA_IN	= 0x07,
	QUERY_ATTR_IDN_MAX_DATA_OUT	= 0x08,
	QUERY_ATTR_IDN_DYN_CAP_NEEDED	= 0x09,
	QUERY_ATTR_IDN_REF_CLK_FREQ	= 0x0A,
	QUERY_ATTR_IDN_CONF_DESC_LOCK	= 0x0B,
	QUERY_ATTR_IDN_MAX_NUM_OF_RTT	= 0x0C,
	QUERY_ATTR_IDN_EE_CONTROL	= 0x0D,
	QUERY_ATTR_IDN_EE_STATUS	= 0x0E,
	QUERY_ATTR_IDN_SECONDS_PASSED	= 0x0F,
	QUERY_ATTR_IDN_CNTX_CONF	= 0x10,
	QUERY_ATTR_IDN_CORR_PRG_BLK_NUM	= 0x11,
};

/* Descriptor idn for Query requests */
enum desc_idn {
	QUERY_DESC_IDN_DEVICE		= 0x0,
	QUERY_DESC_IDN_CONFIGURATION	= 0x1,
	QUERY_DESC_IDN_UNIT		= 0x2,
	QUERY_DESC_IDN_RFU_0		= 0x3,
	QUERY_DESC_IDN_INTERCONNECT	= 0x4,
	QUERY_DESC_IDN_STRING		= 0x5,
	QUERY_DESC_IDN_RFU_1		= 0x6,
	QUERY_DESC_IDN_GEOMETRY		= 0x7,
	QUERY_DESC_IDN_POWER		= 0x8,
	QUERY_DESC_IDN_HEALTH           = 0x9,
	QUERY_DESC_IDN_RFU_2            = 0xA,
#ifdef CONFIG_JOURNAL_DATA_TAG
	QUERY_DESC_IDN_VENDOR		= 0xFF,
	QUERY_DESC_IDN_MAX		= 0x100,
#else
	QUERY_DESC_IDN_MAX,
#endif
};

enum desc_header_offset {
	QUERY_DESC_LENGTH_OFFSET	= 0x00,
	QUERY_DESC_DESC_TYPE_OFFSET	= 0x01,
};

<<<<<<< HEAD
enum ufs_desc_max_size {
	QUERY_DESC_DEVICE_MAX_SIZE		= 0x40,
	QUERY_DESC_CONFIGURAION_MAX_SIZE	= 0x90,
	QUERY_DESC_UNIT_MAX_SIZE		= 0x23,
	QUERY_DESC_INTERCONNECT_MAX_SIZE	= 0x06,
	/*
	 * Max. 126 UNICODE characters (2 bytes per character) plus 2 bytes
	 * of descriptor header.
	 */
	QUERY_DESC_STRING_MAX_SIZE		= 0xFE,
	QUERY_DESC_GEOMETRY_MAX_SIZE		= 0x44,
	QUERY_DESC_POWER_MAX_SIZE		= 0x62,
	QUERY_DESC_HEALTH_MAX_SIZE		= 0x25,
	QUERY_DESC_RFU_MAX_SIZE			= 0x00,
#ifdef CONFIG_JOURNAL_DATA_TAG
	QUERY_DESC_VENDOR_SPECIFIC_SIZE		= QUERY_DESC_MAX_SIZE,
#endif
=======
enum ufs_desc_def_size {
	QUERY_DESC_DEVICE_DEF_SIZE		= 0x40,
	QUERY_DESC_CONFIGURATION_DEF_SIZE	= 0x90,
	QUERY_DESC_UNIT_DEF_SIZE		= 0x23,
	QUERY_DESC_INTERCONNECT_DEF_SIZE	= 0x06,
	QUERY_DESC_GEOMETRY_DEF_SIZE		= 0x44,
	QUERY_DESC_POWER_DEF_SIZE		= 0x62,
>>>>>>> c1fac76c
};

/* Unit descriptor parameters offsets in bytes*/
enum unit_desc_param {
	UNIT_DESC_PARAM_LEN			= 0x0,
	UNIT_DESC_PARAM_TYPE			= 0x1,
	UNIT_DESC_PARAM_UNIT_INDEX		= 0x2,
	UNIT_DESC_PARAM_LU_ENABLE		= 0x3,
	UNIT_DESC_PARAM_BOOT_LUN_ID		= 0x4,
	UNIT_DESC_PARAM_LU_WR_PROTECT		= 0x5,
	UNIT_DESC_PARAM_LU_Q_DEPTH		= 0x6,
	UNIT_DESC_PARAM_MEM_TYPE		= 0x8,
	UNIT_DESC_PARAM_DATA_RELIABILITY	= 0x9,
	UNIT_DESC_PARAM_LOGICAL_BLK_SIZE	= 0xA,
	UNIT_DESC_PARAM_LOGICAL_BLK_COUNT	= 0xB,
	UNIT_DESC_PARAM_ERASE_BLK_SIZE		= 0x13,
	UNIT_DESC_PARAM_PROVISIONING_TYPE	= 0x17,
	UNIT_DESC_PARAM_PHY_MEM_RSRC_CNT	= 0x18,
	UNIT_DESC_PARAM_CTX_CAPABILITIES	= 0x20,
	UNIT_DESC_PARAM_LARGE_UNIT_SIZE_M1	= 0x22,
};

/*
 * Logical Unit Write Protect
 * 00h: LU not write protected
 * 01h: LU write protected when fPowerOnWPEn =1
 * 02h: LU permanently write protected when fPermanentWPEn =1
 */
enum ufs_lu_wp_type {
	UFS_LU_NO_WP		= 0x00,
	UFS_LU_POWER_ON_WP	= 0x01,
	UFS_LU_PERM_WP		= 0x02,
};

/* bActiveICCLevel parameter current units */
enum {
	UFSHCD_NANO_AMP		= 0,
	UFSHCD_MICRO_AMP	= 1,
	UFSHCD_MILI_AMP		= 2,
	UFSHCD_AMP		= 3,
};

#define POWER_DESC_MAX_SIZE			0x62
#define POWER_DESC_MAX_ACTV_ICC_LVLS		16

/* Attribute  bActiveICCLevel parameter bit masks definitions */
#define ATTR_ICC_LVL_UNIT_OFFSET	14
#define ATTR_ICC_LVL_UNIT_MASK		(0x3 << ATTR_ICC_LVL_UNIT_OFFSET)
#define ATTR_ICC_LVL_VALUE_MASK		0x3FF

/* Power descriptor parameters offsets in bytes */
enum power_desc_param_offset {
	PWR_DESC_LEN			= 0x0,
	PWR_DESC_TYPE			= 0x1,
	PWR_DESC_ACTIVE_LVLS_VCC_0	= 0x2,
	PWR_DESC_ACTIVE_LVLS_VCCQ_0	= 0x22,
	PWR_DESC_ACTIVE_LVLS_VCCQ2_0	= 0x42,
};

/* Exception event mask values */
enum {
	MASK_EE_STATUS		= 0xFFFF,
#ifdef CONFIG_JOURNAL_DATA_TAG
	MASK_EE_DYNCAP_EVENT	= (1 << 0),
	MASK_EE_SYSPOOL_EVENT	= (1 << 1),
#endif
	MASK_EE_URGENT_BKOPS	= (1 << 2),
};

/* Background operation status */
enum bkops_status {
	BKOPS_STATUS_NO_OP               = 0x0,
	BKOPS_STATUS_NON_CRITICAL        = 0x1,
	BKOPS_STATUS_PERF_IMPACT         = 0x2,
	BKOPS_STATUS_CRITICAL            = 0x3,
	BKOPS_STATUS_MAX		 = BKOPS_STATUS_CRITICAL,
};

/* UTP QUERY Transaction Specific Fields OpCode */
enum query_opcode {
	UPIU_QUERY_OPCODE_NOP		= 0x0,
	UPIU_QUERY_OPCODE_READ_DESC	= 0x1,
	UPIU_QUERY_OPCODE_WRITE_DESC	= 0x2,
	UPIU_QUERY_OPCODE_READ_ATTR	= 0x3,
	UPIU_QUERY_OPCODE_WRITE_ATTR	= 0x4,
	UPIU_QUERY_OPCODE_READ_FLAG	= 0x5,
	UPIU_QUERY_OPCODE_SET_FLAG	= 0x6,
	UPIU_QUERY_OPCODE_CLEAR_FLAG	= 0x7,
	UPIU_QUERY_OPCODE_TOGGLE_FLAG	= 0x8,
	UPIU_QUERY_OPCODE_MAX,
};

/* Query response result code */
enum {
	QUERY_RESULT_SUCCESS                    = 0x00,
	QUERY_RESULT_NOT_READABLE               = 0xF6,
	QUERY_RESULT_NOT_WRITEABLE              = 0xF7,
	QUERY_RESULT_ALREADY_WRITTEN            = 0xF8,
	QUERY_RESULT_INVALID_LENGTH             = 0xF9,
	QUERY_RESULT_INVALID_VALUE              = 0xFA,
	QUERY_RESULT_INVALID_SELECTOR           = 0xFB,
	QUERY_RESULT_INVALID_INDEX              = 0xFC,
	QUERY_RESULT_INVALID_IDN                = 0xFD,
	QUERY_RESULT_INVALID_OPCODE             = 0xFE,
	QUERY_RESULT_GENERAL_FAILURE            = 0xFF,
};

/* Device descriptor parameters offsets in bytes*/
enum device_desc_param {
	DEVICE_DESC_PARAM_LEN			= 0x0,
	DEVICE_DESC_PARAM_TYPE			= 0x1,
	DEVICE_DESC_PARAM_DEVICE_TYPE		= 0x2,
	DEVICE_DESC_PARAM_DEVICE_CLASS		= 0x3,
	DEVICE_DESC_PARAM_DEVICE_SUB_CLASS	= 0x4,
	DEVICE_DESC_PARAM_PRTCL			= 0x5,
	DEVICE_DESC_PARAM_NUM_LU		= 0x6,
	DEVICE_DESC_PARAM_NUM_WLU		= 0x7,
	DEVICE_DESC_PARAM_BOOT_ENBL		= 0x8,
	DEVICE_DESC_PARAM_DESC_ACCSS_ENBL	= 0x9,
	DEVICE_DESC_PARAM_INIT_PWR_MODE		= 0xA,
	DEVICE_DESC_PARAM_HIGH_PR_LUN		= 0xB,
	DEVICE_DESC_PARAM_SEC_RMV_TYPE		= 0xC,
	DEVICE_DESC_PARAM_SEC_LU		= 0xD,
	DEVICE_DESC_PARAM_BKOP_TERM_LT		= 0xE,
	DEVICE_DESC_PARAM_ACTVE_ICC_LVL		= 0xF,
	DEVICE_DESC_PARAM_SPEC_VER		= 0x10,
	DEVICE_DESC_PARAM_MANF_DATE		= 0x12,
	DEVICE_DESC_PARAM_MANF_NAME		= 0x14,
	DEVICE_DESC_PARAM_PRDCT_NAME		= 0x15,
	DEVICE_DESC_PARAM_SN			= 0x16,
	DEVICE_DESC_PARAM_OEM_ID		= 0x17,
	DEVICE_DESC_PARAM_MANF_ID		= 0x18,
	DEVICE_DESC_PARAM_UD_OFFSET		= 0x1A,
	DEVICE_DESC_PARAM_UD_LEN		= 0x1B,
	DEVICE_DESC_PARAM_RTT_CAP		= 0x1C,
	DEVICE_DESC_PARAM_FRQ_RTC		= 0x1D,
};

enum health_device_desc_param {
	HEALTH_DEVICE_DESC_PARAM_LEN	= 0x0,
	HEALTH_DEVICE_DESC_PARAM_IDN	=0x1,
	HEALTH_DEVICE_DESC_PARAM_INFO	=0x2,
	HEALTH_DEVICE_DESC_PARAM_LIFETIMEA	=0x3,
	HEALTH_DEVICE_DESC_PARAM_LIFETIMEB	=0x4,
	HEALTH_DEVICE_DESC_PARAM_RESERVED	=0x5,
};

/* UTP Transfer Request Command Type (CT) */
enum {
	UPIU_COMMAND_SET_TYPE_SCSI	= 0x0,
	UPIU_COMMAND_SET_TYPE_UFS	= 0x1,
	UPIU_COMMAND_SET_TYPE_QUERY	= 0x2,
};

/* UTP Transfer Request Command Offset */
#define UPIU_COMMAND_TYPE_OFFSET	28

/* Offset of the response code in the UPIU header */
#define UPIU_RSP_CODE_OFFSET		8

enum {
	MASK_SCSI_STATUS		= 0xFF,
	MASK_TASK_RESPONSE              = 0xFF00,
	MASK_RSP_UPIU_RESULT            = 0xFFFF,
	MASK_QUERY_DATA_SEG_LEN         = 0xFFFF,
	MASK_RSP_UPIU_DATA_SEG_LEN	= 0xFFFF,
	MASK_RSP_EXCEPTION_EVENT        = 0x10000,
	MASK_TM_SERVICE_RESP		= 0xFF,
};

/* Task management service response */
enum {
	UPIU_TASK_MANAGEMENT_FUNC_COMPL		= 0x00,
	UPIU_TASK_MANAGEMENT_FUNC_NOT_SUPPORTED = 0x04,
	UPIU_TASK_MANAGEMENT_FUNC_SUCCEEDED	= 0x08,
	UPIU_TASK_MANAGEMENT_FUNC_FAILED	= 0x05,
	UPIU_INCORRECT_LOGICAL_UNIT_NO		= 0x09,
};

/* UFS device power modes */
enum ufs_dev_pwr_mode {
	UFS_ACTIVE_PWR_MODE	= 1,
	UFS_SLEEP_PWR_MODE	= 2,
	UFS_POWERDOWN_PWR_MODE	= 3,
};

/**
 * struct utp_upiu_header - UPIU header structure
 * @dword_0: UPIU header DW-0
 * @dword_1: UPIU header DW-1
 * @dword_2: UPIU header DW-2
 */
struct utp_upiu_header {
	__be32 dword_0;
	__be32 dword_1;
	__be32 dword_2;
};

/**
 * struct utp_upiu_cmd - Command UPIU structure
 * @data_transfer_len: Data Transfer Length DW-3
 * @cdb: Command Descriptor Block CDB DW-4 to DW-7
 */
struct utp_upiu_cmd {
	__be32 exp_data_transfer_len;
	u8 cdb[MAX_CDB_SIZE];
};

/**
 * struct utp_upiu_query - upiu request buffer structure for
 * query request.
 * @opcode: command to perform B-0
 * @idn: a value that indicates the particular type of data B-1
 * @index: Index to further identify data B-2
 * @selector: Index to further identify data B-3
 * @reserved_osf: spec reserved field B-4,5
 * @length: number of descriptor bytes to read/write B-6,7
 * @value: Attribute value to be written DW-5
 * @reserved: spec reserved DW-6,7
 */
struct utp_upiu_query {
	u8 opcode;
	u8 idn;
	u8 index;
	u8 selector;
	__be16 reserved_osf;
	__be16 length;
	__be32 value;
	__be32 reserved[2];
};

/**
 * struct utp_upiu_req - general upiu request structure
 * @header:UPIU header structure DW-0 to DW-2
 * @sc: fields structure for scsi command DW-3 to DW-7
 * @qr: fields structure for query request DW-3 to DW-7
 */
struct utp_upiu_req {
	struct utp_upiu_header header;
	union {
		struct utp_upiu_cmd sc;
		struct utp_upiu_query qr;
	};
};

/**
 * struct utp_cmd_rsp - Response UPIU structure
 * @residual_transfer_count: Residual transfer count DW-3
 * @reserved: Reserved double words DW-4 to DW-7
 * @sense_data_len: Sense data length DW-8 U16
 * @sense_data: Sense data field DW-8 to DW-12
 */
struct utp_cmd_rsp {
	__be32 residual_transfer_count;
	__be32 reserved[4];
	__be16 sense_data_len;
	u8 sense_data[RESPONSE_UPIU_SENSE_DATA_LENGTH];
};

/**
 * struct utp_upiu_rsp - general upiu response structure
 * @header: UPIU header structure DW-0 to DW-2
 * @sr: fields structure for scsi command DW-3 to DW-12
 * @qr: fields structure for query request DW-3 to DW-7
 */
struct utp_upiu_rsp {
	struct utp_upiu_header header;
	union {
		struct utp_cmd_rsp sr;
		struct utp_upiu_query qr;
	};
};

/**
 * struct utp_upiu_task_req - Task request UPIU structure
 * @header - UPIU header structure DW0 to DW-2
 * @input_param1: Input parameter 1 DW-3
 * @input_param2: Input parameter 2 DW-4
 * @input_param3: Input parameter 3 DW-5
 * @reserved: Reserved double words DW-6 to DW-7
 */
struct utp_upiu_task_req {
	struct utp_upiu_header header;
	__be32 input_param1;
	__be32 input_param2;
	__be32 input_param3;
	__be32 reserved[2];
};

/**
 * struct utp_upiu_task_rsp - Task Management Response UPIU structure
 * @header: UPIU header structure DW0-DW-2
 * @output_param1: Ouput parameter 1 DW3
 * @output_param2: Output parameter 2 DW4
 * @reserved: Reserved double words DW-5 to DW-7
 */
struct utp_upiu_task_rsp {
	struct utp_upiu_header header;
	__be32 output_param1;
	__be32 output_param2;
	__be32 reserved[3];
};

/**
 * struct ufs_query_req - parameters for building a query request
 * @query_func: UPIU header query function
 * @upiu_req: the query request data
 */
struct ufs_query_req {
	u8 query_func;
	struct utp_upiu_query upiu_req;
};

/**
 * struct ufs_query_resp - UPIU QUERY
 * @response: device response code
 * @upiu_res: query response data
 */
struct ufs_query_res {
	u8 response;
	struct utp_upiu_query upiu_res;
};

#define UFS_VREG_VCC_MIN_UV	   2700000 /* uV */
#define UFS_VREG_VCC_MAX_UV	   3600000 /* uV */
#define UFS_VREG_VCC_1P8_MIN_UV    1700000 /* uV */
#define UFS_VREG_VCC_1P8_MAX_UV    1950000 /* uV */
#define UFS_VREG_VCCQ_MIN_UV	   1100000 /* uV */
#define UFS_VREG_VCCQ_MAX_UV	   1300000 /* uV */
#define UFS_VREG_VCCQ2_MIN_UV	   1650000 /* uV */
#define UFS_VREG_VCCQ2_MAX_UV	   1950000 /* uV */

/*
 * VCCQ & VCCQ2 current requirement when UFS device is in sleep state
 * and link is in Hibern8 state.
 */
#define UFS_VREG_LPM_LOAD_UA	1000 /* uA */

struct ufs_vreg {
	struct regulator *reg;
	const char *name;
	bool enabled;
	bool unused;
	int min_uV;
	int max_uV;
	int min_uA;
	int max_uA;
};

struct ufs_vreg_info {
	struct ufs_vreg *vcc;
	struct ufs_vreg *vccq;
	struct ufs_vreg *vccq2;
	struct ufs_vreg *vdd_hba;
};

struct ufs_dev_info {
	bool f_power_on_wp_en;
	/* Keeps information if any of the LU is power on write protected */
	bool is_lu_power_on_wp;
};

#define MAX_MODEL_LEN 16
/**
 * ufs_dev_desc - ufs device details from the device descriptor
 *
 * @wmanufacturerid: card details
 * @model: card model
 */
struct ufs_dev_desc {
	u16 wmanufacturerid;
	char model[MAX_MODEL_LEN + 1];
};

#endif /* End of Header */<|MERGE_RESOLUTION|>--- conflicted
+++ resolved
@@ -183,7 +183,7 @@
 /* Descriptor idn for Query requests */
 enum desc_idn {
 	QUERY_DESC_IDN_DEVICE		= 0x0,
-	QUERY_DESC_IDN_CONFIGURATION	= 0x1,
+	QUERY_DESC_IDN_CONFIGURAION	= 0x1,
 	QUERY_DESC_IDN_UNIT		= 0x2,
 	QUERY_DESC_IDN_RFU_0		= 0x3,
 	QUERY_DESC_IDN_INTERCONNECT	= 0x4,
@@ -206,7 +206,6 @@
 	QUERY_DESC_DESC_TYPE_OFFSET	= 0x01,
 };
 
-<<<<<<< HEAD
 enum ufs_desc_max_size {
 	QUERY_DESC_DEVICE_MAX_SIZE		= 0x40,
 	QUERY_DESC_CONFIGURAION_MAX_SIZE	= 0x90,
@@ -224,15 +223,6 @@
 #ifdef CONFIG_JOURNAL_DATA_TAG
 	QUERY_DESC_VENDOR_SPECIFIC_SIZE		= QUERY_DESC_MAX_SIZE,
 #endif
-=======
-enum ufs_desc_def_size {
-	QUERY_DESC_DEVICE_DEF_SIZE		= 0x40,
-	QUERY_DESC_CONFIGURATION_DEF_SIZE	= 0x90,
-	QUERY_DESC_UNIT_DEF_SIZE		= 0x23,
-	QUERY_DESC_INTERCONNECT_DEF_SIZE	= 0x06,
-	QUERY_DESC_GEOMETRY_DEF_SIZE		= 0x44,
-	QUERY_DESC_POWER_DEF_SIZE		= 0x62,
->>>>>>> c1fac76c
 };
 
 /* Unit descriptor parameters offsets in bytes*/
@@ -595,16 +585,4 @@
 	bool is_lu_power_on_wp;
 };
 
-#define MAX_MODEL_LEN 16
-/**
- * ufs_dev_desc - ufs device details from the device descriptor
- *
- * @wmanufacturerid: card details
- * @model: card model
- */
-struct ufs_dev_desc {
-	u16 wmanufacturerid;
-	char model[MAX_MODEL_LEN + 1];
-};
-
 #endif /* End of Header */