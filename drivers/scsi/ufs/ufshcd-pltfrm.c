/*
 * Universal Flash Storage Host controller Platform bus based glue driver
 *
 * This code is based on drivers/scsi/ufs/ufshcd-pltfrm.c
 * Copyright (C) 2011-2013 Samsung India Software Operations
 *
 * Authors:
 *	Santosh Yaraganavi <santosh.sy@samsung.com>
 *	Vinayak Holikatti <h.vinayak@samsung.com>
 *
 * This program is free software; you can redistribute it and/or
 * modify it under the terms of the GNU General Public License
 * as published by the Free Software Foundation; either version 2
 * of the License, or (at your option) any later version.
 * See the COPYING file in the top-level directory or visit
 * <http://www.gnu.org/licenses/gpl-2.0.html>
 *
 * This program is distributed in the hope that it will be useful,
 * but WITHOUT ANY WARRANTY; without even the implied warranty of
 * MERCHANTABILITY or FITNESS FOR A PARTICULAR PURPOSE.  See the
 * GNU General Public License for more details.
 *
 * This program is provided "AS IS" and "WITH ALL FAULTS" and
 * without warranty of any kind. You are solely responsible for
 * determining the appropriateness of using and distributing
 * the program and assume all risks associated with your exercise
 * of rights with respect to the program, including but not limited
 * to infringement of third party rights, the risks and costs of
 * program errors, damage to or loss of data, programs or equipment,
 * and unavailability or interruption of operations. Under no
 * circumstances will the contributor of this Program be liable for
 * any damages of any kind arising from your use or distribution of
 * this program.
 */

#include <linux/platform_device.h>
#include <linux/pm_runtime.h>
#include <linux/of.h>

#include "ufshcd.h"
#include "ufshcd-pltfrm.h"

#define UFSHCD_DEFAULT_LANES_PER_DIRECTION		2

static int ufshcd_parse_clock_info(struct ufs_hba *hba)
{
	int ret = 0;
	int cnt;
	int i;
	struct device *dev = hba->dev;
	struct device_node *np = dev->of_node;
	char *name;
	u32 *clkfreq = NULL;
	struct ufs_clk_info *clki;
	int len = 0;
	size_t sz = 0;

	if (!np)
		goto out;

	INIT_LIST_HEAD(&hba->clk_list_head);

	cnt = of_property_count_strings(np, "clock-names");
	if (!cnt || (cnt == -EINVAL)) {
		dev_info(dev, "%s: Unable to find clocks, assuming enabled\n",
				__func__);
	} else if (cnt < 0) {
		dev_err(dev, "%s: count clock strings failed, err %d\n",
				__func__, cnt);
		ret = cnt;
	}

	if (cnt <= 0)
		goto out;

	if (!of_get_property(np, "freq-table-hz", &len)) {
		dev_info(dev, "freq-table-hz property not specified\n");
		goto out;
	}

	if (len <= 0)
		goto out;

	sz = len / sizeof(*clkfreq);
	if (sz != 2 * cnt) {
		dev_err(dev, "%s len mismatch\n", "freq-table-hz");
		ret = -EINVAL;
		goto out;
	}

	clkfreq = devm_kzalloc(dev, sz * sizeof(*clkfreq),
			GFP_KERNEL);
	if (!clkfreq) {
		ret = -ENOMEM;
		goto out;
	}

	ret = of_property_read_u32_array(np, "freq-table-hz",
			clkfreq, sz);
	if (ret && (ret != -EINVAL)) {
		dev_err(dev, "%s: error reading array %d\n",
				"freq-table-hz", ret);
		return ret;
	}

	for (i = 0; i < sz; i += 2) {
		ret = of_property_read_string_index(np,
				"clock-names", i/2, (const char **)&name);
		if (ret)
			goto out;

		clki = devm_kzalloc(dev, sizeof(*clki), GFP_KERNEL);
		if (!clki) {
			ret = -ENOMEM;
			goto out;
		}

		clki->min_freq = clkfreq[i];
		clki->max_freq = clkfreq[i+1];
		clki->name = kstrdup(name, GFP_KERNEL);
		dev_dbg(dev, "%s: min %u max %u name %s\n", "freq-table-hz",
				clki->min_freq, clki->max_freq, clki->name);
		list_add_tail(&clki->list, &hba->clk_list_head);
	}
out:
	return ret;
}

#define MAX_PROP_SIZE 32
static int ufshcd_populate_vreg(struct device *dev, const char *name,
		struct ufs_vreg **out_vreg)
{
	int ret = 0;
	char prop_name[MAX_PROP_SIZE];
	struct ufs_vreg *vreg = NULL;
	struct device_node *np = dev->of_node;

	if (!np) {
		dev_err(dev, "%s: non DT initialization\n", __func__);
		goto out;
	}

	snprintf(prop_name, MAX_PROP_SIZE, "%s-supply", name);
	if (!of_parse_phandle(np, prop_name, 0)) {
		dev_info(dev, "%s: Unable to find %s regulator, assuming enabled\n",
				__func__, prop_name);
		goto out;
	}

	vreg = devm_kzalloc(dev, sizeof(*vreg), GFP_KERNEL);
	if (!vreg)
		return -ENOMEM;

	vreg->name = kstrdup(name, GFP_KERNEL);

	/* if fixed regulator no need further initialization */
	snprintf(prop_name, MAX_PROP_SIZE, "%s-fixed-regulator", name);
	if (of_property_read_bool(np, prop_name))
		goto out;

	snprintf(prop_name, MAX_PROP_SIZE, "%s-max-microamp", name);
	ret = of_property_read_u32(np, prop_name, &vreg->max_uA);
	if (ret) {
		dev_err(dev, "%s: unable to find %s err %d\n",
				__func__, prop_name, ret);
		goto out;
	}

	vreg->min_uA = 0;
	if (!strcmp(name, "vcc")) {
		if (of_property_read_bool(np, "vcc-supply-1p8")) {
			vreg->min_uV = UFS_VREG_VCC_1P8_MIN_UV;
			vreg->max_uV = UFS_VREG_VCC_1P8_MAX_UV;
		} else {
			vreg->min_uV = UFS_VREG_VCC_MIN_UV;
			vreg->max_uV = UFS_VREG_VCC_MAX_UV;
		}
	} else if (!strcmp(name, "vccq")) {
		vreg->min_uV = UFS_VREG_VCCQ_MIN_UV;
		vreg->max_uV = UFS_VREG_VCCQ_MAX_UV;
	} else if (!strcmp(name, "vccq2")) {
		vreg->min_uV = UFS_VREG_VCCQ2_MIN_UV;
		vreg->max_uV = UFS_VREG_VCCQ2_MAX_UV;
	}

	goto out;

out:
	if (!ret)
		*out_vreg = vreg;
	return ret;
}

/**
 * ufshcd_parse_regulator_info - get regulator info from device tree
 * @hba: per adapter instance
 *
 * Get regulator info from device tree for vcc, vccq, vccq2 power supplies.
 * If any of the supplies are not defined it is assumed that they are always-on
 * and hence return zero. If the property is defined but parsing is failed
 * then return corresponding error.
 */
static int ufshcd_parse_regulator_info(struct ufs_hba *hba)
{
	int err;
	struct device *dev = hba->dev;
	struct ufs_vreg_info *info = &hba->vreg_info;

	err = ufshcd_populate_vreg(dev, "vdd-hba", &info->vdd_hba);
	if (err)
		goto out;

	err = ufshcd_populate_vreg(dev, "vcc", &info->vcc);
	if (err)
		goto out;

	err = ufshcd_populate_vreg(dev, "vccq", &info->vccq);
	if (err)
		goto out;

	err = ufshcd_populate_vreg(dev, "vccq2", &info->vccq2);
out:
	return err;
}

static int ufshcd_parse_pm_lvl_policy(struct ufs_hba *hba)
{
	struct device *dev = hba->dev;
	struct device_node *np = dev->of_node;
	u32 lvl_def[] = {UFS_PM_LVL_2, UFS_PM_LVL_5};
	u32 lvl[2] = {0,}, i;

	for (i = 0; i < ARRAY_SIZE(lvl); i++) {
		if (of_property_read_u32_index(np, "pm_lvl_states", i, lvl +i)) {
			dev_info(hba->dev,
				"UFS power management: set default level%d index %d\n",
				lvl_def[i], i);
			lvl[i] = lvl_def[i];
		}

		if (lvl[i] < UFS_PM_LVL_0 || lvl[i] >= UFS_PM_LVL_MAX) {
			dev_warn(hba->dev,
				"UFS power management: out of range level%d index %d\n",
				lvl[i], i);
			lvl[i] =  lvl_def[i];
		}
	}

	hba->rpm_lvl = lvl[0];
	hba->spm_lvl = lvl[1];

	return 0;
}

static int ufshcd_parse_caps_info(struct ufs_hba *hba)
{
	struct device *dev = hba->dev;
	struct device_node *np = dev->of_node;

	if (of_find_property(np, "ufs-cap-clk-gating", NULL))
		hba->caps |= UFSHCD_CAP_CLK_GATING;
	if (of_find_property(np, "ufs-cap-hibern8-with-clk-gating", NULL))
		hba->caps |= UFSHCD_CAP_HIBERN8_WITH_CLK_GATING;
	if (of_find_property(np, "ufs-cap-clk-scaling", NULL))
		hba->caps |= UFSHCD_CAP_CLK_SCALING;
	if (of_find_property(np, "ufs-cap-auto-bkops-suspend", NULL))
		hba->caps |= UFSHCD_CAP_AUTO_BKOPS_SUSPEND;
	if (of_find_property(np, "ufs-cap-fake-clk-gating", NULL))
		hba->caps |= UFSHCD_CAP_FAKE_CLK_GATING;

	return 0;
}

#ifdef CONFIG_PM
/**
 * ufshcd_pltfrm_suspend - suspend power management function
 * @dev: pointer to device handle
 *
 * Returns 0 if successful
 * Returns non-zero otherwise
 */
int ufshcd_pltfrm_suspend(struct device *dev)
{
	return ufshcd_system_suspend(dev_get_drvdata(dev));
}
EXPORT_SYMBOL_GPL(ufshcd_pltfrm_suspend);

/**
 * ufshcd_pltfrm_resume - resume power management function
 * @dev: pointer to device handle
 *
 * Returns 0 if successful
 * Returns non-zero otherwise
 */
int ufshcd_pltfrm_resume(struct device *dev)
{
	return ufshcd_system_resume(dev_get_drvdata(dev));
}
EXPORT_SYMBOL_GPL(ufshcd_pltfrm_resume);

int ufshcd_pltfrm_runtime_suspend(struct device *dev)
{
	return ufshcd_runtime_suspend(dev_get_drvdata(dev));
}
EXPORT_SYMBOL_GPL(ufshcd_pltfrm_runtime_suspend);

int ufshcd_pltfrm_runtime_resume(struct device *dev)
{
	return ufshcd_runtime_resume(dev_get_drvdata(dev));
}
EXPORT_SYMBOL_GPL(ufshcd_pltfrm_runtime_resume);

int ufshcd_pltfrm_runtime_idle(struct device *dev)
{
	return ufshcd_runtime_idle(dev_get_drvdata(dev));
}
EXPORT_SYMBOL_GPL(ufshcd_pltfrm_runtime_idle);

#endif /* CONFIG_PM */

void ufshcd_pltfrm_shutdown(struct platform_device *pdev)
{
	ufshcd_shutdown((struct ufs_hba *)platform_get_drvdata(pdev));
}
EXPORT_SYMBOL_GPL(ufshcd_pltfrm_shutdown);

static void ufshcd_init_lanes_per_dir(struct ufs_hba *hba)
{
	struct device *dev = hba->dev;
	int ret;

	ret = of_property_read_u32(dev->of_node, "lanes-per-direction",
		&hba->lanes_per_direction);
	if (ret) {
		dev_dbg(hba->dev,
			"%s: failed to read lanes-per-direction, ret=%d\n",
			__func__, ret);
		hba->lanes_per_direction = UFSHCD_DEFAULT_LANES_PER_DIRECTION;
	}
}

/**
 * ufshcd_pltfrm_init - probe routine of the driver
 * @pdev: pointer to Platform device handle
 * @vops: pointer to variant ops
 *
 * Returns 0 on success, non-zero value on failure
 */
int ufshcd_pltfrm_init(struct platform_device *pdev,
		       struct ufs_hba_variant_ops *vops)
{
	struct ufs_hba *hba;
	void __iomem *mmio_base;
	struct resource *mem_res;
	int irq, err;
	struct device *dev = &pdev->dev;

	mem_res = platform_get_resource(pdev, IORESOURCE_MEM, 0);
	mmio_base = devm_ioremap_resource(dev, mem_res);
	if (IS_ERR(*(void **)&mmio_base)) {
		err = PTR_ERR(*(void **)&mmio_base);
		goto out;
	}

	irq = platform_get_irq(pdev, 0);
	if (irq < 0) {
		dev_err(dev, "IRQ resource not available\n");
		err = -ENODEV;
		goto out;
	}

	err = ufshcd_alloc_host(dev, &hba);
	if (err) {
		dev_err(&pdev->dev, "Allocation failed\n");
		goto out;
	}

	hba->vops = vops;

	err = ufshcd_parse_clock_info(hba);
	if (err) {
		dev_err(&pdev->dev, "%s: clock parse failed %d\n",
				__func__, err);
		goto dealloc_host;
	}
	err = ufshcd_parse_regulator_info(hba);
	if (err) {
		dev_err(&pdev->dev, "%s: regulator init failed %d\n",
				__func__, err);
		goto dealloc_host;
	}

<<<<<<< HEAD
	ufshcd_parse_pm_lvl_policy(hba);
	ufshcd_parse_caps_info(hba);

	pm_runtime_set_active(&pdev->dev);
	pm_runtime_enable(&pdev->dev);

=======
>>>>>>> 1ab56d0a
	ufshcd_init_lanes_per_dir(hba);

	err = ufshcd_init(hba, mmio_base, irq);
	if (err) {
		dev_err(dev, "Initialization failed\n");
		goto dealloc_host;
	}

	platform_set_drvdata(pdev, hba);

	pm_runtime_set_active(&pdev->dev);
	pm_runtime_enable(&pdev->dev);

	return 0;

dealloc_host:
	ufshcd_dealloc_host(hba);
out:
	return err;
}
EXPORT_SYMBOL_GPL(ufshcd_pltfrm_init);

/**
 * ufshcd_pltfrm_exit - exit common routine for platform driver
 * @pdev: pointer to platform device handle
 */
void ufshcd_pltfrm_exit(struct platform_device *pdev)
{
	struct ufs_hba *hba =  platform_get_drvdata(pdev);

	disable_irq(hba->irq);

	ufshcd_remove(hba);
}
EXPORT_SYMBOL_GPL(ufshcd_pltfrm_exit);

MODULE_AUTHOR("Santosh Yaragnavi <santosh.sy@samsung.com>");
MODULE_AUTHOR("Vinayak Holikatti <h.vinayak@samsung.com>");
MODULE_DESCRIPTION("UFS host controller Platform bus based glue driver");
MODULE_LICENSE("GPL");
MODULE_VERSION(UFSHCD_DRIVER_VERSION);<|MERGE_RESOLUTION|>--- conflicted
+++ resolved
@@ -390,15 +390,8 @@
 		goto dealloc_host;
 	}
 
-<<<<<<< HEAD
 	ufshcd_parse_pm_lvl_policy(hba);
 	ufshcd_parse_caps_info(hba);
-
-	pm_runtime_set_active(&pdev->dev);
-	pm_runtime_enable(&pdev->dev);
-
-=======
->>>>>>> 1ab56d0a
 	ufshcd_init_lanes_per_dir(hba);
 
 	err = ufshcd_init(hba, mmio_base, irq);
