ccflags-y += -I$(src)			# needed for trace events

obj-y					+= ion/
obj-$(CONFIG_FIQ_DEBUGGER)		+= fiq_debugger/

obj-$(CONFIG_ASHMEM)			+= ashmem.o
obj-$(CONFIG_ANDROID_LOW_MEMORY_KILLER)	+= lowmemorykiller.o
<<<<<<< HEAD
obj-$(CONFIG_ANDROID_INTF_ALARM_DEV)   += alarm-dev.o
obj-$(CONFIG_ANDROID_SWITCH)           += switch/
obj-$(CONFIG_SAMSUNG_FREECESS)		+= freecess.o
obj-$(CONFIG_SAMSUNG_FREECESS)		+= freecess_pkg.o
=======
obj-$(CONFIG_ANDROID_VSOC)		+= vsoc.o
>>>>>>> c1fac76c
<|MERGE_RESOLUTION|>--- conflicted
+++ resolved
@@ -5,11 +5,9 @@
 
 obj-$(CONFIG_ASHMEM)			+= ashmem.o
 obj-$(CONFIG_ANDROID_LOW_MEMORY_KILLER)	+= lowmemorykiller.o
-<<<<<<< HEAD
+obj-$(CONFIG_ANDROID_VSOC)		+= vsoc.o
+
 obj-$(CONFIG_ANDROID_INTF_ALARM_DEV)   += alarm-dev.o
 obj-$(CONFIG_ANDROID_SWITCH)           += switch/
 obj-$(CONFIG_SAMSUNG_FREECESS)		+= freecess.o
-obj-$(CONFIG_SAMSUNG_FREECESS)		+= freecess_pkg.o
-=======
-obj-$(CONFIG_ANDROID_VSOC)		+= vsoc.o
->>>>>>> c1fac76c
+obj-$(CONFIG_SAMSUNG_FREECESS)		+= freecess_pkg.o