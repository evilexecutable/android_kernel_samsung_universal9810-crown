/*
 *
 * Copyright (C) 2011 Google, Inc.
 *
 * This software is licensed under the terms of the GNU General Public
 * License version 2, as published by the Free Software Foundation, and
 * may be copied, distributed, and modified under those terms.
 *
 * This program is distributed in the hope that it will be useful,
 * but WITHOUT ANY WARRANTY; without even the implied warranty of
 * MERCHANTABILITY or FITNESS FOR A PARTICULAR PURPOSE.  See the
 * GNU General Public License for more details.
 *
 */

#include <linux/kernel.h>
#include <linux/file.h>
#include <linux/fs.h>
#include <linux/uaccess.h>

#include "ion.h"
#include "ion_priv.h"
#include "compat_ion.h"

union ion_ioctl_arg {
	struct ion_fd_data fd;
	struct ion_fd_partial_data fd_partial;
	struct ion_allocation_data allocation;
	struct ion_handle_data handle;
	struct ion_custom_data custom;
	struct ion_heap_query query;
};

static int validate_ioctl_arg(unsigned int cmd, union ion_ioctl_arg *arg)
{
	int ret = 0;

	switch (cmd) {
	case ION_IOC_HEAP_QUERY:
		ret = arg->query.reserved0 != 0;
		ret |= arg->query.reserved1 != 0;
		ret |= arg->query.reserved2 != 0;
		break;
	default:
		break;
	}

	return ret ? -EINVAL : 0;
}

/* fix up the cases where the ioctl direction bits are incorrect */
static unsigned int ion_ioctl_dir(unsigned int cmd)
{
	switch (cmd) {
	case ION_IOC_SYNC:
	case ION_IOC_SYNC_PARTIAL:
	case ION_IOC_FREE:
	case ION_IOC_CUSTOM:
		return _IOC_WRITE;
	default:
		return _IOC_DIR(cmd);
	}
}

long ion_ioctl(struct file *filp, unsigned int cmd, unsigned long arg)
{
	struct ion_client *client = filp->private_data;
	struct ion_device *dev = client->dev;
	struct ion_handle *cleanup_handle = NULL;
	int ret = 0;
	unsigned int dir;
	union ion_ioctl_arg data;

	dir = ion_ioctl_dir(cmd);

	if (_IOC_SIZE(cmd) > sizeof(data))
		return -EINVAL;

	/*
	 * The copy_from_user is unconditional here for both read and write
	 * to do the validate. If there is no write for the ioctl, the
	 * buffer is cleared
	 */
	if (copy_from_user(&data, (void __user *)arg, _IOC_SIZE(cmd)))
		return -EFAULT;

	ret = validate_ioctl_arg(cmd, &data);
	if (ret) {
		pr_warn_once("%s: ioctl validate failed\n", __func__);
		return ret;
	}

	if (!(dir & _IOC_WRITE))
		memset(&data, 0, sizeof(data));

	switch (cmd) {
	case ION_IOC_ALLOC:
	{
		struct ion_handle *handle;

		handle = __ion_alloc(client, data.allocation.len,
						data.allocation.align,
						data.allocation.heap_id_mask,
						data.allocation.flags, true);
		if (IS_ERR(handle)) {
			pr_err("%s: len %zu align %zu heap_id_mask %u flags %x (ret %ld)\n",
				__func__, data.allocation.len,
				data.allocation.align,
				data.allocation.heap_id_mask,
				data.allocation.flags, PTR_ERR(handle));
			return PTR_ERR(handle);
		}

		data.allocation.handle = handle->id;

		cleanup_handle = handle;
		break;
	}
	case ION_IOC_FREE:
	{
		struct ion_handle *handle;

		mutex_lock(&client->lock);
		handle = ion_handle_get_by_id_nolock(client, data.handle.handle);
		if (IS_ERR(handle)) {
			mutex_unlock(&client->lock);
			return PTR_ERR(handle);
		}
		ion_free_nolock(client, handle);
		ion_handle_put_nolock(handle);
		mutex_unlock(&client->lock);
		break;
	}
	case ION_IOC_SHARE:
	case ION_IOC_MAP:
	{
		struct ion_handle *handle;

		mutex_lock(&client->lock);
		handle = ion_handle_get_by_id_nolock(client, data.handle.handle);
		if (IS_ERR(handle)) {
			mutex_unlock(&client->lock);
			return PTR_ERR(handle);
<<<<<<< HEAD
		data.fd.fd = ion_share_dma_buf_fd(client, handle);
		ion_handle_put(client, handle);
=======
		}
		data.fd.fd = ion_share_dma_buf_fd_nolock(client, handle);
		ion_handle_put_nolock(handle);
		mutex_unlock(&client->lock);
>>>>>>> c1fac76c
		if (data.fd.fd < 0)
			ret = data.fd.fd;
		break;
	}
	case ION_IOC_IMPORT:
	{
		struct ion_handle *handle;

		handle = ion_import_dma_buf_fd(client, data.fd.fd);
		if (IS_ERR(handle))
			ret = PTR_ERR(handle);
		else
			data.handle.handle = handle->id;
		break;
	}
	case ION_IOC_SYNC:
	{
		ret = ion_sync_for_device(client, data.fd.fd);
		break;
	}
	case ION_IOC_SYNC_PARTIAL:
	{
		ret = ion_sync_partial_for_device(client, data.fd_partial.fd,
			data.fd_partial.offset, data.fd_partial.len);
		break;
	}
	case ION_IOC_CUSTOM:
	{
		if (!dev->custom_ioctl)
			return -ENOTTY;
		ret = dev->custom_ioctl(client, data.custom.cmd,
						data.custom.arg);
		break;
	}
	case ION_IOC_HEAP_QUERY:
		ret = ion_query_heaps(client, &data.query);
		break;
	default:
		return -ENOTTY;
	}

	if (dir & _IOC_READ) {
		if (copy_to_user((void __user *)arg, &data, _IOC_SIZE(cmd))) {
			if (cleanup_handle) {
				ion_free(client, cleanup_handle);
				ion_handle_put(client, cleanup_handle);
			}
			return -EFAULT;
		}
	}
	if (cleanup_handle)
		ion_handle_put(client, cleanup_handle);

	return ret;
}<|MERGE_RESOLUTION|>--- conflicted
+++ resolved
@@ -141,15 +141,10 @@
 		if (IS_ERR(handle)) {
 			mutex_unlock(&client->lock);
 			return PTR_ERR(handle);
-<<<<<<< HEAD
-		data.fd.fd = ion_share_dma_buf_fd(client, handle);
-		ion_handle_put(client, handle);
-=======
 		}
 		data.fd.fd = ion_share_dma_buf_fd_nolock(client, handle);
 		ion_handle_put_nolock(handle);
 		mutex_unlock(&client->lock);
->>>>>>> c1fac76c
 		if (data.fd.fd < 0)
 			ret = data.fd.fd;
 		break;
