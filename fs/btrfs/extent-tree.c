/*
 * Copyright (C) 2007 Oracle.  All rights reserved.
 *
 * This program is free software; you can redistribute it and/or
 * modify it under the terms of the GNU General Public
 * License v2 as published by the Free Software Foundation.
 *
 * This program is distributed in the hope that it will be useful,
 * but WITHOUT ANY WARRANTY; without even the implied warranty of
 * MERCHANTABILITY or FITNESS FOR A PARTICULAR PURPOSE.  See the GNU
 * General Public License for more details.
 *
 * You should have received a copy of the GNU General Public
 * License along with this program; if not, write to the
 * Free Software Foundation, Inc., 59 Temple Place - Suite 330,
 * Boston, MA 021110-1307, USA.
 */
#include <linux/sched.h>
#include <linux/pagemap.h>
#include <linux/writeback.h>
#include <linux/blkdev.h>
#include <linux/sort.h>
#include <linux/rcupdate.h>
#include <linux/kthread.h>
#include <linux/slab.h>
#include <linux/ratelimit.h>
#include <linux/percpu_counter.h>
#include "hash.h"
#include "ctree.h"
#include "disk-io.h"
#include "print-tree.h"
#include "transaction.h"
#include "volumes.h"
#include "raid56.h"
#include "locking.h"
#include "free-space-cache.h"
#include "math.h"
#include "sysfs.h"

#undef SCRAMBLE_DELAYED_REFS

/*
 * control flags for do_chunk_alloc's force field
 * CHUNK_ALLOC_NO_FORCE means to only allocate a chunk
 * if we really need one.
 *
 * CHUNK_ALLOC_LIMITED means to only try and allocate one
 * if we have very few chunks already allocated.  This is
 * used as part of the clustering code to help make sure
 * we have a good pool of storage to cluster in, without
 * filling the FS with empty chunks
 *
 * CHUNK_ALLOC_FORCE means it must try to allocate one
 *
 */
enum {
	CHUNK_ALLOC_NO_FORCE = 0,
	CHUNK_ALLOC_LIMITED = 1,
	CHUNK_ALLOC_FORCE = 2,
};

/*
 * Control how reservations are dealt with.
 *
 * RESERVE_FREE - freeing a reservation.
 * RESERVE_ALLOC - allocating space and we need to update bytes_may_use for
 *   ENOSPC accounting
 * RESERVE_ALLOC_NO_ACCOUNT - allocating space and we should not update
 *   bytes_may_use as the ENOSPC accounting is done elsewhere
 */
enum {
	RESERVE_FREE = 0,
	RESERVE_ALLOC = 1,
	RESERVE_ALLOC_NO_ACCOUNT = 2,
};

static int update_block_group(struct btrfs_root *root,
			      u64 bytenr, u64 num_bytes, int alloc);
static int __btrfs_free_extent(struct btrfs_trans_handle *trans,
				struct btrfs_root *root,
				u64 bytenr, u64 num_bytes, u64 parent,
				u64 root_objectid, u64 owner_objectid,
				u64 owner_offset, int refs_to_drop,
				struct btrfs_delayed_extent_op *extra_op);
static void __run_delayed_extent_op(struct btrfs_delayed_extent_op *extent_op,
				    struct extent_buffer *leaf,
				    struct btrfs_extent_item *ei);
static int alloc_reserved_file_extent(struct btrfs_trans_handle *trans,
				      struct btrfs_root *root,
				      u64 parent, u64 root_objectid,
				      u64 flags, u64 owner, u64 offset,
				      struct btrfs_key *ins, int ref_mod);
static int alloc_reserved_tree_block(struct btrfs_trans_handle *trans,
				     struct btrfs_root *root,
				     u64 parent, u64 root_objectid,
				     u64 flags, struct btrfs_disk_key *key,
				     int level, struct btrfs_key *ins);
static int do_chunk_alloc(struct btrfs_trans_handle *trans,
			  struct btrfs_root *extent_root, u64 flags,
			  int force);
static int find_next_key(struct btrfs_path *path, int level,
			 struct btrfs_key *key);
static void dump_space_info(struct btrfs_space_info *info, u64 bytes,
			    int dump_block_groups);
static int btrfs_update_reserved_bytes(struct btrfs_block_group_cache *cache,
				       u64 num_bytes, int reserve);
static int block_rsv_use_bytes(struct btrfs_block_rsv *block_rsv,
			       u64 num_bytes);
int btrfs_pin_extent(struct btrfs_root *root,
		     u64 bytenr, u64 num_bytes, int reserved);

static noinline int
block_group_cache_done(struct btrfs_block_group_cache *cache)
{
	smp_mb();
	return cache->cached == BTRFS_CACHE_FINISHED ||
		cache->cached == BTRFS_CACHE_ERROR;
}

static int block_group_bits(struct btrfs_block_group_cache *cache, u64 bits)
{
	return (cache->flags & bits) == bits;
}

static void btrfs_get_block_group(struct btrfs_block_group_cache *cache)
{
	atomic_inc(&cache->count);
}

void btrfs_put_block_group(struct btrfs_block_group_cache *cache)
{
	if (atomic_dec_and_test(&cache->count)) {
		WARN_ON(cache->pinned > 0);
		WARN_ON(cache->reserved > 0);
		kfree(cache->free_space_ctl);
		kfree(cache);
	}
}

/*
 * this adds the block group to the fs_info rb tree for the block group
 * cache
 */
static int btrfs_add_block_group_cache(struct btrfs_fs_info *info,
				struct btrfs_block_group_cache *block_group)
{
	struct rb_node **p;
	struct rb_node *parent = NULL;
	struct btrfs_block_group_cache *cache;

	spin_lock(&info->block_group_cache_lock);
	p = &info->block_group_cache_tree.rb_node;

	while (*p) {
		parent = *p;
		cache = rb_entry(parent, struct btrfs_block_group_cache,
				 cache_node);
		if (block_group->key.objectid < cache->key.objectid) {
			p = &(*p)->rb_left;
		} else if (block_group->key.objectid > cache->key.objectid) {
			p = &(*p)->rb_right;
		} else {
			spin_unlock(&info->block_group_cache_lock);
			return -EEXIST;
		}
	}

	rb_link_node(&block_group->cache_node, parent, p);
	rb_insert_color(&block_group->cache_node,
			&info->block_group_cache_tree);

	if (info->first_logical_byte > block_group->key.objectid)
		info->first_logical_byte = block_group->key.objectid;

	spin_unlock(&info->block_group_cache_lock);

	return 0;
}

/*
 * This will return the block group at or after bytenr if contains is 0, else
 * it will return the block group that contains the bytenr
 */
static struct btrfs_block_group_cache *
block_group_cache_tree_search(struct btrfs_fs_info *info, u64 bytenr,
			      int contains)
{
	struct btrfs_block_group_cache *cache, *ret = NULL;
	struct rb_node *n;
	u64 end, start;

	spin_lock(&info->block_group_cache_lock);
	n = info->block_group_cache_tree.rb_node;

	while (n) {
		cache = rb_entry(n, struct btrfs_block_group_cache,
				 cache_node);
		end = cache->key.objectid + cache->key.offset - 1;
		start = cache->key.objectid;

		if (bytenr < start) {
			if (!contains && (!ret || start < ret->key.objectid))
				ret = cache;
			n = n->rb_left;
		} else if (bytenr > start) {
			if (contains && bytenr <= end) {
				ret = cache;
				break;
			}
			n = n->rb_right;
		} else {
			ret = cache;
			break;
		}
	}
	if (ret) {
		btrfs_get_block_group(ret);
		if (bytenr == 0 && info->first_logical_byte > ret->key.objectid)
			info->first_logical_byte = ret->key.objectid;
	}
	spin_unlock(&info->block_group_cache_lock);

	return ret;
}

static int add_excluded_extent(struct btrfs_root *root,
			       u64 start, u64 num_bytes)
{
	u64 end = start + num_bytes - 1;
	set_extent_bits(&root->fs_info->freed_extents[0],
			start, end, EXTENT_UPTODATE, GFP_NOFS);
	set_extent_bits(&root->fs_info->freed_extents[1],
			start, end, EXTENT_UPTODATE, GFP_NOFS);
	return 0;
}

static void free_excluded_extents(struct btrfs_root *root,
				  struct btrfs_block_group_cache *cache)
{
	u64 start, end;

	start = cache->key.objectid;
	end = start + cache->key.offset - 1;

	clear_extent_bits(&root->fs_info->freed_extents[0],
			  start, end, EXTENT_UPTODATE, GFP_NOFS);
	clear_extent_bits(&root->fs_info->freed_extents[1],
			  start, end, EXTENT_UPTODATE, GFP_NOFS);
}

static int exclude_super_stripes(struct btrfs_root *root,
				 struct btrfs_block_group_cache *cache)
{
	u64 bytenr;
	u64 *logical;
	int stripe_len;
	int i, nr, ret;

	if (cache->key.objectid < BTRFS_SUPER_INFO_OFFSET) {
		stripe_len = BTRFS_SUPER_INFO_OFFSET - cache->key.objectid;
		cache->bytes_super += stripe_len;
		ret = add_excluded_extent(root, cache->key.objectid,
					  stripe_len);
		if (ret)
			return ret;
	}

	for (i = 0; i < BTRFS_SUPER_MIRROR_MAX; i++) {
		bytenr = btrfs_sb_offset(i);
		ret = btrfs_rmap_block(&root->fs_info->mapping_tree,
				       cache->key.objectid, bytenr,
				       0, &logical, &nr, &stripe_len);
		if (ret)
			return ret;

		while (nr--) {
			u64 start, len;

			if (logical[nr] > cache->key.objectid +
			    cache->key.offset)
				continue;

			if (logical[nr] + stripe_len <= cache->key.objectid)
				continue;

			start = logical[nr];
			if (start < cache->key.objectid) {
				start = cache->key.objectid;
				len = (logical[nr] + stripe_len) - start;
			} else {
				len = min_t(u64, stripe_len,
					    cache->key.objectid +
					    cache->key.offset - start);
			}

			cache->bytes_super += len;
			ret = add_excluded_extent(root, start, len);
			if (ret) {
				kfree(logical);
				return ret;
			}
		}

		kfree(logical);
	}
	return 0;
}

static struct btrfs_caching_control *
get_caching_control(struct btrfs_block_group_cache *cache)
{
	struct btrfs_caching_control *ctl;

	spin_lock(&cache->lock);
	if (cache->cached != BTRFS_CACHE_STARTED) {
		spin_unlock(&cache->lock);
		return NULL;
	}

	/* We're loading it the fast way, so we don't have a caching_ctl. */
	if (!cache->caching_ctl) {
		spin_unlock(&cache->lock);
		return NULL;
	}

	ctl = cache->caching_ctl;
	atomic_inc(&ctl->count);
	spin_unlock(&cache->lock);
	return ctl;
}

static void put_caching_control(struct btrfs_caching_control *ctl)
{
	if (atomic_dec_and_test(&ctl->count))
		kfree(ctl);
}

/*
 * this is only called by cache_block_group, since we could have freed extents
 * we need to check the pinned_extents for any extents that can't be used yet
 * since their free space will be released as soon as the transaction commits.
 */
static u64 add_new_free_space(struct btrfs_block_group_cache *block_group,
			      struct btrfs_fs_info *info, u64 start, u64 end)
{
	u64 extent_start, extent_end, size, total_added = 0;
	int ret;

	while (start < end) {
		ret = find_first_extent_bit(info->pinned_extents, start,
					    &extent_start, &extent_end,
					    EXTENT_DIRTY | EXTENT_UPTODATE,
					    NULL);
		if (ret)
			break;

		if (extent_start <= start) {
			start = extent_end + 1;
		} else if (extent_start > start && extent_start < end) {
			size = extent_start - start;
			total_added += size;
			ret = btrfs_add_free_space(block_group, start,
						   size);
			BUG_ON(ret); /* -ENOMEM or logic error */
			start = extent_end + 1;
		} else {
			break;
		}
	}

	if (start < end) {
		size = end - start;
		total_added += size;
		ret = btrfs_add_free_space(block_group, start, size);
		BUG_ON(ret); /* -ENOMEM or logic error */
	}

	return total_added;
}

static noinline void caching_thread(struct btrfs_work *work)
{
	struct btrfs_block_group_cache *block_group;
	struct btrfs_fs_info *fs_info;
	struct btrfs_caching_control *caching_ctl;
	struct btrfs_root *extent_root;
	struct btrfs_path *path;
	struct extent_buffer *leaf;
	struct btrfs_key key;
	u64 total_found = 0;
	u64 last = 0;
	u32 nritems;
	int ret = -ENOMEM;

	caching_ctl = container_of(work, struct btrfs_caching_control, work);
	block_group = caching_ctl->block_group;
	fs_info = block_group->fs_info;
	extent_root = fs_info->extent_root;

	path = btrfs_alloc_path();
	if (!path)
		goto out;

	last = max_t(u64, block_group->key.objectid, BTRFS_SUPER_INFO_OFFSET);

	/*
	 * We don't want to deadlock with somebody trying to allocate a new
	 * extent for the extent root while also trying to search the extent
	 * root to add free space.  So we skip locking and search the commit
	 * root, since its read-only
	 */
	path->skip_locking = 1;
	path->search_commit_root = 1;
	path->reada = 1;

	key.objectid = last;
	key.offset = 0;
	key.type = BTRFS_EXTENT_ITEM_KEY;
again:
	mutex_lock(&caching_ctl->mutex);
	/* need to make sure the commit_root doesn't disappear */
	down_read(&fs_info->extent_commit_sem);

next:
	ret = btrfs_search_slot(NULL, extent_root, &key, path, 0, 0);
	if (ret < 0)
		goto err;

	leaf = path->nodes[0];
	nritems = btrfs_header_nritems(leaf);

	while (1) {
		if (btrfs_fs_closing(fs_info) > 1) {
			last = (u64)-1;
			break;
		}

		if (path->slots[0] < nritems) {
			btrfs_item_key_to_cpu(leaf, &key, path->slots[0]);
		} else {
			ret = find_next_key(path, 0, &key);
			if (ret)
				break;

			if (need_resched() ||
			    rwsem_is_contended(&fs_info->extent_commit_sem)) {
				caching_ctl->progress = last;
				btrfs_release_path(path);
				up_read(&fs_info->extent_commit_sem);
				mutex_unlock(&caching_ctl->mutex);
				cond_resched();
				goto again;
			}

			ret = btrfs_next_leaf(extent_root, path);
			if (ret < 0)
				goto err;
			if (ret)
				break;
			leaf = path->nodes[0];
			nritems = btrfs_header_nritems(leaf);
			continue;
		}

		if (key.objectid < last) {
			key.objectid = last;
			key.offset = 0;
			key.type = BTRFS_EXTENT_ITEM_KEY;

			caching_ctl->progress = last;
			btrfs_release_path(path);
			goto next;
		}

		if (key.objectid < block_group->key.objectid) {
			path->slots[0]++;
			continue;
		}

		if (key.objectid >= block_group->key.objectid +
		    block_group->key.offset)
			break;

		if (key.type == BTRFS_EXTENT_ITEM_KEY ||
		    key.type == BTRFS_METADATA_ITEM_KEY) {
			total_found += add_new_free_space(block_group,
							  fs_info, last,
							  key.objectid);
			if (key.type == BTRFS_METADATA_ITEM_KEY)
				last = key.objectid +
					fs_info->tree_root->leafsize;
			else
				last = key.objectid + key.offset;

			if (total_found > (1024 * 1024 * 2)) {
				total_found = 0;
				wake_up(&caching_ctl->wait);
			}
		}
		path->slots[0]++;
	}
	ret = 0;

	total_found += add_new_free_space(block_group, fs_info, last,
					  block_group->key.objectid +
					  block_group->key.offset);
	caching_ctl->progress = (u64)-1;

	spin_lock(&block_group->lock);
	block_group->caching_ctl = NULL;
	block_group->cached = BTRFS_CACHE_FINISHED;
	spin_unlock(&block_group->lock);

err:
	btrfs_free_path(path);
	up_read(&fs_info->extent_commit_sem);

	free_excluded_extents(extent_root, block_group);

	mutex_unlock(&caching_ctl->mutex);
out:
	if (ret) {
		spin_lock(&block_group->lock);
		block_group->caching_ctl = NULL;
		block_group->cached = BTRFS_CACHE_ERROR;
		spin_unlock(&block_group->lock);
	}
	wake_up(&caching_ctl->wait);

	put_caching_control(caching_ctl);
	btrfs_put_block_group(block_group);
}

static int cache_block_group(struct btrfs_block_group_cache *cache,
			     int load_cache_only)
{
	DEFINE_WAIT(wait);
	struct btrfs_fs_info *fs_info = cache->fs_info;
	struct btrfs_caching_control *caching_ctl;
	int ret = 0;

	caching_ctl = kzalloc(sizeof(*caching_ctl), GFP_NOFS);
	if (!caching_ctl)
		return -ENOMEM;

	INIT_LIST_HEAD(&caching_ctl->list);
	mutex_init(&caching_ctl->mutex);
	init_waitqueue_head(&caching_ctl->wait);
	caching_ctl->block_group = cache;
	caching_ctl->progress = cache->key.objectid;
	atomic_set(&caching_ctl->count, 1);
	caching_ctl->work.func = caching_thread;

	spin_lock(&cache->lock);
	/*
	 * This should be a rare occasion, but this could happen I think in the
	 * case where one thread starts to load the space cache info, and then
	 * some other thread starts a transaction commit which tries to do an
	 * allocation while the other thread is still loading the space cache
	 * info.  The previous loop should have kept us from choosing this block
	 * group, but if we've moved to the state where we will wait on caching
	 * block groups we need to first check if we're doing a fast load here,
	 * so we can wait for it to finish, otherwise we could end up allocating
	 * from a block group who's cache gets evicted for one reason or
	 * another.
	 */
	while (cache->cached == BTRFS_CACHE_FAST) {
		struct btrfs_caching_control *ctl;

		ctl = cache->caching_ctl;
		atomic_inc(&ctl->count);
		prepare_to_wait(&ctl->wait, &wait, TASK_UNINTERRUPTIBLE);
		spin_unlock(&cache->lock);

		schedule();

		finish_wait(&ctl->wait, &wait);
		put_caching_control(ctl);
		spin_lock(&cache->lock);
	}

	if (cache->cached != BTRFS_CACHE_NO) {
		spin_unlock(&cache->lock);
		kfree(caching_ctl);
		return 0;
	}
	WARN_ON(cache->caching_ctl);
	cache->caching_ctl = caching_ctl;
	cache->cached = BTRFS_CACHE_FAST;
	spin_unlock(&cache->lock);

	if (fs_info->mount_opt & BTRFS_MOUNT_SPACE_CACHE) {
		ret = load_free_space_cache(fs_info, cache);

		spin_lock(&cache->lock);
		if (ret == 1) {
			cache->caching_ctl = NULL;
			cache->cached = BTRFS_CACHE_FINISHED;
			cache->last_byte_to_unpin = (u64)-1;
		} else {
			if (load_cache_only) {
				cache->caching_ctl = NULL;
				cache->cached = BTRFS_CACHE_NO;
			} else {
				cache->cached = BTRFS_CACHE_STARTED;
			}
		}
		spin_unlock(&cache->lock);
		wake_up(&caching_ctl->wait);
		if (ret == 1) {
			put_caching_control(caching_ctl);
			free_excluded_extents(fs_info->extent_root, cache);
			return 0;
		}
	} else {
		/*
		 * We are not going to do the fast caching, set cached to the
		 * appropriate value and wakeup any waiters.
		 */
		spin_lock(&cache->lock);
		if (load_cache_only) {
			cache->caching_ctl = NULL;
			cache->cached = BTRFS_CACHE_NO;
		} else {
			cache->cached = BTRFS_CACHE_STARTED;
		}
		spin_unlock(&cache->lock);
		wake_up(&caching_ctl->wait);
	}

	if (load_cache_only) {
		put_caching_control(caching_ctl);
		return 0;
	}

	down_write(&fs_info->extent_commit_sem);
	atomic_inc(&caching_ctl->count);
	list_add_tail(&caching_ctl->list, &fs_info->caching_block_groups);
	up_write(&fs_info->extent_commit_sem);

	btrfs_get_block_group(cache);

	btrfs_queue_worker(&fs_info->caching_workers, &caching_ctl->work);

	return ret;
}

/*
 * return the block group that starts at or after bytenr
 */
static struct btrfs_block_group_cache *
btrfs_lookup_first_block_group(struct btrfs_fs_info *info, u64 bytenr)
{
	struct btrfs_block_group_cache *cache;

	cache = block_group_cache_tree_search(info, bytenr, 0);

	return cache;
}

/*
 * return the block group that contains the given bytenr
 */
struct btrfs_block_group_cache *btrfs_lookup_block_group(
						 struct btrfs_fs_info *info,
						 u64 bytenr)
{
	struct btrfs_block_group_cache *cache;

	cache = block_group_cache_tree_search(info, bytenr, 1);

	return cache;
}

static struct btrfs_space_info *__find_space_info(struct btrfs_fs_info *info,
						  u64 flags)
{
	struct list_head *head = &info->space_info;
	struct btrfs_space_info *found;

	flags &= BTRFS_BLOCK_GROUP_TYPE_MASK;

	rcu_read_lock();
	list_for_each_entry_rcu(found, head, list) {
		if (found->flags & flags) {
			rcu_read_unlock();
			return found;
		}
	}
	rcu_read_unlock();
	return NULL;
}

/*
 * after adding space to the filesystem, we need to clear the full flags
 * on all the space infos.
 */
void btrfs_clear_space_info_full(struct btrfs_fs_info *info)
{
	struct list_head *head = &info->space_info;
	struct btrfs_space_info *found;

	rcu_read_lock();
	list_for_each_entry_rcu(found, head, list)
		found->full = 0;
	rcu_read_unlock();
}

/* simple helper to search for an existing extent at a given offset */
int btrfs_lookup_extent(struct btrfs_root *root, u64 start, u64 len)
{
	int ret;
	struct btrfs_key key;
	struct btrfs_path *path;

	path = btrfs_alloc_path();
	if (!path)
		return -ENOMEM;

	key.objectid = start;
	key.offset = len;
	key.type = BTRFS_EXTENT_ITEM_KEY;
	ret = btrfs_search_slot(NULL, root->fs_info->extent_root, &key, path,
				0, 0);
	if (ret > 0) {
		btrfs_item_key_to_cpu(path->nodes[0], &key, path->slots[0]);
		if (key.objectid == start &&
		    key.type == BTRFS_METADATA_ITEM_KEY)
			ret = 0;
	}
	btrfs_free_path(path);
	return ret;
}

/*
 * helper function to lookup reference count and flags of a tree block.
 *
 * the head node for delayed ref is used to store the sum of all the
 * reference count modifications queued up in the rbtree. the head
 * node may also store the extent flags to set. This way you can check
 * to see what the reference count and extent flags would be if all of
 * the delayed refs are not processed.
 */
int btrfs_lookup_extent_info(struct btrfs_trans_handle *trans,
			     struct btrfs_root *root, u64 bytenr,
			     u64 offset, int metadata, u64 *refs, u64 *flags)
{
	struct btrfs_delayed_ref_head *head;
	struct btrfs_delayed_ref_root *delayed_refs;
	struct btrfs_path *path;
	struct btrfs_extent_item *ei;
	struct extent_buffer *leaf;
	struct btrfs_key key;
	u32 item_size;
	u64 num_refs;
	u64 extent_flags;
	int ret;

	/*
	 * If we don't have skinny metadata, don't bother doing anything
	 * different
	 */
	if (metadata && !btrfs_fs_incompat(root->fs_info, SKINNY_METADATA)) {
		offset = root->leafsize;
		metadata = 0;
	}

	path = btrfs_alloc_path();
	if (!path)
		return -ENOMEM;

	if (!trans) {
		path->skip_locking = 1;
		path->search_commit_root = 1;
	}

search_again:
	key.objectid = bytenr;
	key.offset = offset;
	if (metadata)
		key.type = BTRFS_METADATA_ITEM_KEY;
	else
		key.type = BTRFS_EXTENT_ITEM_KEY;

again:
	ret = btrfs_search_slot(trans, root->fs_info->extent_root,
				&key, path, 0, 0);
	if (ret < 0)
		goto out_free;

	if (ret > 0 && metadata && key.type == BTRFS_METADATA_ITEM_KEY) {
		if (path->slots[0]) {
			path->slots[0]--;
			btrfs_item_key_to_cpu(path->nodes[0], &key,
					      path->slots[0]);
			if (key.objectid == bytenr &&
			    key.type == BTRFS_EXTENT_ITEM_KEY &&
			    key.offset == root->leafsize)
				ret = 0;
		}
		if (ret) {
			key.objectid = bytenr;
			key.type = BTRFS_EXTENT_ITEM_KEY;
			key.offset = root->leafsize;
			btrfs_release_path(path);
			goto again;
		}
	}

	if (ret == 0) {
		leaf = path->nodes[0];
		item_size = btrfs_item_size_nr(leaf, path->slots[0]);
		if (item_size >= sizeof(*ei)) {
			ei = btrfs_item_ptr(leaf, path->slots[0],
					    struct btrfs_extent_item);
			num_refs = btrfs_extent_refs(leaf, ei);
			extent_flags = btrfs_extent_flags(leaf, ei);
		} else {
#ifdef BTRFS_COMPAT_EXTENT_TREE_V0
			struct btrfs_extent_item_v0 *ei0;
			BUG_ON(item_size != sizeof(*ei0));
			ei0 = btrfs_item_ptr(leaf, path->slots[0],
					     struct btrfs_extent_item_v0);
			num_refs = btrfs_extent_refs_v0(leaf, ei0);
			/* FIXME: this isn't correct for data */
			extent_flags = BTRFS_BLOCK_FLAG_FULL_BACKREF;
#else
			BUG();
#endif
		}
		BUG_ON(num_refs == 0);
	} else {
		num_refs = 0;
		extent_flags = 0;
		ret = 0;
	}

	if (!trans)
		goto out;

	delayed_refs = &trans->transaction->delayed_refs;
	spin_lock(&delayed_refs->lock);
	head = btrfs_find_delayed_ref_head(trans, bytenr);
	if (head) {
		if (!mutex_trylock(&head->mutex)) {
			atomic_inc(&head->node.refs);
			spin_unlock(&delayed_refs->lock);

			btrfs_release_path(path);

			/*
			 * Mutex was contended, block until it's released and try
			 * again
			 */
			mutex_lock(&head->mutex);
			mutex_unlock(&head->mutex);
			btrfs_put_delayed_ref(&head->node);
			goto search_again;
		}
		spin_lock(&head->lock);
		if (head->extent_op && head->extent_op->update_flags)
			extent_flags |= head->extent_op->flags_to_set;
		else
			BUG_ON(num_refs == 0);

		num_refs += head->node.ref_mod;
		spin_unlock(&head->lock);
		mutex_unlock(&head->mutex);
	}
	spin_unlock(&delayed_refs->lock);
out:
	WARN_ON(num_refs == 0);
	if (refs)
		*refs = num_refs;
	if (flags)
		*flags = extent_flags;
out_free:
	btrfs_free_path(path);
	return ret;
}

/*
 * Back reference rules.  Back refs have three main goals:
 *
 * 1) differentiate between all holders of references to an extent so that
 *    when a reference is dropped we can make sure it was a valid reference
 *    before freeing the extent.
 *
 * 2) Provide enough information to quickly find the holders of an extent
 *    if we notice a given block is corrupted or bad.
 *
 * 3) Make it easy to migrate blocks for FS shrinking or storage pool
 *    maintenance.  This is actually the same as #2, but with a slightly
 *    different use case.
 *
 * There are two kinds of back refs. The implicit back refs is optimized
 * for pointers in non-shared tree blocks. For a given pointer in a block,
 * back refs of this kind provide information about the block's owner tree
 * and the pointer's key. These information allow us to find the block by
 * b-tree searching. The full back refs is for pointers in tree blocks not
 * referenced by their owner trees. The location of tree block is recorded
 * in the back refs. Actually the full back refs is generic, and can be
 * used in all cases the implicit back refs is used. The major shortcoming
 * of the full back refs is its overhead. Every time a tree block gets
 * COWed, we have to update back refs entry for all pointers in it.
 *
 * For a newly allocated tree block, we use implicit back refs for
 * pointers in it. This means most tree related operations only involve
 * implicit back refs. For a tree block created in old transaction, the
 * only way to drop a reference to it is COW it. So we can detect the
 * event that tree block loses its owner tree's reference and do the
 * back refs conversion.
 *
 * When a tree block is COW'd through a tree, there are four cases:
 *
 * The reference count of the block is one and the tree is the block's
 * owner tree. Nothing to do in this case.
 *
 * The reference count of the block is one and the tree is not the
 * block's owner tree. In this case, full back refs is used for pointers
 * in the block. Remove these full back refs, add implicit back refs for
 * every pointers in the new block.
 *
 * The reference count of the block is greater than one and the tree is
 * the block's owner tree. In this case, implicit back refs is used for
 * pointers in the block. Add full back refs for every pointers in the
 * block, increase lower level extents' reference counts. The original
 * implicit back refs are entailed to the new block.
 *
 * The reference count of the block is greater than one and the tree is
 * not the block's owner tree. Add implicit back refs for every pointer in
 * the new block, increase lower level extents' reference count.
 *
 * Back Reference Key composing:
 *
 * The key objectid corresponds to the first byte in the extent,
 * The key type is used to differentiate between types of back refs.
 * There are different meanings of the key offset for different types
 * of back refs.
 *
 * File extents can be referenced by:
 *
 * - multiple snapshots, subvolumes, or different generations in one subvol
 * - different files inside a single subvolume
 * - different offsets inside a file (bookend extents in file.c)
 *
 * The extent ref structure for the implicit back refs has fields for:
 *
 * - Objectid of the subvolume root
 * - objectid of the file holding the reference
 * - original offset in the file
 * - how many bookend extents
 *
 * The key offset for the implicit back refs is hash of the first
 * three fields.
 *
 * The extent ref structure for the full back refs has field for:
 *
 * - number of pointers in the tree leaf
 *
 * The key offset for the implicit back refs is the first byte of
 * the tree leaf
 *
 * When a file extent is allocated, The implicit back refs is used.
 * the fields are filled in:
 *
 *     (root_key.objectid, inode objectid, offset in file, 1)
 *
 * When a file extent is removed file truncation, we find the
 * corresponding implicit back refs and check the following fields:
 *
 *     (btrfs_header_owner(leaf), inode objectid, offset in file)
 *
 * Btree extents can be referenced by:
 *
 * - Different subvolumes
 *
 * Both the implicit back refs and the full back refs for tree blocks
 * only consist of key. The key offset for the implicit back refs is
 * objectid of block's owner tree. The key offset for the full back refs
 * is the first byte of parent block.
 *
 * When implicit back refs is used, information about the lowest key and
 * level of the tree block are required. These information are stored in
 * tree block info structure.
 */

#ifdef BTRFS_COMPAT_EXTENT_TREE_V0
static int convert_extent_item_v0(struct btrfs_trans_handle *trans,
				  struct btrfs_root *root,
				  struct btrfs_path *path,
				  u64 owner, u32 extra_size)
{
	struct btrfs_extent_item *item;
	struct btrfs_extent_item_v0 *ei0;
	struct btrfs_extent_ref_v0 *ref0;
	struct btrfs_tree_block_info *bi;
	struct extent_buffer *leaf;
	struct btrfs_key key;
	struct btrfs_key found_key;
	u32 new_size = sizeof(*item);
	u64 refs;
	int ret;

	leaf = path->nodes[0];
	BUG_ON(btrfs_item_size_nr(leaf, path->slots[0]) != sizeof(*ei0));

	btrfs_item_key_to_cpu(leaf, &key, path->slots[0]);
	ei0 = btrfs_item_ptr(leaf, path->slots[0],
			     struct btrfs_extent_item_v0);
	refs = btrfs_extent_refs_v0(leaf, ei0);

	if (owner == (u64)-1) {
		while (1) {
			if (path->slots[0] >= btrfs_header_nritems(leaf)) {
				ret = btrfs_next_leaf(root, path);
				if (ret < 0)
					return ret;
				BUG_ON(ret > 0); /* Corruption */
				leaf = path->nodes[0];
			}
			btrfs_item_key_to_cpu(leaf, &found_key,
					      path->slots[0]);
			BUG_ON(key.objectid != found_key.objectid);
			if (found_key.type != BTRFS_EXTENT_REF_V0_KEY) {
				path->slots[0]++;
				continue;
			}
			ref0 = btrfs_item_ptr(leaf, path->slots[0],
					      struct btrfs_extent_ref_v0);
			owner = btrfs_ref_objectid_v0(leaf, ref0);
			break;
		}
	}
	btrfs_release_path(path);

	if (owner < BTRFS_FIRST_FREE_OBJECTID)
		new_size += sizeof(*bi);

	new_size -= sizeof(*ei0);
	ret = btrfs_search_slot(trans, root, &key, path,
				new_size + extra_size, 1);
	if (ret < 0)
		return ret;
	BUG_ON(ret); /* Corruption */

	btrfs_extend_item(root, path, new_size);

	leaf = path->nodes[0];
	item = btrfs_item_ptr(leaf, path->slots[0], struct btrfs_extent_item);
	btrfs_set_extent_refs(leaf, item, refs);
	/* FIXME: get real generation */
	btrfs_set_extent_generation(leaf, item, 0);
	if (owner < BTRFS_FIRST_FREE_OBJECTID) {
		btrfs_set_extent_flags(leaf, item,
				       BTRFS_EXTENT_FLAG_TREE_BLOCK |
				       BTRFS_BLOCK_FLAG_FULL_BACKREF);
		bi = (struct btrfs_tree_block_info *)(item + 1);
		/* FIXME: get first key of the block */
		memset_extent_buffer(leaf, 0, (unsigned long)bi, sizeof(*bi));
		btrfs_set_tree_block_level(leaf, bi, (int)owner);
	} else {
		btrfs_set_extent_flags(leaf, item, BTRFS_EXTENT_FLAG_DATA);
	}
	btrfs_mark_buffer_dirty(leaf);
	return 0;
}
#endif

static u64 hash_extent_data_ref(u64 root_objectid, u64 owner, u64 offset)
{
	u32 high_crc = ~(u32)0;
	u32 low_crc = ~(u32)0;
	__le64 lenum;

	lenum = cpu_to_le64(root_objectid);
	high_crc = btrfs_crc32c(high_crc, &lenum, sizeof(lenum));
	lenum = cpu_to_le64(owner);
	low_crc = btrfs_crc32c(low_crc, &lenum, sizeof(lenum));
	lenum = cpu_to_le64(offset);
	low_crc = btrfs_crc32c(low_crc, &lenum, sizeof(lenum));

	return ((u64)high_crc << 31) ^ (u64)low_crc;
}

static u64 hash_extent_data_ref_item(struct extent_buffer *leaf,
				     struct btrfs_extent_data_ref *ref)
{
	return hash_extent_data_ref(btrfs_extent_data_ref_root(leaf, ref),
				    btrfs_extent_data_ref_objectid(leaf, ref),
				    btrfs_extent_data_ref_offset(leaf, ref));
}

static int match_extent_data_ref(struct extent_buffer *leaf,
				 struct btrfs_extent_data_ref *ref,
				 u64 root_objectid, u64 owner, u64 offset)
{
	if (btrfs_extent_data_ref_root(leaf, ref) != root_objectid ||
	    btrfs_extent_data_ref_objectid(leaf, ref) != owner ||
	    btrfs_extent_data_ref_offset(leaf, ref) != offset)
		return 0;
	return 1;
}

static noinline int lookup_extent_data_ref(struct btrfs_trans_handle *trans,
					   struct btrfs_root *root,
					   struct btrfs_path *path,
					   u64 bytenr, u64 parent,
					   u64 root_objectid,
					   u64 owner, u64 offset)
{
	struct btrfs_key key;
	struct btrfs_extent_data_ref *ref;
	struct extent_buffer *leaf;
	u32 nritems;
	int ret;
	int recow;
	int err = -ENOENT;

	key.objectid = bytenr;
	if (parent) {
		key.type = BTRFS_SHARED_DATA_REF_KEY;
		key.offset = parent;
	} else {
		key.type = BTRFS_EXTENT_DATA_REF_KEY;
		key.offset = hash_extent_data_ref(root_objectid,
						  owner, offset);
	}
again:
	recow = 0;
	ret = btrfs_search_slot(trans, root, &key, path, -1, 1);
	if (ret < 0) {
		err = ret;
		goto fail;
	}

	if (parent) {
		if (!ret)
			return 0;
#ifdef BTRFS_COMPAT_EXTENT_TREE_V0
		key.type = BTRFS_EXTENT_REF_V0_KEY;
		btrfs_release_path(path);
		ret = btrfs_search_slot(trans, root, &key, path, -1, 1);
		if (ret < 0) {
			err = ret;
			goto fail;
		}
		if (!ret)
			return 0;
#endif
		goto fail;
	}

	leaf = path->nodes[0];
	nritems = btrfs_header_nritems(leaf);
	while (1) {
		if (path->slots[0] >= nritems) {
			ret = btrfs_next_leaf(root, path);
			if (ret < 0)
				err = ret;
			if (ret)
				goto fail;

			leaf = path->nodes[0];
			nritems = btrfs_header_nritems(leaf);
			recow = 1;
		}

		btrfs_item_key_to_cpu(leaf, &key, path->slots[0]);
		if (key.objectid != bytenr ||
		    key.type != BTRFS_EXTENT_DATA_REF_KEY)
			goto fail;

		ref = btrfs_item_ptr(leaf, path->slots[0],
				     struct btrfs_extent_data_ref);

		if (match_extent_data_ref(leaf, ref, root_objectid,
					  owner, offset)) {
			if (recow) {
				btrfs_release_path(path);
				goto again;
			}
			err = 0;
			break;
		}
		path->slots[0]++;
	}
fail:
	return err;
}

static noinline int insert_extent_data_ref(struct btrfs_trans_handle *trans,
					   struct btrfs_root *root,
					   struct btrfs_path *path,
					   u64 bytenr, u64 parent,
					   u64 root_objectid, u64 owner,
					   u64 offset, int refs_to_add)
{
	struct btrfs_key key;
	struct extent_buffer *leaf;
	u32 size;
	u32 num_refs;
	int ret;

	key.objectid = bytenr;
	if (parent) {
		key.type = BTRFS_SHARED_DATA_REF_KEY;
		key.offset = parent;
		size = sizeof(struct btrfs_shared_data_ref);
	} else {
		key.type = BTRFS_EXTENT_DATA_REF_KEY;
		key.offset = hash_extent_data_ref(root_objectid,
						  owner, offset);
		size = sizeof(struct btrfs_extent_data_ref);
	}

	ret = btrfs_insert_empty_item(trans, root, path, &key, size);
	if (ret && ret != -EEXIST)
		goto fail;

	leaf = path->nodes[0];
	if (parent) {
		struct btrfs_shared_data_ref *ref;
		ref = btrfs_item_ptr(leaf, path->slots[0],
				     struct btrfs_shared_data_ref);
		if (ret == 0) {
			btrfs_set_shared_data_ref_count(leaf, ref, refs_to_add);
		} else {
			num_refs = btrfs_shared_data_ref_count(leaf, ref);
			num_refs += refs_to_add;
			btrfs_set_shared_data_ref_count(leaf, ref, num_refs);
		}
	} else {
		struct btrfs_extent_data_ref *ref;
		while (ret == -EEXIST) {
			ref = btrfs_item_ptr(leaf, path->slots[0],
					     struct btrfs_extent_data_ref);
			if (match_extent_data_ref(leaf, ref, root_objectid,
						  owner, offset))
				break;
			btrfs_release_path(path);
			key.offset++;
			ret = btrfs_insert_empty_item(trans, root, path, &key,
						      size);
			if (ret && ret != -EEXIST)
				goto fail;

			leaf = path->nodes[0];
		}
		ref = btrfs_item_ptr(leaf, path->slots[0],
				     struct btrfs_extent_data_ref);
		if (ret == 0) {
			btrfs_set_extent_data_ref_root(leaf, ref,
						       root_objectid);
			btrfs_set_extent_data_ref_objectid(leaf, ref, owner);
			btrfs_set_extent_data_ref_offset(leaf, ref, offset);
			btrfs_set_extent_data_ref_count(leaf, ref, refs_to_add);
		} else {
			num_refs = btrfs_extent_data_ref_count(leaf, ref);
			num_refs += refs_to_add;
			btrfs_set_extent_data_ref_count(leaf, ref, num_refs);
		}
	}
	btrfs_mark_buffer_dirty(leaf);
	ret = 0;
fail:
	btrfs_release_path(path);
	return ret;
}

static noinline int remove_extent_data_ref(struct btrfs_trans_handle *trans,
					   struct btrfs_root *root,
					   struct btrfs_path *path,
					   int refs_to_drop)
{
	struct btrfs_key key;
	struct btrfs_extent_data_ref *ref1 = NULL;
	struct btrfs_shared_data_ref *ref2 = NULL;
	struct extent_buffer *leaf;
	u32 num_refs = 0;
	int ret = 0;

	leaf = path->nodes[0];
	btrfs_item_key_to_cpu(leaf, &key, path->slots[0]);

	if (key.type == BTRFS_EXTENT_DATA_REF_KEY) {
		ref1 = btrfs_item_ptr(leaf, path->slots[0],
				      struct btrfs_extent_data_ref);
		num_refs = btrfs_extent_data_ref_count(leaf, ref1);
	} else if (key.type == BTRFS_SHARED_DATA_REF_KEY) {
		ref2 = btrfs_item_ptr(leaf, path->slots[0],
				      struct btrfs_shared_data_ref);
		num_refs = btrfs_shared_data_ref_count(leaf, ref2);
#ifdef BTRFS_COMPAT_EXTENT_TREE_V0
	} else if (key.type == BTRFS_EXTENT_REF_V0_KEY) {
		struct btrfs_extent_ref_v0 *ref0;
		ref0 = btrfs_item_ptr(leaf, path->slots[0],
				      struct btrfs_extent_ref_v0);
		num_refs = btrfs_ref_count_v0(leaf, ref0);
#endif
	} else {
		BUG();
	}

	BUG_ON(num_refs < refs_to_drop);
	num_refs -= refs_to_drop;

	if (num_refs == 0) {
		ret = btrfs_del_item(trans, root, path);
	} else {
		if (key.type == BTRFS_EXTENT_DATA_REF_KEY)
			btrfs_set_extent_data_ref_count(leaf, ref1, num_refs);
		else if (key.type == BTRFS_SHARED_DATA_REF_KEY)
			btrfs_set_shared_data_ref_count(leaf, ref2, num_refs);
#ifdef BTRFS_COMPAT_EXTENT_TREE_V0
		else {
			struct btrfs_extent_ref_v0 *ref0;
			ref0 = btrfs_item_ptr(leaf, path->slots[0],
					struct btrfs_extent_ref_v0);
			btrfs_set_ref_count_v0(leaf, ref0, num_refs);
		}
#endif
		btrfs_mark_buffer_dirty(leaf);
	}
	return ret;
}

static noinline u32 extent_data_ref_count(struct btrfs_root *root,
					  struct btrfs_path *path,
					  struct btrfs_extent_inline_ref *iref)
{
	struct btrfs_key key;
	struct extent_buffer *leaf;
	struct btrfs_extent_data_ref *ref1;
	struct btrfs_shared_data_ref *ref2;
	u32 num_refs = 0;

	leaf = path->nodes[0];
	btrfs_item_key_to_cpu(leaf, &key, path->slots[0]);
	if (iref) {
		if (btrfs_extent_inline_ref_type(leaf, iref) ==
		    BTRFS_EXTENT_DATA_REF_KEY) {
			ref1 = (struct btrfs_extent_data_ref *)(&iref->offset);
			num_refs = btrfs_extent_data_ref_count(leaf, ref1);
		} else {
			ref2 = (struct btrfs_shared_data_ref *)(iref + 1);
			num_refs = btrfs_shared_data_ref_count(leaf, ref2);
		}
	} else if (key.type == BTRFS_EXTENT_DATA_REF_KEY) {
		ref1 = btrfs_item_ptr(leaf, path->slots[0],
				      struct btrfs_extent_data_ref);
		num_refs = btrfs_extent_data_ref_count(leaf, ref1);
	} else if (key.type == BTRFS_SHARED_DATA_REF_KEY) {
		ref2 = btrfs_item_ptr(leaf, path->slots[0],
				      struct btrfs_shared_data_ref);
		num_refs = btrfs_shared_data_ref_count(leaf, ref2);
#ifdef BTRFS_COMPAT_EXTENT_TREE_V0
	} else if (key.type == BTRFS_EXTENT_REF_V0_KEY) {
		struct btrfs_extent_ref_v0 *ref0;
		ref0 = btrfs_item_ptr(leaf, path->slots[0],
				      struct btrfs_extent_ref_v0);
		num_refs = btrfs_ref_count_v0(leaf, ref0);
#endif
	} else {
		WARN_ON(1);
	}
	return num_refs;
}

static noinline int lookup_tree_block_ref(struct btrfs_trans_handle *trans,
					  struct btrfs_root *root,
					  struct btrfs_path *path,
					  u64 bytenr, u64 parent,
					  u64 root_objectid)
{
	struct btrfs_key key;
	int ret;

	key.objectid = bytenr;
	if (parent) {
		key.type = BTRFS_SHARED_BLOCK_REF_KEY;
		key.offset = parent;
	} else {
		key.type = BTRFS_TREE_BLOCK_REF_KEY;
		key.offset = root_objectid;
	}

	ret = btrfs_search_slot(trans, root, &key, path, -1, 1);
	if (ret > 0)
		ret = -ENOENT;
#ifdef BTRFS_COMPAT_EXTENT_TREE_V0
	if (ret == -ENOENT && parent) {
		btrfs_release_path(path);
		key.type = BTRFS_EXTENT_REF_V0_KEY;
		ret = btrfs_search_slot(trans, root, &key, path, -1, 1);
		if (ret > 0)
			ret = -ENOENT;
	}
#endif
	return ret;
}

static noinline int insert_tree_block_ref(struct btrfs_trans_handle *trans,
					  struct btrfs_root *root,
					  struct btrfs_path *path,
					  u64 bytenr, u64 parent,
					  u64 root_objectid)
{
	struct btrfs_key key;
	int ret;

	key.objectid = bytenr;
	if (parent) {
		key.type = BTRFS_SHARED_BLOCK_REF_KEY;
		key.offset = parent;
	} else {
		key.type = BTRFS_TREE_BLOCK_REF_KEY;
		key.offset = root_objectid;
	}

	ret = btrfs_insert_empty_item(trans, root, path, &key, 0);
	btrfs_release_path(path);
	return ret;
}

static inline int extent_ref_type(u64 parent, u64 owner)
{
	int type;
	if (owner < BTRFS_FIRST_FREE_OBJECTID) {
		if (parent > 0)
			type = BTRFS_SHARED_BLOCK_REF_KEY;
		else
			type = BTRFS_TREE_BLOCK_REF_KEY;
	} else {
		if (parent > 0)
			type = BTRFS_SHARED_DATA_REF_KEY;
		else
			type = BTRFS_EXTENT_DATA_REF_KEY;
	}
	return type;
}

static int find_next_key(struct btrfs_path *path, int level,
			 struct btrfs_key *key)

{
	for (; level < BTRFS_MAX_LEVEL; level++) {
		if (!path->nodes[level])
			break;
		if (path->slots[level] + 1 >=
		    btrfs_header_nritems(path->nodes[level]))
			continue;
		if (level == 0)
			btrfs_item_key_to_cpu(path->nodes[level], key,
					      path->slots[level] + 1);
		else
			btrfs_node_key_to_cpu(path->nodes[level], key,
					      path->slots[level] + 1);
		return 0;
	}
	return 1;
}

/*
 * look for inline back ref. if back ref is found, *ref_ret is set
 * to the address of inline back ref, and 0 is returned.
 *
 * if back ref isn't found, *ref_ret is set to the address where it
 * should be inserted, and -ENOENT is returned.
 *
 * if insert is true and there are too many inline back refs, the path
 * points to the extent item, and -EAGAIN is returned.
 *
 * NOTE: inline back refs are ordered in the same way that back ref
 *	 items in the tree are ordered.
 */
static noinline_for_stack
int lookup_inline_extent_backref(struct btrfs_trans_handle *trans,
				 struct btrfs_root *root,
				 struct btrfs_path *path,
				 struct btrfs_extent_inline_ref **ref_ret,
				 u64 bytenr, u64 num_bytes,
				 u64 parent, u64 root_objectid,
				 u64 owner, u64 offset, int insert)
{
	struct btrfs_key key;
	struct extent_buffer *leaf;
	struct btrfs_extent_item *ei;
	struct btrfs_extent_inline_ref *iref;
	u64 flags;
	u64 item_size;
	unsigned long ptr;
	unsigned long end;
	int extra_size;
	int type;
	int want;
	int ret;
	int err = 0;
	bool skinny_metadata = btrfs_fs_incompat(root->fs_info,
						 SKINNY_METADATA);

	key.objectid = bytenr;
	key.type = BTRFS_EXTENT_ITEM_KEY;
	key.offset = num_bytes;

	want = extent_ref_type(parent, owner);
	if (insert) {
		extra_size = btrfs_extent_inline_ref_size(want);
		path->keep_locks = 1;
	} else
		extra_size = -1;

	/*
	 * Owner is our parent level, so we can just add one to get the level
	 * for the block we are interested in.
	 */
	if (skinny_metadata && owner < BTRFS_FIRST_FREE_OBJECTID) {
		key.type = BTRFS_METADATA_ITEM_KEY;
		key.offset = owner;
	}

again:
	ret = btrfs_search_slot(trans, root, &key, path, extra_size, 1);
	if (ret < 0) {
		err = ret;
		goto out;
	}

	/*
	 * We may be a newly converted file system which still has the old fat
	 * extent entries for metadata, so try and see if we have one of those.
	 */
	if (ret > 0 && skinny_metadata) {
		skinny_metadata = false;
		if (path->slots[0]) {
			path->slots[0]--;
			btrfs_item_key_to_cpu(path->nodes[0], &key,
					      path->slots[0]);
			if (key.objectid == bytenr &&
			    key.type == BTRFS_EXTENT_ITEM_KEY &&
			    key.offset == num_bytes)
				ret = 0;
		}
		if (ret) {
			key.type = BTRFS_EXTENT_ITEM_KEY;
			key.offset = num_bytes;
			btrfs_release_path(path);
			goto again;
		}
	}

	if (ret && !insert) {
		err = -ENOENT;
		goto out;
	} else if (WARN_ON(ret)) {
		err = -EIO;
		goto out;
	}

	leaf = path->nodes[0];
	item_size = btrfs_item_size_nr(leaf, path->slots[0]);
#ifdef BTRFS_COMPAT_EXTENT_TREE_V0
	if (item_size < sizeof(*ei)) {
		if (!insert) {
			err = -ENOENT;
			goto out;
		}
		ret = convert_extent_item_v0(trans, root, path, owner,
					     extra_size);
		if (ret < 0) {
			err = ret;
			goto out;
		}
		leaf = path->nodes[0];
		item_size = btrfs_item_size_nr(leaf, path->slots[0]);
	}
#endif
	BUG_ON(item_size < sizeof(*ei));

	ei = btrfs_item_ptr(leaf, path->slots[0], struct btrfs_extent_item);
	flags = btrfs_extent_flags(leaf, ei);

	ptr = (unsigned long)(ei + 1);
	end = (unsigned long)ei + item_size;

	if (flags & BTRFS_EXTENT_FLAG_TREE_BLOCK && !skinny_metadata) {
		ptr += sizeof(struct btrfs_tree_block_info);
		BUG_ON(ptr > end);
	}

	err = -ENOENT;
	while (1) {
		if (ptr >= end) {
			WARN_ON(ptr > end);
			break;
		}
		iref = (struct btrfs_extent_inline_ref *)ptr;
		type = btrfs_extent_inline_ref_type(leaf, iref);
		if (want < type)
			break;
		if (want > type) {
			ptr += btrfs_extent_inline_ref_size(type);
			continue;
		}

		if (type == BTRFS_EXTENT_DATA_REF_KEY) {
			struct btrfs_extent_data_ref *dref;
			dref = (struct btrfs_extent_data_ref *)(&iref->offset);
			if (match_extent_data_ref(leaf, dref, root_objectid,
						  owner, offset)) {
				err = 0;
				break;
			}
			if (hash_extent_data_ref_item(leaf, dref) <
			    hash_extent_data_ref(root_objectid, owner, offset))
				break;
		} else {
			u64 ref_offset;
			ref_offset = btrfs_extent_inline_ref_offset(leaf, iref);
			if (parent > 0) {
				if (parent == ref_offset) {
					err = 0;
					break;
				}
				if (ref_offset < parent)
					break;
			} else {
				if (root_objectid == ref_offset) {
					err = 0;
					break;
				}
				if (ref_offset < root_objectid)
					break;
			}
		}
		ptr += btrfs_extent_inline_ref_size(type);
	}
	if (err == -ENOENT && insert) {
		if (item_size + extra_size >=
		    BTRFS_MAX_EXTENT_ITEM_SIZE(root)) {
			err = -EAGAIN;
			goto out;
		}
		/*
		 * To add new inline back ref, we have to make sure
		 * there is no corresponding back ref item.
		 * For simplicity, we just do not add new inline back
		 * ref if there is any kind of item for this block
		 */
		if (find_next_key(path, 0, &key) == 0 &&
		    key.objectid == bytenr &&
		    key.type < BTRFS_BLOCK_GROUP_ITEM_KEY) {
			err = -EAGAIN;
			goto out;
		}
	}
	*ref_ret = (struct btrfs_extent_inline_ref *)ptr;
out:
	if (insert) {
		path->keep_locks = 0;
		btrfs_unlock_up_safe(path, 1);
	}
	return err;
}

/*
 * helper to add new inline back ref
 */
static noinline_for_stack
void setup_inline_extent_backref(struct btrfs_root *root,
				 struct btrfs_path *path,
				 struct btrfs_extent_inline_ref *iref,
				 u64 parent, u64 root_objectid,
				 u64 owner, u64 offset, int refs_to_add,
				 struct btrfs_delayed_extent_op *extent_op)
{
	struct extent_buffer *leaf;
	struct btrfs_extent_item *ei;
	unsigned long ptr;
	unsigned long end;
	unsigned long item_offset;
	u64 refs;
	int size;
	int type;

	leaf = path->nodes[0];
	ei = btrfs_item_ptr(leaf, path->slots[0], struct btrfs_extent_item);
	item_offset = (unsigned long)iref - (unsigned long)ei;

	type = extent_ref_type(parent, owner);
	size = btrfs_extent_inline_ref_size(type);

	btrfs_extend_item(root, path, size);

	ei = btrfs_item_ptr(leaf, path->slots[0], struct btrfs_extent_item);
	refs = btrfs_extent_refs(leaf, ei);
	refs += refs_to_add;
	btrfs_set_extent_refs(leaf, ei, refs);
	if (extent_op)
		__run_delayed_extent_op(extent_op, leaf, ei);

	ptr = (unsigned long)ei + item_offset;
	end = (unsigned long)ei + btrfs_item_size_nr(leaf, path->slots[0]);
	if (ptr < end - size)
		memmove_extent_buffer(leaf, ptr + size, ptr,
				      end - size - ptr);

	iref = (struct btrfs_extent_inline_ref *)ptr;
	btrfs_set_extent_inline_ref_type(leaf, iref, type);
	if (type == BTRFS_EXTENT_DATA_REF_KEY) {
		struct btrfs_extent_data_ref *dref;
		dref = (struct btrfs_extent_data_ref *)(&iref->offset);
		btrfs_set_extent_data_ref_root(leaf, dref, root_objectid);
		btrfs_set_extent_data_ref_objectid(leaf, dref, owner);
		btrfs_set_extent_data_ref_offset(leaf, dref, offset);
		btrfs_set_extent_data_ref_count(leaf, dref, refs_to_add);
	} else if (type == BTRFS_SHARED_DATA_REF_KEY) {
		struct btrfs_shared_data_ref *sref;
		sref = (struct btrfs_shared_data_ref *)(iref + 1);
		btrfs_set_shared_data_ref_count(leaf, sref, refs_to_add);
		btrfs_set_extent_inline_ref_offset(leaf, iref, parent);
	} else if (type == BTRFS_SHARED_BLOCK_REF_KEY) {
		btrfs_set_extent_inline_ref_offset(leaf, iref, parent);
	} else {
		btrfs_set_extent_inline_ref_offset(leaf, iref, root_objectid);
	}
	btrfs_mark_buffer_dirty(leaf);
}

static int lookup_extent_backref(struct btrfs_trans_handle *trans,
				 struct btrfs_root *root,
				 struct btrfs_path *path,
				 struct btrfs_extent_inline_ref **ref_ret,
				 u64 bytenr, u64 num_bytes, u64 parent,
				 u64 root_objectid, u64 owner, u64 offset)
{
	int ret;

	ret = lookup_inline_extent_backref(trans, root, path, ref_ret,
					   bytenr, num_bytes, parent,
					   root_objectid, owner, offset, 0);
	if (ret != -ENOENT)
		return ret;

	btrfs_release_path(path);
	*ref_ret = NULL;

	if (owner < BTRFS_FIRST_FREE_OBJECTID) {
		ret = lookup_tree_block_ref(trans, root, path, bytenr, parent,
					    root_objectid);
	} else {
		ret = lookup_extent_data_ref(trans, root, path, bytenr, parent,
					     root_objectid, owner, offset);
	}
	return ret;
}

/*
 * helper to update/remove inline back ref
 */
static noinline_for_stack
void update_inline_extent_backref(struct btrfs_root *root,
				  struct btrfs_path *path,
				  struct btrfs_extent_inline_ref *iref,
				  int refs_to_mod,
				  struct btrfs_delayed_extent_op *extent_op)
{
	struct extent_buffer *leaf;
	struct btrfs_extent_item *ei;
	struct btrfs_extent_data_ref *dref = NULL;
	struct btrfs_shared_data_ref *sref = NULL;
	unsigned long ptr;
	unsigned long end;
	u32 item_size;
	int size;
	int type;
	u64 refs;

	leaf = path->nodes[0];
	ei = btrfs_item_ptr(leaf, path->slots[0], struct btrfs_extent_item);
	refs = btrfs_extent_refs(leaf, ei);
	WARN_ON(refs_to_mod < 0 && refs + refs_to_mod <= 0);
	refs += refs_to_mod;
	btrfs_set_extent_refs(leaf, ei, refs);
	if (extent_op)
		__run_delayed_extent_op(extent_op, leaf, ei);

	type = btrfs_extent_inline_ref_type(leaf, iref);

	if (type == BTRFS_EXTENT_DATA_REF_KEY) {
		dref = (struct btrfs_extent_data_ref *)(&iref->offset);
		refs = btrfs_extent_data_ref_count(leaf, dref);
	} else if (type == BTRFS_SHARED_DATA_REF_KEY) {
		sref = (struct btrfs_shared_data_ref *)(iref + 1);
		refs = btrfs_shared_data_ref_count(leaf, sref);
	} else {
		refs = 1;
		BUG_ON(refs_to_mod != -1);
	}

	BUG_ON(refs_to_mod < 0 && refs < -refs_to_mod);
	refs += refs_to_mod;

	if (refs > 0) {
		if (type == BTRFS_EXTENT_DATA_REF_KEY)
			btrfs_set_extent_data_ref_count(leaf, dref, refs);
		else
			btrfs_set_shared_data_ref_count(leaf, sref, refs);
	} else {
		size =  btrfs_extent_inline_ref_size(type);
		item_size = btrfs_item_size_nr(leaf, path->slots[0]);
		ptr = (unsigned long)iref;
		end = (unsigned long)ei + item_size;
		if (ptr + size < end)
			memmove_extent_buffer(leaf, ptr, ptr + size,
					      end - ptr - size);
		item_size -= size;
		btrfs_truncate_item(root, path, item_size, 1);
	}
	btrfs_mark_buffer_dirty(leaf);
}

static noinline_for_stack
int insert_inline_extent_backref(struct btrfs_trans_handle *trans,
				 struct btrfs_root *root,
				 struct btrfs_path *path,
				 u64 bytenr, u64 num_bytes, u64 parent,
				 u64 root_objectid, u64 owner,
				 u64 offset, int refs_to_add,
				 struct btrfs_delayed_extent_op *extent_op)
{
	struct btrfs_extent_inline_ref *iref;
	int ret;

	ret = lookup_inline_extent_backref(trans, root, path, &iref,
					   bytenr, num_bytes, parent,
					   root_objectid, owner, offset, 1);
	if (ret == 0) {
		BUG_ON(owner < BTRFS_FIRST_FREE_OBJECTID);
		update_inline_extent_backref(root, path, iref,
					     refs_to_add, extent_op);
	} else if (ret == -ENOENT) {
		setup_inline_extent_backref(root, path, iref, parent,
					    root_objectid, owner, offset,
					    refs_to_add, extent_op);
		ret = 0;
	}
	return ret;
}

static int insert_extent_backref(struct btrfs_trans_handle *trans,
				 struct btrfs_root *root,
				 struct btrfs_path *path,
				 u64 bytenr, u64 parent, u64 root_objectid,
				 u64 owner, u64 offset, int refs_to_add)
{
	int ret;
	if (owner < BTRFS_FIRST_FREE_OBJECTID) {
		BUG_ON(refs_to_add != 1);
		ret = insert_tree_block_ref(trans, root, path, bytenr,
					    parent, root_objectid);
	} else {
		ret = insert_extent_data_ref(trans, root, path, bytenr,
					     parent, root_objectid,
					     owner, offset, refs_to_add);
	}
	return ret;
}

static int remove_extent_backref(struct btrfs_trans_handle *trans,
				 struct btrfs_root *root,
				 struct btrfs_path *path,
				 struct btrfs_extent_inline_ref *iref,
				 int refs_to_drop, int is_data)
{
	int ret = 0;

	BUG_ON(!is_data && refs_to_drop != 1);
	if (iref) {
		update_inline_extent_backref(root, path, iref,
					     -refs_to_drop, NULL);
	} else if (is_data) {
		ret = remove_extent_data_ref(trans, root, path, refs_to_drop);
	} else {
		ret = btrfs_del_item(trans, root, path);
	}
	return ret;
}

static int btrfs_issue_discard(struct block_device *bdev,
				u64 start, u64 len)
{
	return blkdev_issue_discard(bdev, start >> 9, len >> 9, GFP_NOFS, 0);
}

static int btrfs_discard_extent(struct btrfs_root *root, u64 bytenr,
				u64 num_bytes, u64 *actual_bytes)
{
	int ret;
	u64 discarded_bytes = 0;
	struct btrfs_bio *bbio = NULL;


	/* Tell the block device(s) that the sectors can be discarded */
	ret = btrfs_map_block(root->fs_info, REQ_DISCARD,
			      bytenr, &num_bytes, &bbio, 0);
	/* Error condition is -ENOMEM */
	if (!ret) {
		struct btrfs_bio_stripe *stripe = bbio->stripes;
		int i;


		for (i = 0; i < bbio->num_stripes; i++, stripe++) {
			if (!stripe->dev->can_discard)
				continue;

			ret = btrfs_issue_discard(stripe->dev->bdev,
						  stripe->physical,
						  stripe->length);
			if (!ret)
				discarded_bytes += stripe->length;
			else if (ret != -EOPNOTSUPP)
				break; /* Logic errors or -ENOMEM, or -EIO but I don't know how that could happen JDM */

			/*
			 * Just in case we get back EOPNOTSUPP for some reason,
			 * just ignore the return value so we don't screw up
			 * people calling discard_extent.
			 */
			ret = 0;
		}
		kfree(bbio);
	}

	if (actual_bytes)
		*actual_bytes = discarded_bytes;


	if (ret == -EOPNOTSUPP)
		ret = 0;
	return ret;
}

/* Can return -ENOMEM */
int btrfs_inc_extent_ref(struct btrfs_trans_handle *trans,
			 struct btrfs_root *root,
			 u64 bytenr, u64 num_bytes, u64 parent,
			 u64 root_objectid, u64 owner, u64 offset, int for_cow)
{
	int ret;
	struct btrfs_fs_info *fs_info = root->fs_info;

	BUG_ON(owner < BTRFS_FIRST_FREE_OBJECTID &&
	       root_objectid == BTRFS_TREE_LOG_OBJECTID);

	if (owner < BTRFS_FIRST_FREE_OBJECTID) {
		ret = btrfs_add_delayed_tree_ref(fs_info, trans, bytenr,
					num_bytes,
					parent, root_objectid, (int)owner,
					BTRFS_ADD_DELAYED_REF, NULL, for_cow);
	} else {
		ret = btrfs_add_delayed_data_ref(fs_info, trans, bytenr,
					num_bytes,
					parent, root_objectid, owner, offset,
					BTRFS_ADD_DELAYED_REF, NULL, for_cow);
	}
	return ret;
}

static int __btrfs_inc_extent_ref(struct btrfs_trans_handle *trans,
				  struct btrfs_root *root,
				  u64 bytenr, u64 num_bytes,
				  u64 parent, u64 root_objectid,
				  u64 owner, u64 offset, int refs_to_add,
				  struct btrfs_delayed_extent_op *extent_op)
{
	struct btrfs_path *path;
	struct extent_buffer *leaf;
	struct btrfs_extent_item *item;
	u64 refs;
	int ret;

	path = btrfs_alloc_path();
	if (!path)
		return -ENOMEM;

	path->reada = 1;
	path->leave_spinning = 1;
	/* this will setup the path even if it fails to insert the back ref */
	ret = insert_inline_extent_backref(trans, root->fs_info->extent_root,
					   path, bytenr, num_bytes, parent,
					   root_objectid, owner, offset,
					   refs_to_add, extent_op);
	if (ret != -EAGAIN)
		goto out;

	leaf = path->nodes[0];
	item = btrfs_item_ptr(leaf, path->slots[0], struct btrfs_extent_item);
	refs = btrfs_extent_refs(leaf, item);
	btrfs_set_extent_refs(leaf, item, refs + refs_to_add);
	if (extent_op)
		__run_delayed_extent_op(extent_op, leaf, item);

	btrfs_mark_buffer_dirty(leaf);
	btrfs_release_path(path);

	path->reada = 1;
	path->leave_spinning = 1;

	/* now insert the actual backref */
	ret = insert_extent_backref(trans, root->fs_info->extent_root,
				    path, bytenr, parent, root_objectid,
				    owner, offset, refs_to_add);
	if (ret)
		btrfs_abort_transaction(trans, root, ret);
out:
	btrfs_free_path(path);
	return ret;
}

static int run_delayed_data_ref(struct btrfs_trans_handle *trans,
				struct btrfs_root *root,
				struct btrfs_delayed_ref_node *node,
				struct btrfs_delayed_extent_op *extent_op,
				int insert_reserved)
{
	int ret = 0;
	struct btrfs_delayed_data_ref *ref;
	struct btrfs_key ins;
	u64 parent = 0;
	u64 ref_root = 0;
	u64 flags = 0;

	ins.objectid = node->bytenr;
	ins.offset = node->num_bytes;
	ins.type = BTRFS_EXTENT_ITEM_KEY;

	ref = btrfs_delayed_node_to_data_ref(node);
	trace_run_delayed_data_ref(node, ref, node->action);

	if (node->type == BTRFS_SHARED_DATA_REF_KEY)
		parent = ref->parent;
	else
		ref_root = ref->root;

	if (node->action == BTRFS_ADD_DELAYED_REF && insert_reserved) {
		if (extent_op)
			flags |= extent_op->flags_to_set;
		ret = alloc_reserved_file_extent(trans, root,
						 parent, ref_root, flags,
						 ref->objectid, ref->offset,
						 &ins, node->ref_mod);
	} else if (node->action == BTRFS_ADD_DELAYED_REF) {
		ret = __btrfs_inc_extent_ref(trans, root, node->bytenr,
					     node->num_bytes, parent,
					     ref_root, ref->objectid,
					     ref->offset, node->ref_mod,
					     extent_op);
	} else if (node->action == BTRFS_DROP_DELAYED_REF) {
		ret = __btrfs_free_extent(trans, root, node->bytenr,
					  node->num_bytes, parent,
					  ref_root, ref->objectid,
					  ref->offset, node->ref_mod,
					  extent_op);
	} else {
		BUG();
	}
	return ret;
}

static void __run_delayed_extent_op(struct btrfs_delayed_extent_op *extent_op,
				    struct extent_buffer *leaf,
				    struct btrfs_extent_item *ei)
{
	u64 flags = btrfs_extent_flags(leaf, ei);
	if (extent_op->update_flags) {
		flags |= extent_op->flags_to_set;
		btrfs_set_extent_flags(leaf, ei, flags);
	}

	if (extent_op->update_key) {
		struct btrfs_tree_block_info *bi;
		BUG_ON(!(flags & BTRFS_EXTENT_FLAG_TREE_BLOCK));
		bi = (struct btrfs_tree_block_info *)(ei + 1);
		btrfs_set_tree_block_key(leaf, bi, &extent_op->key);
	}
}

static int run_delayed_extent_op(struct btrfs_trans_handle *trans,
				 struct btrfs_root *root,
				 struct btrfs_delayed_ref_node *node,
				 struct btrfs_delayed_extent_op *extent_op)
{
	struct btrfs_key key;
	struct btrfs_path *path;
	struct btrfs_extent_item *ei;
	struct extent_buffer *leaf;
	u32 item_size;
	int ret;
	int err = 0;
	int metadata = !extent_op->is_data;

	if (trans->aborted)
		return 0;

	if (metadata && !btrfs_fs_incompat(root->fs_info, SKINNY_METADATA))
		metadata = 0;

	path = btrfs_alloc_path();
	if (!path)
		return -ENOMEM;

	key.objectid = node->bytenr;

	if (metadata) {
		key.type = BTRFS_METADATA_ITEM_KEY;
		key.offset = extent_op->level;
	} else {
		key.type = BTRFS_EXTENT_ITEM_KEY;
		key.offset = node->num_bytes;
	}

again:
	path->reada = 1;
	path->leave_spinning = 1;
	ret = btrfs_search_slot(trans, root->fs_info->extent_root, &key,
				path, 0, 1);
	if (ret < 0) {
		err = ret;
		goto out;
	}
	if (ret > 0) {
		if (metadata) {
			if (path->slots[0] > 0) {
				path->slots[0]--;
				btrfs_item_key_to_cpu(path->nodes[0], &key,
						      path->slots[0]);
				if (key.objectid == node->bytenr &&
				    key.type == BTRFS_EXTENT_ITEM_KEY &&
				    key.offset == node->num_bytes)
					ret = 0;
			}
			if (ret > 0) {
				btrfs_release_path(path);
				metadata = 0;

				key.objectid = node->bytenr;
				key.offset = node->num_bytes;
				key.type = BTRFS_EXTENT_ITEM_KEY;
				goto again;
			}
		} else {
			err = -EIO;
			goto out;
		}
	}

	leaf = path->nodes[0];
	item_size = btrfs_item_size_nr(leaf, path->slots[0]);
#ifdef BTRFS_COMPAT_EXTENT_TREE_V0
	if (item_size < sizeof(*ei)) {
		ret = convert_extent_item_v0(trans, root->fs_info->extent_root,
					     path, (u64)-1, 0);
		if (ret < 0) {
			err = ret;
			goto out;
		}
		leaf = path->nodes[0];
		item_size = btrfs_item_size_nr(leaf, path->slots[0]);
	}
#endif
	BUG_ON(item_size < sizeof(*ei));
	ei = btrfs_item_ptr(leaf, path->slots[0], struct btrfs_extent_item);
	__run_delayed_extent_op(extent_op, leaf, ei);

	btrfs_mark_buffer_dirty(leaf);
out:
	btrfs_free_path(path);
	return err;
}

static int run_delayed_tree_ref(struct btrfs_trans_handle *trans,
				struct btrfs_root *root,
				struct btrfs_delayed_ref_node *node,
				struct btrfs_delayed_extent_op *extent_op,
				int insert_reserved)
{
	int ret = 0;
	struct btrfs_delayed_tree_ref *ref;
	struct btrfs_key ins;
	u64 parent = 0;
	u64 ref_root = 0;
	bool skinny_metadata = btrfs_fs_incompat(root->fs_info,
						 SKINNY_METADATA);

	ref = btrfs_delayed_node_to_tree_ref(node);
	trace_run_delayed_tree_ref(node, ref, node->action);

	if (node->type == BTRFS_SHARED_BLOCK_REF_KEY)
		parent = ref->parent;
	else
		ref_root = ref->root;

	ins.objectid = node->bytenr;
	if (skinny_metadata) {
		ins.offset = ref->level;
		ins.type = BTRFS_METADATA_ITEM_KEY;
	} else {
		ins.offset = node->num_bytes;
		ins.type = BTRFS_EXTENT_ITEM_KEY;
	}

	BUG_ON(node->ref_mod != 1);
	if (node->action == BTRFS_ADD_DELAYED_REF && insert_reserved) {
		BUG_ON(!extent_op || !extent_op->update_flags);
		ret = alloc_reserved_tree_block(trans, root,
						parent, ref_root,
						extent_op->flags_to_set,
						&extent_op->key,
						ref->level, &ins);
	} else if (node->action == BTRFS_ADD_DELAYED_REF) {
		ret = __btrfs_inc_extent_ref(trans, root, node->bytenr,
					     node->num_bytes, parent, ref_root,
					     ref->level, 0, 1, extent_op);
	} else if (node->action == BTRFS_DROP_DELAYED_REF) {
		ret = __btrfs_free_extent(trans, root, node->bytenr,
					  node->num_bytes, parent, ref_root,
					  ref->level, 0, 1, extent_op);
	} else {
		BUG();
	}
	return ret;
}

/* helper function to actually process a single delayed ref entry */
static int run_one_delayed_ref(struct btrfs_trans_handle *trans,
			       struct btrfs_root *root,
			       struct btrfs_delayed_ref_node *node,
			       struct btrfs_delayed_extent_op *extent_op,
			       int insert_reserved)
{
	int ret = 0;

	if (trans->aborted) {
		if (insert_reserved)
			btrfs_pin_extent(root, node->bytenr,
					 node->num_bytes, 1);
		return 0;
	}

	if (btrfs_delayed_ref_is_head(node)) {
		struct btrfs_delayed_ref_head *head;
		/*
		 * we've hit the end of the chain and we were supposed
		 * to insert this extent into the tree.  But, it got
		 * deleted before we ever needed to insert it, so all
		 * we have to do is clean up the accounting
		 */
		BUG_ON(extent_op);
		head = btrfs_delayed_node_to_head(node);
		trace_run_delayed_ref_head(node, head, node->action);

		if (insert_reserved) {
			btrfs_pin_extent(root, node->bytenr,
					 node->num_bytes, 1);
			if (head->is_data) {
				ret = btrfs_del_csums(trans, root,
						      node->bytenr,
						      node->num_bytes);
			}
		}
		return ret;
	}

	if (node->type == BTRFS_TREE_BLOCK_REF_KEY ||
	    node->type == BTRFS_SHARED_BLOCK_REF_KEY)
		ret = run_delayed_tree_ref(trans, root, node, extent_op,
					   insert_reserved);
	else if (node->type == BTRFS_EXTENT_DATA_REF_KEY ||
		 node->type == BTRFS_SHARED_DATA_REF_KEY)
		ret = run_delayed_data_ref(trans, root, node, extent_op,
					   insert_reserved);
	else
		BUG();
	return ret;
}

static noinline struct btrfs_delayed_ref_node *
select_delayed_ref(struct btrfs_delayed_ref_head *head)
{
	struct rb_node *node;
	struct btrfs_delayed_ref_node *ref, *last = NULL;;

	/*
	 * select delayed ref of type BTRFS_ADD_DELAYED_REF first.
	 * this prevents ref count from going down to zero when
	 * there still are pending delayed ref.
	 */
	node = rb_first(&head->ref_root);
	while (node) {
		ref = rb_entry(node, struct btrfs_delayed_ref_node,
				rb_node);
		if (ref->action == BTRFS_ADD_DELAYED_REF)
			return ref;
		else if (last == NULL)
			last = ref;
		node = rb_next(node);
	}
	return last;
}

/*
 * Returns 0 on success or if called with an already aborted transaction.
 * Returns -ENOMEM or -EIO on failure and will abort the transaction.
 */
static noinline int __btrfs_run_delayed_refs(struct btrfs_trans_handle *trans,
					     struct btrfs_root *root,
					     unsigned long nr)
{
	struct btrfs_delayed_ref_root *delayed_refs;
	struct btrfs_delayed_ref_node *ref;
	struct btrfs_delayed_ref_head *locked_ref = NULL;
	struct btrfs_delayed_extent_op *extent_op;
	struct btrfs_fs_info *fs_info = root->fs_info;
	ktime_t start = ktime_get();
	int ret;
	unsigned long count = 0;
	unsigned long actual_count = 0;
	int must_insert_reserved = 0;

	delayed_refs = &trans->transaction->delayed_refs;
	while (1) {
		if (!locked_ref) {
			if (count >= nr)
				break;

			spin_lock(&delayed_refs->lock);
			locked_ref = btrfs_select_ref_head(trans);
			if (!locked_ref) {
				spin_unlock(&delayed_refs->lock);
				break;
			}

			/* grab the lock that says we are going to process
			 * all the refs for this head */
			ret = btrfs_delayed_ref_lock(trans, locked_ref);
			spin_unlock(&delayed_refs->lock);
			/*
			 * we may have dropped the spin lock to get the head
			 * mutex lock, and that might have given someone else
			 * time to free the head.  If that's true, it has been
			 * removed from our list and we can move on.
			 */
			if (ret == -EAGAIN) {
				locked_ref = NULL;
				count++;
				continue;
			}
		}

		/*
		 * We need to try and merge add/drops of the same ref since we
		 * can run into issues with relocate dropping the implicit ref
		 * and then it being added back again before the drop can
		 * finish.  If we merged anything we need to re-loop so we can
		 * get a good ref.
		 */
		spin_lock(&locked_ref->lock);
		btrfs_merge_delayed_refs(trans, fs_info, delayed_refs,
					 locked_ref);

		/*
		 * locked_ref is the head node, so we have to go one
		 * node back for any delayed ref updates
		 */
		ref = select_delayed_ref(locked_ref);

		if (ref && ref->seq &&
		    btrfs_check_delayed_seq(fs_info, delayed_refs, ref->seq)) {
			spin_unlock(&locked_ref->lock);
			btrfs_delayed_ref_unlock(locked_ref);
			spin_lock(&delayed_refs->lock);
			locked_ref->processing = 0;
			delayed_refs->num_heads_ready++;
			spin_unlock(&delayed_refs->lock);
			locked_ref = NULL;
			cond_resched();
<<<<<<< HEAD
=======
			count++;
>>>>>>> 56041bf9
			continue;
		}

		/*
		 * record the must insert reserved flag before we
		 * drop the spin lock.
		 */
		must_insert_reserved = locked_ref->must_insert_reserved;
		locked_ref->must_insert_reserved = 0;

		extent_op = locked_ref->extent_op;
		locked_ref->extent_op = NULL;

		if (!ref) {


			/* All delayed refs have been processed, Go ahead
			 * and send the head node to run_one_delayed_ref,
			 * so that any accounting fixes can happen
			 */
			ref = &locked_ref->node;

			if (extent_op && must_insert_reserved) {
				btrfs_free_delayed_extent_op(extent_op);
				extent_op = NULL;
			}

			if (extent_op) {
				spin_unlock(&locked_ref->lock);
				ret = run_delayed_extent_op(trans, root,
							    ref, extent_op);
				btrfs_free_delayed_extent_op(extent_op);

				if (ret) {
					/*
					 * Need to reset must_insert_reserved if
					 * there was an error so the abort stuff
					 * can cleanup the reserved space
					 * properly.
					 */
					if (must_insert_reserved)
						locked_ref->must_insert_reserved = 1;
					locked_ref->processing = 0;
					btrfs_debug(fs_info, "run_delayed_extent_op returned %d", ret);
					btrfs_delayed_ref_unlock(locked_ref);
					return ret;
				}
				continue;
			}

			/*
			 * Need to drop our head ref lock and re-aqcuire the
			 * delayed ref lock and then re-check to make sure
			 * nobody got added.
			 */
			spin_unlock(&locked_ref->lock);
			spin_lock(&delayed_refs->lock);
			spin_lock(&locked_ref->lock);
			if (rb_first(&locked_ref->ref_root)) {
				spin_unlock(&locked_ref->lock);
				spin_unlock(&delayed_refs->lock);
				continue;
			}
			ref->in_tree = 0;
			delayed_refs->num_heads--;
			rb_erase(&locked_ref->href_node,
				 &delayed_refs->href_root);
			spin_unlock(&delayed_refs->lock);
		} else {
			actual_count++;
			ref->in_tree = 0;
			rb_erase(&ref->rb_node, &locked_ref->ref_root);
		}
		atomic_dec(&delayed_refs->num_entries);

		if (!btrfs_delayed_ref_is_head(ref)) {
			/*
			 * when we play the delayed ref, also correct the
			 * ref_mod on head
			 */
			switch (ref->action) {
			case BTRFS_ADD_DELAYED_REF:
			case BTRFS_ADD_DELAYED_EXTENT:
				locked_ref->node.ref_mod -= ref->ref_mod;
				break;
			case BTRFS_DROP_DELAYED_REF:
				locked_ref->node.ref_mod += ref->ref_mod;
				break;
			default:
				WARN_ON(1);
			}
		}
		spin_unlock(&locked_ref->lock);

		ret = run_one_delayed_ref(trans, root, ref, extent_op,
					  must_insert_reserved);

		btrfs_free_delayed_extent_op(extent_op);
		if (ret) {
			locked_ref->processing = 0;
			btrfs_delayed_ref_unlock(locked_ref);
			btrfs_put_delayed_ref(ref);
			btrfs_debug(fs_info, "run_one_delayed_ref returned %d", ret);
			return ret;
		}

		/*
		 * If this node is a head, that means all the refs in this head
		 * have been dealt with, and we will pick the next head to deal
		 * with, so we must unlock the head and drop it from the cluster
		 * list before we release it.
		 */
		if (btrfs_delayed_ref_is_head(ref)) {
			btrfs_delayed_ref_unlock(locked_ref);
			locked_ref = NULL;
		}
		btrfs_put_delayed_ref(ref);
		count++;
		cond_resched();
	}

	/*
	 * We don't want to include ref heads since we can have empty ref heads
	 * and those will drastically skew our runtime down since we just do
	 * accounting, no actual extent tree updates.
	 */
	if (actual_count > 0) {
		u64 runtime = ktime_to_ns(ktime_sub(ktime_get(), start));
		u64 avg;

		/*
		 * We weigh the current average higher than our current runtime
		 * to avoid large swings in the average.
		 */
		spin_lock(&delayed_refs->lock);
		avg = fs_info->avg_delayed_ref_runtime * 3 + runtime;
		avg = div64_u64(avg, 4);
		fs_info->avg_delayed_ref_runtime = avg;
		spin_unlock(&delayed_refs->lock);
	}
	return 0;
}

#ifdef SCRAMBLE_DELAYED_REFS
/*
 * Normally delayed refs get processed in ascending bytenr order. This
 * correlates in most cases to the order added. To expose dependencies on this
 * order, we start to process the tree in the middle instead of the beginning
 */
static u64 find_middle(struct rb_root *root)
{
	struct rb_node *n = root->rb_node;
	struct btrfs_delayed_ref_node *entry;
	int alt = 1;
	u64 middle;
	u64 first = 0, last = 0;

	n = rb_first(root);
	if (n) {
		entry = rb_entry(n, struct btrfs_delayed_ref_node, rb_node);
		first = entry->bytenr;
	}
	n = rb_last(root);
	if (n) {
		entry = rb_entry(n, struct btrfs_delayed_ref_node, rb_node);
		last = entry->bytenr;
	}
	n = root->rb_node;

	while (n) {
		entry = rb_entry(n, struct btrfs_delayed_ref_node, rb_node);
		WARN_ON(!entry->in_tree);

		middle = entry->bytenr;

		if (alt)
			n = n->rb_left;
		else
			n = n->rb_right;

		alt = 1 - alt;
	}
	return middle;
}
#endif

int btrfs_delayed_refs_qgroup_accounting(struct btrfs_trans_handle *trans,
					 struct btrfs_fs_info *fs_info)
{
	struct qgroup_update *qgroup_update;
	int ret = 0;

	if (list_empty(&trans->qgroup_ref_list) !=
	    !trans->delayed_ref_elem.seq) {
		/* list without seq or seq without list */
		btrfs_err(fs_info,
			"qgroup accounting update error, list is%s empty, seq is %#x.%x",
			list_empty(&trans->qgroup_ref_list) ? "" : " not",
			(u32)(trans->delayed_ref_elem.seq >> 32),
			(u32)trans->delayed_ref_elem.seq);
		BUG();
	}

	if (!trans->delayed_ref_elem.seq)
		return 0;

	while (!list_empty(&trans->qgroup_ref_list)) {
		qgroup_update = list_first_entry(&trans->qgroup_ref_list,
						 struct qgroup_update, list);
		list_del(&qgroup_update->list);
		if (!ret)
			ret = btrfs_qgroup_account_ref(
					trans, fs_info, qgroup_update->node,
					qgroup_update->extent_op);
		kfree(qgroup_update);
	}

	btrfs_put_tree_mod_seq(fs_info, &trans->delayed_ref_elem);

	return ret;
}

static inline u64 heads_to_leaves(struct btrfs_root *root, u64 heads)
{
	u64 num_bytes;

	num_bytes = heads * (sizeof(struct btrfs_extent_item) +
			     sizeof(struct btrfs_extent_inline_ref));
	if (!btrfs_fs_incompat(root->fs_info, SKINNY_METADATA))
		num_bytes += heads * sizeof(struct btrfs_tree_block_info);

	/*
	 * We don't ever fill up leaves all the way so multiply by 2 just to be
	 * closer to what we're really going to want to ouse.
	 */
	return div64_u64(num_bytes, BTRFS_LEAF_DATA_SIZE(root));
}

int btrfs_check_space_for_delayed_refs(struct btrfs_trans_handle *trans,
				       struct btrfs_root *root)
{
	struct btrfs_block_rsv *global_rsv;
	u64 num_heads = trans->transaction->delayed_refs.num_heads_ready;
	u64 num_bytes;
	int ret = 0;

	num_bytes = btrfs_calc_trans_metadata_size(root, 1);
	num_heads = heads_to_leaves(root, num_heads);
	if (num_heads > 1)
		num_bytes += (num_heads - 1) * root->leafsize;
	num_bytes <<= 1;
	global_rsv = &root->fs_info->global_block_rsv;

	/*
	 * If we can't allocate any more chunks lets make sure we have _lots_ of
	 * wiggle room since running delayed refs can create more delayed refs.
	 */
	if (global_rsv->space_info->full)
		num_bytes <<= 1;

	spin_lock(&global_rsv->lock);
	if (global_rsv->reserved <= num_bytes)
		ret = 1;
	spin_unlock(&global_rsv->lock);
	return ret;
}

int btrfs_should_throttle_delayed_refs(struct btrfs_trans_handle *trans,
				       struct btrfs_root *root)
{
	struct btrfs_fs_info *fs_info = root->fs_info;
	u64 num_entries =
		atomic_read(&trans->transaction->delayed_refs.num_entries);
	u64 avg_runtime;

	smp_mb();
	avg_runtime = fs_info->avg_delayed_ref_runtime;
	if (num_entries * avg_runtime >= NSEC_PER_SEC)
		return 1;

	return btrfs_check_space_for_delayed_refs(trans, root);
}

/*
 * this starts processing the delayed reference count updates and
 * extent insertions we have queued up so far.  count can be
 * 0, which means to process everything in the tree at the start
 * of the run (but not newly added entries), or it can be some target
 * number you'd like to process.
 *
 * Returns 0 on success or if called with an aborted transaction
 * Returns <0 on error and aborts the transaction
 */
int btrfs_run_delayed_refs(struct btrfs_trans_handle *trans,
			   struct btrfs_root *root, unsigned long count)
{
	struct rb_node *node;
	struct btrfs_delayed_ref_root *delayed_refs;
	struct btrfs_delayed_ref_head *head;
	int ret;
	int run_all = count == (unsigned long)-1;
	int run_most = 0;

	/* We'll clean this up in btrfs_cleanup_transaction */
	if (trans->aborted)
		return 0;

	if (root == root->fs_info->extent_root)
		root = root->fs_info->tree_root;

	btrfs_delayed_refs_qgroup_accounting(trans, root->fs_info);

	delayed_refs = &trans->transaction->delayed_refs;
	if (count == 0) {
		count = atomic_read(&delayed_refs->num_entries) * 2;
		run_most = 1;
	}

again:
#ifdef SCRAMBLE_DELAYED_REFS
	delayed_refs->run_delayed_start = find_middle(&delayed_refs->root);
#endif
	ret = __btrfs_run_delayed_refs(trans, root, count);
	if (ret < 0) {
		btrfs_abort_transaction(trans, root, ret);
		return ret;
	}

	if (run_all) {
		if (!list_empty(&trans->new_bgs))
			btrfs_create_pending_block_groups(trans, root);

		spin_lock(&delayed_refs->lock);
		node = rb_first(&delayed_refs->href_root);
		if (!node) {
			spin_unlock(&delayed_refs->lock);
			goto out;
		}
		count = (unsigned long)-1;

		while (node) {
			head = rb_entry(node, struct btrfs_delayed_ref_head,
					href_node);
			if (btrfs_delayed_ref_is_head(&head->node)) {
				struct btrfs_delayed_ref_node *ref;

				ref = &head->node;
				atomic_inc(&ref->refs);

				spin_unlock(&delayed_refs->lock);
				/*
				 * Mutex was contended, block until it's
				 * released and try again
				 */
				mutex_lock(&head->mutex);
				mutex_unlock(&head->mutex);

				btrfs_put_delayed_ref(ref);
				cond_resched();
				goto again;
			} else {
				WARN_ON(1);
			}
			node = rb_next(node);
		}
		spin_unlock(&delayed_refs->lock);
		cond_resched();
		goto again;
	}
out:
	assert_qgroups_uptodate(trans);
	return 0;
}

int btrfs_set_disk_extent_flags(struct btrfs_trans_handle *trans,
				struct btrfs_root *root,
				u64 bytenr, u64 num_bytes, u64 flags,
				int level, int is_data)
{
	struct btrfs_delayed_extent_op *extent_op;
	int ret;

	extent_op = btrfs_alloc_delayed_extent_op();
	if (!extent_op)
		return -ENOMEM;

	extent_op->flags_to_set = flags;
	extent_op->update_flags = 1;
	extent_op->update_key = 0;
	extent_op->is_data = is_data ? 1 : 0;
	extent_op->level = level;

	ret = btrfs_add_delayed_extent_op(root->fs_info, trans, bytenr,
					  num_bytes, extent_op);
	if (ret)
		btrfs_free_delayed_extent_op(extent_op);
	return ret;
}

static noinline int check_delayed_ref(struct btrfs_trans_handle *trans,
				      struct btrfs_root *root,
				      struct btrfs_path *path,
				      u64 objectid, u64 offset, u64 bytenr)
{
	struct btrfs_delayed_ref_head *head;
	struct btrfs_delayed_ref_node *ref;
	struct btrfs_delayed_data_ref *data_ref;
	struct btrfs_delayed_ref_root *delayed_refs;
	struct rb_node *node;
	int ret = 0;

	delayed_refs = &trans->transaction->delayed_refs;
	spin_lock(&delayed_refs->lock);
	head = btrfs_find_delayed_ref_head(trans, bytenr);
	if (!head) {
		spin_unlock(&delayed_refs->lock);
		return 0;
	}

	if (!mutex_trylock(&head->mutex)) {
		atomic_inc(&head->node.refs);
		spin_unlock(&delayed_refs->lock);

		btrfs_release_path(path);

		/*
		 * Mutex was contended, block until it's released and let
		 * caller try again
		 */
		mutex_lock(&head->mutex);
		mutex_unlock(&head->mutex);
		btrfs_put_delayed_ref(&head->node);
		return -EAGAIN;
	}
	spin_unlock(&delayed_refs->lock);

	spin_lock(&head->lock);
	node = rb_first(&head->ref_root);
	while (node) {
		ref = rb_entry(node, struct btrfs_delayed_ref_node, rb_node);
		node = rb_next(node);

		/* If it's a shared ref we know a cross reference exists */
		if (ref->type != BTRFS_EXTENT_DATA_REF_KEY) {
			ret = 1;
			break;
		}

		data_ref = btrfs_delayed_node_to_data_ref(ref);

		/*
		 * If our ref doesn't match the one we're currently looking at
		 * then we have a cross reference.
		 */
		if (data_ref->root != root->root_key.objectid ||
		    data_ref->objectid != objectid ||
		    data_ref->offset != offset) {
			ret = 1;
			break;
		}
	}
	spin_unlock(&head->lock);
	mutex_unlock(&head->mutex);
	return ret;
}

static noinline int check_committed_ref(struct btrfs_trans_handle *trans,
					struct btrfs_root *root,
					struct btrfs_path *path,
					u64 objectid, u64 offset, u64 bytenr)
{
	struct btrfs_root *extent_root = root->fs_info->extent_root;
	struct extent_buffer *leaf;
	struct btrfs_extent_data_ref *ref;
	struct btrfs_extent_inline_ref *iref;
	struct btrfs_extent_item *ei;
	struct btrfs_key key;
	u32 item_size;
	int ret;

	key.objectid = bytenr;
	key.offset = (u64)-1;
	key.type = BTRFS_EXTENT_ITEM_KEY;

	ret = btrfs_search_slot(NULL, extent_root, &key, path, 0, 0);
	if (ret < 0)
		goto out;
	BUG_ON(ret == 0); /* Corruption */

	ret = -ENOENT;
	if (path->slots[0] == 0)
		goto out;

	path->slots[0]--;
	leaf = path->nodes[0];
	btrfs_item_key_to_cpu(leaf, &key, path->slots[0]);

	if (key.objectid != bytenr || key.type != BTRFS_EXTENT_ITEM_KEY)
		goto out;

	ret = 1;
	item_size = btrfs_item_size_nr(leaf, path->slots[0]);
#ifdef BTRFS_COMPAT_EXTENT_TREE_V0
	if (item_size < sizeof(*ei)) {
		WARN_ON(item_size != sizeof(struct btrfs_extent_item_v0));
		goto out;
	}
#endif
	ei = btrfs_item_ptr(leaf, path->slots[0], struct btrfs_extent_item);

	if (item_size != sizeof(*ei) +
	    btrfs_extent_inline_ref_size(BTRFS_EXTENT_DATA_REF_KEY))
		goto out;

	if (btrfs_extent_generation(leaf, ei) <=
	    btrfs_root_last_snapshot(&root->root_item))
		goto out;

	iref = (struct btrfs_extent_inline_ref *)(ei + 1);
	if (btrfs_extent_inline_ref_type(leaf, iref) !=
	    BTRFS_EXTENT_DATA_REF_KEY)
		goto out;

	ref = (struct btrfs_extent_data_ref *)(&iref->offset);
	if (btrfs_extent_refs(leaf, ei) !=
	    btrfs_extent_data_ref_count(leaf, ref) ||
	    btrfs_extent_data_ref_root(leaf, ref) !=
	    root->root_key.objectid ||
	    btrfs_extent_data_ref_objectid(leaf, ref) != objectid ||
	    btrfs_extent_data_ref_offset(leaf, ref) != offset)
		goto out;

	ret = 0;
out:
	return ret;
}

int btrfs_cross_ref_exist(struct btrfs_trans_handle *trans,
			  struct btrfs_root *root,
			  u64 objectid, u64 offset, u64 bytenr)
{
	struct btrfs_path *path;
	int ret;
	int ret2;

	path = btrfs_alloc_path();
	if (!path)
		return -ENOENT;

	do {
		ret = check_committed_ref(trans, root, path, objectid,
					  offset, bytenr);
		if (ret && ret != -ENOENT)
			goto out;

		ret2 = check_delayed_ref(trans, root, path, objectid,
					 offset, bytenr);
	} while (ret2 == -EAGAIN);

	if (ret2 && ret2 != -ENOENT) {
		ret = ret2;
		goto out;
	}

	if (ret != -ENOENT || ret2 != -ENOENT)
		ret = 0;
out:
	btrfs_free_path(path);
	if (root->root_key.objectid == BTRFS_DATA_RELOC_TREE_OBJECTID)
		WARN_ON(ret > 0);
	return ret;
}

static int __btrfs_mod_ref(struct btrfs_trans_handle *trans,
			   struct btrfs_root *root,
			   struct extent_buffer *buf,
			   int full_backref, int inc, int for_cow)
{
	u64 bytenr;
	u64 num_bytes;
	u64 parent;
	u64 ref_root;
	u32 nritems;
	struct btrfs_key key;
	struct btrfs_file_extent_item *fi;
	int i;
	int level;
	int ret = 0;
	int (*process_func)(struct btrfs_trans_handle *, struct btrfs_root *,
			    u64, u64, u64, u64, u64, u64, int);

	ref_root = btrfs_header_owner(buf);
	nritems = btrfs_header_nritems(buf);
	level = btrfs_header_level(buf);

	if (!root->ref_cows && level == 0)
		return 0;

	if (inc)
		process_func = btrfs_inc_extent_ref;
	else
		process_func = btrfs_free_extent;

	if (full_backref)
		parent = buf->start;
	else
		parent = 0;

	for (i = 0; i < nritems; i++) {
		if (level == 0) {
			btrfs_item_key_to_cpu(buf, &key, i);
			if (btrfs_key_type(&key) != BTRFS_EXTENT_DATA_KEY)
				continue;
			fi = btrfs_item_ptr(buf, i,
					    struct btrfs_file_extent_item);
			if (btrfs_file_extent_type(buf, fi) ==
			    BTRFS_FILE_EXTENT_INLINE)
				continue;
			bytenr = btrfs_file_extent_disk_bytenr(buf, fi);
			if (bytenr == 0)
				continue;

			num_bytes = btrfs_file_extent_disk_num_bytes(buf, fi);
			key.offset -= btrfs_file_extent_offset(buf, fi);
			ret = process_func(trans, root, bytenr, num_bytes,
					   parent, ref_root, key.objectid,
					   key.offset, for_cow);
			if (ret)
				goto fail;
		} else {
			bytenr = btrfs_node_blockptr(buf, i);
			num_bytes = btrfs_level_size(root, level - 1);
			ret = process_func(trans, root, bytenr, num_bytes,
					   parent, ref_root, level - 1, 0,
					   for_cow);
			if (ret)
				goto fail;
		}
	}
	return 0;
fail:
	return ret;
}

int btrfs_inc_ref(struct btrfs_trans_handle *trans, struct btrfs_root *root,
		  struct extent_buffer *buf, int full_backref, int for_cow)
{
	return __btrfs_mod_ref(trans, root, buf, full_backref, 1, for_cow);
}

int btrfs_dec_ref(struct btrfs_trans_handle *trans, struct btrfs_root *root,
		  struct extent_buffer *buf, int full_backref, int for_cow)
{
	return __btrfs_mod_ref(trans, root, buf, full_backref, 0, for_cow);
}

static int write_one_cache_group(struct btrfs_trans_handle *trans,
				 struct btrfs_root *root,
				 struct btrfs_path *path,
				 struct btrfs_block_group_cache *cache)
{
	int ret;
	struct btrfs_root *extent_root = root->fs_info->extent_root;
	unsigned long bi;
	struct extent_buffer *leaf;

	ret = btrfs_search_slot(trans, extent_root, &cache->key, path, 0, 1);
	if (ret < 0)
		goto fail;
	BUG_ON(ret); /* Corruption */

	leaf = path->nodes[0];
	bi = btrfs_item_ptr_offset(leaf, path->slots[0]);
	write_extent_buffer(leaf, &cache->item, bi, sizeof(cache->item));
	btrfs_mark_buffer_dirty(leaf);
	btrfs_release_path(path);
fail:
	if (ret) {
		btrfs_abort_transaction(trans, root, ret);
		return ret;
	}
	return 0;

}

static struct btrfs_block_group_cache *
next_block_group(struct btrfs_root *root,
		 struct btrfs_block_group_cache *cache)
{
	struct rb_node *node;
	spin_lock(&root->fs_info->block_group_cache_lock);
	node = rb_next(&cache->cache_node);
	btrfs_put_block_group(cache);
	if (node) {
		cache = rb_entry(node, struct btrfs_block_group_cache,
				 cache_node);
		btrfs_get_block_group(cache);
	} else
		cache = NULL;
	spin_unlock(&root->fs_info->block_group_cache_lock);
	return cache;
}

static int cache_save_setup(struct btrfs_block_group_cache *block_group,
			    struct btrfs_trans_handle *trans,
			    struct btrfs_path *path)
{
	struct btrfs_root *root = block_group->fs_info->tree_root;
	struct inode *inode = NULL;
	u64 alloc_hint = 0;
	int dcs = BTRFS_DC_ERROR;
	int num_pages = 0;
	int retries = 0;
	int ret = 0;

	/*
	 * If this block group is smaller than 100 megs don't bother caching the
	 * block group.
	 */
	if (block_group->key.offset < (100 * 1024 * 1024)) {
		spin_lock(&block_group->lock);
		block_group->disk_cache_state = BTRFS_DC_WRITTEN;
		spin_unlock(&block_group->lock);
		return 0;
	}

again:
	inode = lookup_free_space_inode(root, block_group, path);
	if (IS_ERR(inode) && PTR_ERR(inode) != -ENOENT) {
		ret = PTR_ERR(inode);
		btrfs_release_path(path);
		goto out;
	}

	if (IS_ERR(inode)) {
		BUG_ON(retries);
		retries++;

		if (block_group->ro)
			goto out_free;

		ret = create_free_space_inode(root, trans, block_group, path);
		if (ret)
			goto out_free;
		goto again;
	}

	/* We've already setup this transaction, go ahead and exit */
	if (block_group->cache_generation == trans->transid &&
	    i_size_read(inode)) {
		dcs = BTRFS_DC_SETUP;
		goto out_put;
	}

	/*
	 * We want to set the generation to 0, that way if anything goes wrong
	 * from here on out we know not to trust this cache when we load up next
	 * time.
	 */
	BTRFS_I(inode)->generation = 0;
	ret = btrfs_update_inode(trans, root, inode);
	WARN_ON(ret);

	if (i_size_read(inode) > 0) {
		ret = btrfs_check_trunc_cache_free_space(root,
					&root->fs_info->global_block_rsv);
		if (ret)
			goto out_put;

		ret = btrfs_truncate_free_space_cache(root, trans, inode);
		if (ret)
			goto out_put;
	}

	spin_lock(&block_group->lock);
	if (block_group->cached != BTRFS_CACHE_FINISHED ||
	    !btrfs_test_opt(root, SPACE_CACHE)) {
		/*
		 * don't bother trying to write stuff out _if_
		 * a) we're not cached,
		 * b) we're with nospace_cache mount option.
		 */
		dcs = BTRFS_DC_WRITTEN;
		spin_unlock(&block_group->lock);
		goto out_put;
	}
	spin_unlock(&block_group->lock);

	/*
	 * Try to preallocate enough space based on how big the block group is.
	 * Keep in mind this has to include any pinned space which could end up
	 * taking up quite a bit since it's not folded into the other space
	 * cache.
	 */
	num_pages = (int)div64_u64(block_group->key.offset, 256 * 1024 * 1024);
	if (!num_pages)
		num_pages = 1;

	num_pages *= 16;
	num_pages *= PAGE_CACHE_SIZE;

	ret = btrfs_check_data_free_space(inode, num_pages);
	if (ret)
		goto out_put;

	ret = btrfs_prealloc_file_range_trans(inode, trans, 0, 0, num_pages,
					      num_pages, num_pages,
					      &alloc_hint);
	if (!ret)
		dcs = BTRFS_DC_SETUP;
	btrfs_free_reserved_data_space(inode, num_pages);

out_put:
	iput(inode);
out_free:
	btrfs_release_path(path);
out:
	spin_lock(&block_group->lock);
	if (!ret && dcs == BTRFS_DC_SETUP)
		block_group->cache_generation = trans->transid;
	block_group->disk_cache_state = dcs;
	spin_unlock(&block_group->lock);

	return ret;
}

int btrfs_write_dirty_block_groups(struct btrfs_trans_handle *trans,
				   struct btrfs_root *root)
{
	struct btrfs_block_group_cache *cache;
	int err = 0;
	struct btrfs_path *path;
	u64 last = 0;

	path = btrfs_alloc_path();
	if (!path)
		return -ENOMEM;

again:
	while (1) {
		cache = btrfs_lookup_first_block_group(root->fs_info, last);
		while (cache) {
			if (cache->disk_cache_state == BTRFS_DC_CLEAR)
				break;
			cache = next_block_group(root, cache);
		}
		if (!cache) {
			if (last == 0)
				break;
			last = 0;
			continue;
		}
		err = cache_save_setup(cache, trans, path);
		last = cache->key.objectid + cache->key.offset;
		btrfs_put_block_group(cache);
	}

	while (1) {
		if (last == 0) {
			err = btrfs_run_delayed_refs(trans, root,
						     (unsigned long)-1);
			if (err) /* File system offline */
				goto out;
		}

		cache = btrfs_lookup_first_block_group(root->fs_info, last);
		while (cache) {
			if (cache->disk_cache_state == BTRFS_DC_CLEAR) {
				btrfs_put_block_group(cache);
				goto again;
			}

			if (cache->dirty)
				break;
			cache = next_block_group(root, cache);
		}
		if (!cache) {
			if (last == 0)
				break;
			last = 0;
			continue;
		}

		if (cache->disk_cache_state == BTRFS_DC_SETUP)
			cache->disk_cache_state = BTRFS_DC_NEED_WRITE;
		cache->dirty = 0;
		last = cache->key.objectid + cache->key.offset;

		err = write_one_cache_group(trans, root, path, cache);
		btrfs_put_block_group(cache);
		if (err) /* File system offline */
			goto out;
	}

	while (1) {
		/*
		 * I don't think this is needed since we're just marking our
		 * preallocated extent as written, but just in case it can't
		 * hurt.
		 */
		if (last == 0) {
			err = btrfs_run_delayed_refs(trans, root,
						     (unsigned long)-1);
			if (err) /* File system offline */
				goto out;
		}

		cache = btrfs_lookup_first_block_group(root->fs_info, last);
		while (cache) {
			/*
			 * Really this shouldn't happen, but it could if we
			 * couldn't write the entire preallocated extent and
			 * splitting the extent resulted in a new block.
			 */
			if (cache->dirty) {
				btrfs_put_block_group(cache);
				goto again;
			}
			if (cache->disk_cache_state == BTRFS_DC_NEED_WRITE)
				break;
			cache = next_block_group(root, cache);
		}
		if (!cache) {
			if (last == 0)
				break;
			last = 0;
			continue;
		}

		err = btrfs_write_out_cache(root, trans, cache, path);

		/*
		 * If we didn't have an error then the cache state is still
		 * NEED_WRITE, so we can set it to WRITTEN.
		 */
		if (!err && cache->disk_cache_state == BTRFS_DC_NEED_WRITE)
			cache->disk_cache_state = BTRFS_DC_WRITTEN;
		last = cache->key.objectid + cache->key.offset;
		btrfs_put_block_group(cache);
	}
out:

	btrfs_free_path(path);
	return err;
}

int btrfs_extent_readonly(struct btrfs_root *root, u64 bytenr)
{
	struct btrfs_block_group_cache *block_group;
	int readonly = 0;

	block_group = btrfs_lookup_block_group(root->fs_info, bytenr);
	if (!block_group || block_group->ro)
		readonly = 1;
	if (block_group)
		btrfs_put_block_group(block_group);
	return readonly;
}

static const char *alloc_name(u64 flags)
{
	switch (flags) {
	case BTRFS_BLOCK_GROUP_METADATA|BTRFS_BLOCK_GROUP_DATA:
		return "mixed";
	case BTRFS_BLOCK_GROUP_METADATA:
		return "metadata";
	case BTRFS_BLOCK_GROUP_DATA:
		return "data";
	case BTRFS_BLOCK_GROUP_SYSTEM:
		return "system";
	default:
		WARN_ON(1);
		return "invalid-combination";
	};
}

static int update_space_info(struct btrfs_fs_info *info, u64 flags,
			     u64 total_bytes, u64 bytes_used,
			     struct btrfs_space_info **space_info)
{
	struct btrfs_space_info *found;
	int i;
	int factor;
	int ret;

	if (flags & (BTRFS_BLOCK_GROUP_DUP | BTRFS_BLOCK_GROUP_RAID1 |
		     BTRFS_BLOCK_GROUP_RAID10))
		factor = 2;
	else
		factor = 1;

	found = __find_space_info(info, flags);
	if (found) {
		spin_lock(&found->lock);
		found->total_bytes += total_bytes;
		found->disk_total += total_bytes * factor;
		found->bytes_used += bytes_used;
		found->disk_used += bytes_used * factor;
		found->full = 0;
		spin_unlock(&found->lock);
		*space_info = found;
		return 0;
	}
	found = kzalloc(sizeof(*found), GFP_NOFS);
	if (!found)
		return -ENOMEM;

	ret = percpu_counter_init(&found->total_bytes_pinned, 0);
	if (ret) {
		kfree(found);
		return ret;
	}

	for (i = 0; i < BTRFS_NR_RAID_TYPES; i++) {
		INIT_LIST_HEAD(&found->block_groups[i]);
		kobject_init(&found->block_group_kobjs[i], &btrfs_raid_ktype);
	}
	init_rwsem(&found->groups_sem);
	spin_lock_init(&found->lock);
	found->flags = flags & BTRFS_BLOCK_GROUP_TYPE_MASK;
	found->total_bytes = total_bytes;
	found->disk_total = total_bytes * factor;
	found->bytes_used = bytes_used;
	found->disk_used = bytes_used * factor;
	found->bytes_pinned = 0;
	found->bytes_reserved = 0;
	found->bytes_readonly = 0;
	found->bytes_may_use = 0;
	found->full = 0;
	found->force_alloc = CHUNK_ALLOC_NO_FORCE;
	found->chunk_alloc = 0;
	found->flush = 0;
	init_waitqueue_head(&found->wait);

	ret = kobject_init_and_add(&found->kobj, &space_info_ktype,
				    info->space_info_kobj, "%s",
				    alloc_name(found->flags));
	if (ret) {
		kfree(found);
		return ret;
	}

	*space_info = found;
	list_add_rcu(&found->list, &info->space_info);
	if (flags & BTRFS_BLOCK_GROUP_DATA)
		info->data_sinfo = found;

	return ret;
}

static void set_avail_alloc_bits(struct btrfs_fs_info *fs_info, u64 flags)
{
	u64 extra_flags = chunk_to_extended(flags) &
				BTRFS_EXTENDED_PROFILE_MASK;

	write_seqlock(&fs_info->profiles_lock);
	if (flags & BTRFS_BLOCK_GROUP_DATA)
		fs_info->avail_data_alloc_bits |= extra_flags;
	if (flags & BTRFS_BLOCK_GROUP_METADATA)
		fs_info->avail_metadata_alloc_bits |= extra_flags;
	if (flags & BTRFS_BLOCK_GROUP_SYSTEM)
		fs_info->avail_system_alloc_bits |= extra_flags;
	write_sequnlock(&fs_info->profiles_lock);
}

/*
 * returns target flags in extended format or 0 if restripe for this
 * chunk_type is not in progress
 *
 * should be called with either volume_mutex or balance_lock held
 */
static u64 get_restripe_target(struct btrfs_fs_info *fs_info, u64 flags)
{
	struct btrfs_balance_control *bctl = fs_info->balance_ctl;
	u64 target = 0;

	if (!bctl)
		return 0;

	if (flags & BTRFS_BLOCK_GROUP_DATA &&
	    bctl->data.flags & BTRFS_BALANCE_ARGS_CONVERT) {
		target = BTRFS_BLOCK_GROUP_DATA | bctl->data.target;
	} else if (flags & BTRFS_BLOCK_GROUP_SYSTEM &&
		   bctl->sys.flags & BTRFS_BALANCE_ARGS_CONVERT) {
		target = BTRFS_BLOCK_GROUP_SYSTEM | bctl->sys.target;
	} else if (flags & BTRFS_BLOCK_GROUP_METADATA &&
		   bctl->meta.flags & BTRFS_BALANCE_ARGS_CONVERT) {
		target = BTRFS_BLOCK_GROUP_METADATA | bctl->meta.target;
	}

	return target;
}

/*
 * @flags: available profiles in extended format (see ctree.h)
 *
 * Returns reduced profile in chunk format.  If profile changing is in
 * progress (either running or paused) picks the target profile (if it's
 * already available), otherwise falls back to plain reducing.
 */
static u64 btrfs_reduce_alloc_profile(struct btrfs_root *root, u64 flags)
{
	/*
	 * we add in the count of missing devices because we want
	 * to make sure that any RAID levels on a degraded FS
	 * continue to be honored.
	 */
	u64 num_devices = root->fs_info->fs_devices->rw_devices +
		root->fs_info->fs_devices->missing_devices;
	u64 target;
	u64 tmp;

	/*
	 * see if restripe for this chunk_type is in progress, if so
	 * try to reduce to the target profile
	 */
	spin_lock(&root->fs_info->balance_lock);
	target = get_restripe_target(root->fs_info, flags);
	if (target) {
		/* pick target profile only if it's already available */
		if ((flags & target) & BTRFS_EXTENDED_PROFILE_MASK) {
			spin_unlock(&root->fs_info->balance_lock);
			return extended_to_chunk(target);
		}
	}
	spin_unlock(&root->fs_info->balance_lock);

	/* First, mask out the RAID levels which aren't possible */
	if (num_devices == 1)
		flags &= ~(BTRFS_BLOCK_GROUP_RAID1 | BTRFS_BLOCK_GROUP_RAID0 |
			   BTRFS_BLOCK_GROUP_RAID5);
	if (num_devices < 3)
		flags &= ~BTRFS_BLOCK_GROUP_RAID6;
	if (num_devices < 4)
		flags &= ~BTRFS_BLOCK_GROUP_RAID10;

	tmp = flags & (BTRFS_BLOCK_GROUP_DUP | BTRFS_BLOCK_GROUP_RAID0 |
		       BTRFS_BLOCK_GROUP_RAID1 | BTRFS_BLOCK_GROUP_RAID5 |
		       BTRFS_BLOCK_GROUP_RAID6 | BTRFS_BLOCK_GROUP_RAID10);
	flags &= ~tmp;

	if (tmp & BTRFS_BLOCK_GROUP_RAID6)
		tmp = BTRFS_BLOCK_GROUP_RAID6;
	else if (tmp & BTRFS_BLOCK_GROUP_RAID5)
		tmp = BTRFS_BLOCK_GROUP_RAID5;
	else if (tmp & BTRFS_BLOCK_GROUP_RAID10)
		tmp = BTRFS_BLOCK_GROUP_RAID10;
	else if (tmp & BTRFS_BLOCK_GROUP_RAID1)
		tmp = BTRFS_BLOCK_GROUP_RAID1;
	else if (tmp & BTRFS_BLOCK_GROUP_RAID0)
		tmp = BTRFS_BLOCK_GROUP_RAID0;

	return extended_to_chunk(flags | tmp);
}

static u64 get_alloc_profile(struct btrfs_root *root, u64 flags)
{
	unsigned seq;

	do {
		seq = read_seqbegin(&root->fs_info->profiles_lock);

		if (flags & BTRFS_BLOCK_GROUP_DATA)
			flags |= root->fs_info->avail_data_alloc_bits;
		else if (flags & BTRFS_BLOCK_GROUP_SYSTEM)
			flags |= root->fs_info->avail_system_alloc_bits;
		else if (flags & BTRFS_BLOCK_GROUP_METADATA)
			flags |= root->fs_info->avail_metadata_alloc_bits;
	} while (read_seqretry(&root->fs_info->profiles_lock, seq));

	return btrfs_reduce_alloc_profile(root, flags);
}

u64 btrfs_get_alloc_profile(struct btrfs_root *root, int data)
{
	u64 flags;
	u64 ret;

	if (data)
		flags = BTRFS_BLOCK_GROUP_DATA;
	else if (root == root->fs_info->chunk_root)
		flags = BTRFS_BLOCK_GROUP_SYSTEM;
	else
		flags = BTRFS_BLOCK_GROUP_METADATA;

	ret = get_alloc_profile(root, flags);
	return ret;
}

/*
 * This will check the space that the inode allocates from to make sure we have
 * enough space for bytes.
 */
int btrfs_check_data_free_space(struct inode *inode, u64 bytes)
{
	struct btrfs_space_info *data_sinfo;
	struct btrfs_root *root = BTRFS_I(inode)->root;
	struct btrfs_fs_info *fs_info = root->fs_info;
	u64 used;
	int ret = 0, committed = 0, alloc_chunk = 1;

	/* make sure bytes are sectorsize aligned */
	bytes = ALIGN(bytes, root->sectorsize);

	if (btrfs_is_free_space_inode(inode)) {
		committed = 1;
		ASSERT(current->journal_info);
	}

	data_sinfo = fs_info->data_sinfo;
	if (!data_sinfo)
		goto alloc;

again:
	/* make sure we have enough space to handle the data first */
	spin_lock(&data_sinfo->lock);
	used = data_sinfo->bytes_used + data_sinfo->bytes_reserved +
		data_sinfo->bytes_pinned + data_sinfo->bytes_readonly +
		data_sinfo->bytes_may_use;

	if (used + bytes > data_sinfo->total_bytes) {
		struct btrfs_trans_handle *trans;

		/*
		 * if we don't have enough free bytes in this space then we need
		 * to alloc a new chunk.
		 */
		if (!data_sinfo->full && alloc_chunk) {
			u64 alloc_target;

			data_sinfo->force_alloc = CHUNK_ALLOC_FORCE;
			spin_unlock(&data_sinfo->lock);
alloc:
			alloc_target = btrfs_get_alloc_profile(root, 1);
			/*
			 * It is ugly that we don't call nolock join
			 * transaction for the free space inode case here.
			 * But it is safe because we only do the data space
			 * reservation for the free space cache in the
			 * transaction context, the common join transaction
			 * just increase the counter of the current transaction
			 * handler, doesn't try to acquire the trans_lock of
			 * the fs.
			 */
			trans = btrfs_join_transaction(root);
			if (IS_ERR(trans))
				return PTR_ERR(trans);

			ret = do_chunk_alloc(trans, root->fs_info->extent_root,
					     alloc_target,
					     CHUNK_ALLOC_NO_FORCE);
			btrfs_end_transaction(trans, root);
			if (ret < 0) {
				if (ret != -ENOSPC)
					return ret;
				else
					goto commit_trans;
			}

			if (!data_sinfo)
				data_sinfo = fs_info->data_sinfo;

			goto again;
		}

		/*
		 * If we don't have enough pinned space to deal with this
		 * allocation don't bother committing the transaction.
		 */
		if (percpu_counter_compare(&data_sinfo->total_bytes_pinned,
					   bytes) < 0)
			committed = 1;
		spin_unlock(&data_sinfo->lock);

		/* commit the current transaction and try again */
commit_trans:
		if (!committed &&
		    !atomic_read(&root->fs_info->open_ioctl_trans)) {
			committed = 1;

			trans = btrfs_join_transaction(root);
			if (IS_ERR(trans))
				return PTR_ERR(trans);
			ret = btrfs_commit_transaction(trans, root);
			if (ret)
				return ret;
			goto again;
		}

		trace_btrfs_space_reservation(root->fs_info,
					      "space_info:enospc",
					      data_sinfo->flags, bytes, 1);
		return -ENOSPC;
	}
	data_sinfo->bytes_may_use += bytes;
	trace_btrfs_space_reservation(root->fs_info, "space_info",
				      data_sinfo->flags, bytes, 1);
	spin_unlock(&data_sinfo->lock);

	return 0;
}

/*
 * Called if we need to clear a data reservation for this inode.
 */
void btrfs_free_reserved_data_space(struct inode *inode, u64 bytes)
{
	struct btrfs_root *root = BTRFS_I(inode)->root;
	struct btrfs_space_info *data_sinfo;

	/* make sure bytes are sectorsize aligned */
	bytes = ALIGN(bytes, root->sectorsize);

	data_sinfo = root->fs_info->data_sinfo;
	spin_lock(&data_sinfo->lock);
	WARN_ON(data_sinfo->bytes_may_use < bytes);
	data_sinfo->bytes_may_use -= bytes;
	trace_btrfs_space_reservation(root->fs_info, "space_info",
				      data_sinfo->flags, bytes, 0);
	spin_unlock(&data_sinfo->lock);
}

static void force_metadata_allocation(struct btrfs_fs_info *info)
{
	struct list_head *head = &info->space_info;
	struct btrfs_space_info *found;

	rcu_read_lock();
	list_for_each_entry_rcu(found, head, list) {
		if (found->flags & BTRFS_BLOCK_GROUP_METADATA)
			found->force_alloc = CHUNK_ALLOC_FORCE;
	}
	rcu_read_unlock();
}

static inline u64 calc_global_rsv_need_space(struct btrfs_block_rsv *global)
{
	return (global->size << 1);
}

static int should_alloc_chunk(struct btrfs_root *root,
			      struct btrfs_space_info *sinfo, int force)
{
	struct btrfs_block_rsv *global_rsv = &root->fs_info->global_block_rsv;
	u64 num_bytes = sinfo->total_bytes - sinfo->bytes_readonly;
	u64 num_allocated = sinfo->bytes_used + sinfo->bytes_reserved;
	u64 thresh;

	if (force == CHUNK_ALLOC_FORCE)
		return 1;

	/*
	 * We need to take into account the global rsv because for all intents
	 * and purposes it's used space.  Don't worry about locking the
	 * global_rsv, it doesn't change except when the transaction commits.
	 */
	if (sinfo->flags & BTRFS_BLOCK_GROUP_METADATA)
		num_allocated += calc_global_rsv_need_space(global_rsv);

	/*
	 * in limited mode, we want to have some free space up to
	 * about 1% of the FS size.
	 */
	if (force == CHUNK_ALLOC_LIMITED) {
		thresh = btrfs_super_total_bytes(root->fs_info->super_copy);
		thresh = max_t(u64, 64 * 1024 * 1024,
			       div_factor_fine(thresh, 1));

		if (num_bytes - num_allocated < thresh)
			return 1;
	}

	if (num_allocated + 2 * 1024 * 1024 < div_factor(num_bytes, 8))
		return 0;
	return 1;
}

static u64 get_system_chunk_thresh(struct btrfs_root *root, u64 type)
{
	u64 num_dev;

	if (type & (BTRFS_BLOCK_GROUP_RAID10 |
		    BTRFS_BLOCK_GROUP_RAID0 |
		    BTRFS_BLOCK_GROUP_RAID5 |
		    BTRFS_BLOCK_GROUP_RAID6))
		num_dev = root->fs_info->fs_devices->rw_devices;
	else if (type & BTRFS_BLOCK_GROUP_RAID1)
		num_dev = 2;
	else
		num_dev = 1;	/* DUP or single */

	/* metadata for updaing devices and chunk tree */
	return btrfs_calc_trans_metadata_size(root, num_dev + 1);
}

static void check_system_chunk(struct btrfs_trans_handle *trans,
			       struct btrfs_root *root, u64 type)
{
	struct btrfs_space_info *info;
	u64 left;
	u64 thresh;

	info = __find_space_info(root->fs_info, BTRFS_BLOCK_GROUP_SYSTEM);
	spin_lock(&info->lock);
	left = info->total_bytes - info->bytes_used - info->bytes_pinned -
		info->bytes_reserved - info->bytes_readonly;
	spin_unlock(&info->lock);

	thresh = get_system_chunk_thresh(root, type);
	if (left < thresh && btrfs_test_opt(root, ENOSPC_DEBUG)) {
		btrfs_info(root->fs_info, "left=%llu, need=%llu, flags=%llu",
			left, thresh, type);
		dump_space_info(info, 0, 0);
	}

	if (left < thresh) {
		u64 flags;

		flags = btrfs_get_alloc_profile(root->fs_info->chunk_root, 0);
		btrfs_alloc_chunk(trans, root, flags);
	}
}

static int do_chunk_alloc(struct btrfs_trans_handle *trans,
			  struct btrfs_root *extent_root, u64 flags, int force)
{
	struct btrfs_space_info *space_info;
	struct btrfs_fs_info *fs_info = extent_root->fs_info;
	int wait_for_alloc = 0;
	int ret = 0;

	/* Don't re-enter if we're already allocating a chunk */
	if (trans->allocating_chunk)
		return -ENOSPC;

	space_info = __find_space_info(extent_root->fs_info, flags);
	if (!space_info) {
		ret = update_space_info(extent_root->fs_info, flags,
					0, 0, &space_info);
		BUG_ON(ret); /* -ENOMEM */
	}
	BUG_ON(!space_info); /* Logic error */

again:
	spin_lock(&space_info->lock);
	if (force < space_info->force_alloc)
		force = space_info->force_alloc;
	if (space_info->full) {
		if (should_alloc_chunk(extent_root, space_info, force))
			ret = -ENOSPC;
		else
			ret = 0;
		spin_unlock(&space_info->lock);
		return ret;
	}

	if (!should_alloc_chunk(extent_root, space_info, force)) {
		spin_unlock(&space_info->lock);
		return 0;
	} else if (space_info->chunk_alloc) {
		wait_for_alloc = 1;
	} else {
		space_info->chunk_alloc = 1;
	}

	spin_unlock(&space_info->lock);

	mutex_lock(&fs_info->chunk_mutex);

	/*
	 * The chunk_mutex is held throughout the entirety of a chunk
	 * allocation, so once we've acquired the chunk_mutex we know that the
	 * other guy is done and we need to recheck and see if we should
	 * allocate.
	 */
	if (wait_for_alloc) {
		mutex_unlock(&fs_info->chunk_mutex);
		wait_for_alloc = 0;
		goto again;
	}

	trans->allocating_chunk = true;

	/*
	 * If we have mixed data/metadata chunks we want to make sure we keep
	 * allocating mixed chunks instead of individual chunks.
	 */
	if (btrfs_mixed_space_info(space_info))
		flags |= (BTRFS_BLOCK_GROUP_DATA | BTRFS_BLOCK_GROUP_METADATA);

	/*
	 * if we're doing a data chunk, go ahead and make sure that
	 * we keep a reasonable number of metadata chunks allocated in the
	 * FS as well.
	 */
	if (flags & BTRFS_BLOCK_GROUP_DATA && fs_info->metadata_ratio) {
		fs_info->data_chunk_allocations++;
		if (!(fs_info->data_chunk_allocations %
		      fs_info->metadata_ratio))
			force_metadata_allocation(fs_info);
	}

	/*
	 * Check if we have enough space in SYSTEM chunk because we may need
	 * to update devices.
	 */
	check_system_chunk(trans, extent_root, flags);

	ret = btrfs_alloc_chunk(trans, extent_root, flags);
	trans->allocating_chunk = false;

	spin_lock(&space_info->lock);
	if (ret < 0 && ret != -ENOSPC)
		goto out;
	if (ret)
		space_info->full = 1;
	else
		ret = 1;

	space_info->force_alloc = CHUNK_ALLOC_NO_FORCE;
out:
	space_info->chunk_alloc = 0;
	spin_unlock(&space_info->lock);
	mutex_unlock(&fs_info->chunk_mutex);
	return ret;
}

static int can_overcommit(struct btrfs_root *root,
			  struct btrfs_space_info *space_info, u64 bytes,
			  enum btrfs_reserve_flush_enum flush)
{
	struct btrfs_block_rsv *global_rsv = &root->fs_info->global_block_rsv;
	u64 profile = btrfs_get_alloc_profile(root, 0);
	u64 space_size;
	u64 avail;
	u64 used;

	used = space_info->bytes_used + space_info->bytes_reserved +
		space_info->bytes_pinned + space_info->bytes_readonly;

	/*
	 * We only want to allow over committing if we have lots of actual space
	 * free, but if we don't have enough space to handle the global reserve
	 * space then we could end up having a real enospc problem when trying
	 * to allocate a chunk or some other such important allocation.
	 */
	spin_lock(&global_rsv->lock);
	space_size = calc_global_rsv_need_space(global_rsv);
	spin_unlock(&global_rsv->lock);
	if (used + space_size >= space_info->total_bytes)
		return 0;

	used += space_info->bytes_may_use;

	spin_lock(&root->fs_info->free_chunk_lock);
	avail = root->fs_info->free_chunk_space;
	spin_unlock(&root->fs_info->free_chunk_lock);

	/*
	 * If we have dup, raid1 or raid10 then only half of the free
	 * space is actually useable.  For raid56, the space info used
	 * doesn't include the parity drive, so we don't have to
	 * change the math
	 */
	if (profile & (BTRFS_BLOCK_GROUP_DUP |
		       BTRFS_BLOCK_GROUP_RAID1 |
		       BTRFS_BLOCK_GROUP_RAID10))
		avail >>= 1;

	/*
	 * If we aren't flushing all things, let us overcommit up to
	 * 1/2th of the space. If we can flush, don't let us overcommit
	 * too much, let it overcommit up to 1/8 of the space.
	 */
	if (flush == BTRFS_RESERVE_FLUSH_ALL)
		avail >>= 3;
	else
		avail >>= 1;

	if (used + bytes < space_info->total_bytes + avail)
		return 1;
	return 0;
}

static void btrfs_writeback_inodes_sb_nr(struct btrfs_root *root,
					 unsigned long nr_pages)
{
	struct super_block *sb = root->fs_info->sb;

	if (down_read_trylock(&sb->s_umount)) {
		writeback_inodes_sb_nr(sb, nr_pages, WB_REASON_FS_FREE_SPACE);
		up_read(&sb->s_umount);
	} else {
		/*
		 * We needn't worry the filesystem going from r/w to r/o though
		 * we don't acquire ->s_umount mutex, because the filesystem
		 * should guarantee the delalloc inodes list be empty after
		 * the filesystem is readonly(all dirty pages are written to
		 * the disk).
		 */
		btrfs_start_delalloc_roots(root->fs_info, 0);
		if (!current->journal_info)
			btrfs_wait_ordered_roots(root->fs_info, -1);
	}
}

static inline int calc_reclaim_items_nr(struct btrfs_root *root, u64 to_reclaim)
{
	u64 bytes;
	int nr;

	bytes = btrfs_calc_trans_metadata_size(root, 1);
	nr = (int)div64_u64(to_reclaim, bytes);
	if (!nr)
		nr = 1;
	return nr;
}

#define EXTENT_SIZE_PER_ITEM	(256 * 1024)

/*
 * shrink metadata reservation for delalloc
 */
static void shrink_delalloc(struct btrfs_root *root, u64 to_reclaim, u64 orig,
			    bool wait_ordered)
{
	struct btrfs_block_rsv *block_rsv;
	struct btrfs_space_info *space_info;
	struct btrfs_trans_handle *trans;
	u64 delalloc_bytes;
	u64 max_reclaim;
	long time_left;
	unsigned long nr_pages;
	int loops;
	int items;
	enum btrfs_reserve_flush_enum flush;

	/* Calc the number of the pages we need flush for space reservation */
	items = calc_reclaim_items_nr(root, to_reclaim);
	to_reclaim = items * EXTENT_SIZE_PER_ITEM;

	trans = (struct btrfs_trans_handle *)current->journal_info;
	block_rsv = &root->fs_info->delalloc_block_rsv;
	space_info = block_rsv->space_info;

	delalloc_bytes = percpu_counter_sum_positive(
						&root->fs_info->delalloc_bytes);
	if (delalloc_bytes == 0) {
		if (trans)
			return;
		if (wait_ordered)
			btrfs_wait_ordered_roots(root->fs_info, items);
		return;
	}

	loops = 0;
	while (delalloc_bytes && loops < 3) {
		max_reclaim = min(delalloc_bytes, to_reclaim);
		nr_pages = max_reclaim >> PAGE_CACHE_SHIFT;
		btrfs_writeback_inodes_sb_nr(root, nr_pages);
		/*
		 * We need to wait for the async pages to actually start before
		 * we do anything.
		 */
		max_reclaim = atomic_read(&root->fs_info->async_delalloc_pages);
		if (!max_reclaim)
			goto skip_async;

		if (max_reclaim <= nr_pages)
			max_reclaim = 0;
		else
			max_reclaim -= nr_pages;

		wait_event(root->fs_info->async_submit_wait,
			   atomic_read(&root->fs_info->async_delalloc_pages) <=
			   (int)max_reclaim);
skip_async:
		if (!trans)
			flush = BTRFS_RESERVE_FLUSH_ALL;
		else
			flush = BTRFS_RESERVE_NO_FLUSH;
		spin_lock(&space_info->lock);
		if (can_overcommit(root, space_info, orig, flush)) {
			spin_unlock(&space_info->lock);
			break;
		}
		spin_unlock(&space_info->lock);

		loops++;
		if (wait_ordered && !trans) {
			btrfs_wait_ordered_roots(root->fs_info, items);
		} else {
			time_left = schedule_timeout_killable(1);
			if (time_left)
				break;
		}
		delalloc_bytes = percpu_counter_sum_positive(
						&root->fs_info->delalloc_bytes);
	}
}

/**
 * maybe_commit_transaction - possibly commit the transaction if its ok to
 * @root - the root we're allocating for
 * @bytes - the number of bytes we want to reserve
 * @force - force the commit
 *
 * This will check to make sure that committing the transaction will actually
 * get us somewhere and then commit the transaction if it does.  Otherwise it
 * will return -ENOSPC.
 */
static int may_commit_transaction(struct btrfs_root *root,
				  struct btrfs_space_info *space_info,
				  u64 bytes, int force)
{
	struct btrfs_block_rsv *delayed_rsv = &root->fs_info->delayed_block_rsv;
	struct btrfs_trans_handle *trans;

	trans = (struct btrfs_trans_handle *)current->journal_info;
	if (trans)
		return -EAGAIN;

	if (force)
		goto commit;

	/* See if there is enough pinned space to make this reservation */
	spin_lock(&space_info->lock);
	if (percpu_counter_compare(&space_info->total_bytes_pinned,
				   bytes) >= 0) {
		spin_unlock(&space_info->lock);
		goto commit;
	}
	spin_unlock(&space_info->lock);

	/*
	 * See if there is some space in the delayed insertion reservation for
	 * this reservation.
	 */
	if (space_info != delayed_rsv->space_info)
		return -ENOSPC;

	spin_lock(&space_info->lock);
	spin_lock(&delayed_rsv->lock);
	if (percpu_counter_compare(&space_info->total_bytes_pinned,
				   bytes - delayed_rsv->size) >= 0) {
		spin_unlock(&delayed_rsv->lock);
		spin_unlock(&space_info->lock);
		return -ENOSPC;
	}
	spin_unlock(&delayed_rsv->lock);
	spin_unlock(&space_info->lock);

commit:
	trans = btrfs_join_transaction(root);
	if (IS_ERR(trans))
		return -ENOSPC;

	return btrfs_commit_transaction(trans, root);
}

enum flush_state {
	FLUSH_DELAYED_ITEMS_NR	=	1,
	FLUSH_DELAYED_ITEMS	=	2,
	FLUSH_DELALLOC		=	3,
	FLUSH_DELALLOC_WAIT	=	4,
	ALLOC_CHUNK		=	5,
	COMMIT_TRANS		=	6,
};

static int flush_space(struct btrfs_root *root,
		       struct btrfs_space_info *space_info, u64 num_bytes,
		       u64 orig_bytes, int state)
{
	struct btrfs_trans_handle *trans;
	int nr;
	int ret = 0;

	switch (state) {
	case FLUSH_DELAYED_ITEMS_NR:
	case FLUSH_DELAYED_ITEMS:
		if (state == FLUSH_DELAYED_ITEMS_NR)
			nr = calc_reclaim_items_nr(root, num_bytes) * 2;
		else
			nr = -1;

		trans = btrfs_join_transaction(root);
		if (IS_ERR(trans)) {
			ret = PTR_ERR(trans);
			break;
		}
		ret = btrfs_run_delayed_items_nr(trans, root, nr);
		btrfs_end_transaction(trans, root);
		break;
	case FLUSH_DELALLOC:
	case FLUSH_DELALLOC_WAIT:
		shrink_delalloc(root, num_bytes, orig_bytes,
				state == FLUSH_DELALLOC_WAIT);
		break;
	case ALLOC_CHUNK:
		trans = btrfs_join_transaction(root);
		if (IS_ERR(trans)) {
			ret = PTR_ERR(trans);
			break;
		}
		ret = do_chunk_alloc(trans, root->fs_info->extent_root,
				     btrfs_get_alloc_profile(root, 0),
				     CHUNK_ALLOC_NO_FORCE);
		btrfs_end_transaction(trans, root);
		if (ret == -ENOSPC)
			ret = 0;
		break;
	case COMMIT_TRANS:
		ret = may_commit_transaction(root, space_info, orig_bytes, 0);
		break;
	default:
		ret = -ENOSPC;
		break;
	}

	return ret;
}
/**
 * reserve_metadata_bytes - try to reserve bytes from the block_rsv's space
 * @root - the root we're allocating for
 * @block_rsv - the block_rsv we're allocating for
 * @orig_bytes - the number of bytes we want
 * @flush - whether or not we can flush to make our reservation
 *
 * This will reserve orgi_bytes number of bytes from the space info associated
 * with the block_rsv.  If there is not enough space it will make an attempt to
 * flush out space to make room.  It will do this by flushing delalloc if
 * possible or committing the transaction.  If flush is 0 then no attempts to
 * regain reservations will be made and this will fail if there is not enough
 * space already.
 */
static int reserve_metadata_bytes(struct btrfs_root *root,
				  struct btrfs_block_rsv *block_rsv,
				  u64 orig_bytes,
				  enum btrfs_reserve_flush_enum flush)
{
	struct btrfs_space_info *space_info = block_rsv->space_info;
	u64 used;
	u64 num_bytes = orig_bytes;
	int flush_state = FLUSH_DELAYED_ITEMS_NR;
	int ret = 0;
	bool flushing = false;

again:
	ret = 0;
	spin_lock(&space_info->lock);
	/*
	 * We only want to wait if somebody other than us is flushing and we
	 * are actually allowed to flush all things.
	 */
	while (flush == BTRFS_RESERVE_FLUSH_ALL && !flushing &&
	       space_info->flush) {
		spin_unlock(&space_info->lock);
		/*
		 * If we have a trans handle we can't wait because the flusher
		 * may have to commit the transaction, which would mean we would
		 * deadlock since we are waiting for the flusher to finish, but
		 * hold the current transaction open.
		 */
		if (current->journal_info)
			return -EAGAIN;
		ret = wait_event_killable(space_info->wait, !space_info->flush);
		/* Must have been killed, return */
		if (ret)
			return -EINTR;

		spin_lock(&space_info->lock);
	}

	ret = -ENOSPC;
	used = space_info->bytes_used + space_info->bytes_reserved +
		space_info->bytes_pinned + space_info->bytes_readonly +
		space_info->bytes_may_use;

	/*
	 * The idea here is that we've not already over-reserved the block group
	 * then we can go ahead and save our reservation first and then start
	 * flushing if we need to.  Otherwise if we've already overcommitted
	 * lets start flushing stuff first and then come back and try to make
	 * our reservation.
	 */
	if (used <= space_info->total_bytes) {
		if (used + orig_bytes <= space_info->total_bytes) {
			space_info->bytes_may_use += orig_bytes;
			trace_btrfs_space_reservation(root->fs_info,
				"space_info", space_info->flags, orig_bytes, 1);
			ret = 0;
		} else {
			/*
			 * Ok set num_bytes to orig_bytes since we aren't
			 * overocmmitted, this way we only try and reclaim what
			 * we need.
			 */
			num_bytes = orig_bytes;
		}
	} else {
		/*
		 * Ok we're over committed, set num_bytes to the overcommitted
		 * amount plus the amount of bytes that we need for this
		 * reservation.
		 */
		num_bytes = used - space_info->total_bytes +
			(orig_bytes * 2);
	}

	if (ret && can_overcommit(root, space_info, orig_bytes, flush)) {
		space_info->bytes_may_use += orig_bytes;
		trace_btrfs_space_reservation(root->fs_info, "space_info",
					      space_info->flags, orig_bytes,
					      1);
		ret = 0;
	}

	/*
	 * Couldn't make our reservation, save our place so while we're trying
	 * to reclaim space we can actually use it instead of somebody else
	 * stealing it from us.
	 *
	 * We make the other tasks wait for the flush only when we can flush
	 * all things.
	 */
	if (ret && flush != BTRFS_RESERVE_NO_FLUSH) {
		flushing = true;
		space_info->flush = 1;
	}

	spin_unlock(&space_info->lock);

	if (!ret || flush == BTRFS_RESERVE_NO_FLUSH)
		goto out;

	ret = flush_space(root, space_info, num_bytes, orig_bytes,
			  flush_state);
	flush_state++;

	/*
	 * If we are FLUSH_LIMIT, we can not flush delalloc, or the deadlock
	 * would happen. So skip delalloc flush.
	 */
	if (flush == BTRFS_RESERVE_FLUSH_LIMIT &&
	    (flush_state == FLUSH_DELALLOC ||
	     flush_state == FLUSH_DELALLOC_WAIT))
		flush_state = ALLOC_CHUNK;

	if (!ret)
		goto again;
	else if (flush == BTRFS_RESERVE_FLUSH_LIMIT &&
		 flush_state < COMMIT_TRANS)
		goto again;
	else if (flush == BTRFS_RESERVE_FLUSH_ALL &&
		 flush_state <= COMMIT_TRANS)
		goto again;

out:
	if (ret == -ENOSPC &&
	    unlikely(root->orphan_cleanup_state == ORPHAN_CLEANUP_STARTED)) {
		struct btrfs_block_rsv *global_rsv =
			&root->fs_info->global_block_rsv;

		if (block_rsv != global_rsv &&
		    !block_rsv_use_bytes(global_rsv, orig_bytes))
			ret = 0;
	}
	if (ret == -ENOSPC)
		trace_btrfs_space_reservation(root->fs_info,
					      "space_info:enospc",
					      space_info->flags, orig_bytes, 1);
	if (flushing) {
		spin_lock(&space_info->lock);
		space_info->flush = 0;
		wake_up_all(&space_info->wait);
		spin_unlock(&space_info->lock);
	}
	return ret;
}

static struct btrfs_block_rsv *get_block_rsv(
					const struct btrfs_trans_handle *trans,
					const struct btrfs_root *root)
{
	struct btrfs_block_rsv *block_rsv = NULL;

	if (root->ref_cows)
		block_rsv = trans->block_rsv;

	if (root == root->fs_info->csum_root && trans->adding_csums)
		block_rsv = trans->block_rsv;

	if (root == root->fs_info->uuid_root)
		block_rsv = trans->block_rsv;

	if (!block_rsv)
		block_rsv = root->block_rsv;

	if (!block_rsv)
		block_rsv = &root->fs_info->empty_block_rsv;

	return block_rsv;
}

static int block_rsv_use_bytes(struct btrfs_block_rsv *block_rsv,
			       u64 num_bytes)
{
	int ret = -ENOSPC;
	spin_lock(&block_rsv->lock);
	if (block_rsv->reserved >= num_bytes) {
		block_rsv->reserved -= num_bytes;
		if (block_rsv->reserved < block_rsv->size)
			block_rsv->full = 0;
		ret = 0;
	}
	spin_unlock(&block_rsv->lock);
	return ret;
}

static void block_rsv_add_bytes(struct btrfs_block_rsv *block_rsv,
				u64 num_bytes, int update_size)
{
	spin_lock(&block_rsv->lock);
	block_rsv->reserved += num_bytes;
	if (update_size)
		block_rsv->size += num_bytes;
	else if (block_rsv->reserved >= block_rsv->size)
		block_rsv->full = 1;
	spin_unlock(&block_rsv->lock);
}

int btrfs_cond_migrate_bytes(struct btrfs_fs_info *fs_info,
			     struct btrfs_block_rsv *dest, u64 num_bytes,
			     int min_factor)
{
	struct btrfs_block_rsv *global_rsv = &fs_info->global_block_rsv;
	u64 min_bytes;

	if (global_rsv->space_info != dest->space_info)
		return -ENOSPC;

	spin_lock(&global_rsv->lock);
	min_bytes = div_factor(global_rsv->size, min_factor);
	if (global_rsv->reserved < min_bytes + num_bytes) {
		spin_unlock(&global_rsv->lock);
		return -ENOSPC;
	}
	global_rsv->reserved -= num_bytes;
	if (global_rsv->reserved < global_rsv->size)
		global_rsv->full = 0;
	spin_unlock(&global_rsv->lock);

	block_rsv_add_bytes(dest, num_bytes, 1);
	return 0;
}

static void block_rsv_release_bytes(struct btrfs_fs_info *fs_info,
				    struct btrfs_block_rsv *block_rsv,
				    struct btrfs_block_rsv *dest, u64 num_bytes)
{
	struct btrfs_space_info *space_info = block_rsv->space_info;

	spin_lock(&block_rsv->lock);
	if (num_bytes == (u64)-1)
		num_bytes = block_rsv->size;
	block_rsv->size -= num_bytes;
	if (block_rsv->reserved >= block_rsv->size) {
		num_bytes = block_rsv->reserved - block_rsv->size;
		block_rsv->reserved = block_rsv->size;
		block_rsv->full = 1;
	} else {
		num_bytes = 0;
	}
	spin_unlock(&block_rsv->lock);

	if (num_bytes > 0) {
		if (dest) {
			spin_lock(&dest->lock);
			if (!dest->full) {
				u64 bytes_to_add;

				bytes_to_add = dest->size - dest->reserved;
				bytes_to_add = min(num_bytes, bytes_to_add);
				dest->reserved += bytes_to_add;
				if (dest->reserved >= dest->size)
					dest->full = 1;
				num_bytes -= bytes_to_add;
			}
			spin_unlock(&dest->lock);
		}
		if (num_bytes) {
			spin_lock(&space_info->lock);
			space_info->bytes_may_use -= num_bytes;
			trace_btrfs_space_reservation(fs_info, "space_info",
					space_info->flags, num_bytes, 0);
			spin_unlock(&space_info->lock);
		}
	}
}

static int block_rsv_migrate_bytes(struct btrfs_block_rsv *src,
				   struct btrfs_block_rsv *dst, u64 num_bytes)
{
	int ret;

	ret = block_rsv_use_bytes(src, num_bytes);
	if (ret)
		return ret;

	block_rsv_add_bytes(dst, num_bytes, 1);
	return 0;
}

void btrfs_init_block_rsv(struct btrfs_block_rsv *rsv, unsigned short type)
{
	memset(rsv, 0, sizeof(*rsv));
	spin_lock_init(&rsv->lock);
	rsv->type = type;
}

struct btrfs_block_rsv *btrfs_alloc_block_rsv(struct btrfs_root *root,
					      unsigned short type)
{
	struct btrfs_block_rsv *block_rsv;
	struct btrfs_fs_info *fs_info = root->fs_info;

	block_rsv = kmalloc(sizeof(*block_rsv), GFP_NOFS);
	if (!block_rsv)
		return NULL;

	btrfs_init_block_rsv(block_rsv, type);
	block_rsv->space_info = __find_space_info(fs_info,
						  BTRFS_BLOCK_GROUP_METADATA);
	return block_rsv;
}

void btrfs_free_block_rsv(struct btrfs_root *root,
			  struct btrfs_block_rsv *rsv)
{
	if (!rsv)
		return;
	btrfs_block_rsv_release(root, rsv, (u64)-1);
	kfree(rsv);
}

int btrfs_block_rsv_add(struct btrfs_root *root,
			struct btrfs_block_rsv *block_rsv, u64 num_bytes,
			enum btrfs_reserve_flush_enum flush)
{
	int ret;

	if (num_bytes == 0)
		return 0;

	ret = reserve_metadata_bytes(root, block_rsv, num_bytes, flush);
	if (!ret) {
		block_rsv_add_bytes(block_rsv, num_bytes, 1);
		return 0;
	}

	return ret;
}

int btrfs_block_rsv_check(struct btrfs_root *root,
			  struct btrfs_block_rsv *block_rsv, int min_factor)
{
	u64 num_bytes = 0;
	int ret = -ENOSPC;

	if (!block_rsv)
		return 0;

	spin_lock(&block_rsv->lock);
	num_bytes = div_factor(block_rsv->size, min_factor);
	if (block_rsv->reserved >= num_bytes)
		ret = 0;
	spin_unlock(&block_rsv->lock);

	return ret;
}

int btrfs_block_rsv_refill(struct btrfs_root *root,
			   struct btrfs_block_rsv *block_rsv, u64 min_reserved,
			   enum btrfs_reserve_flush_enum flush)
{
	u64 num_bytes = 0;
	int ret = -ENOSPC;

	if (!block_rsv)
		return 0;

	spin_lock(&block_rsv->lock);
	num_bytes = min_reserved;
	if (block_rsv->reserved >= num_bytes)
		ret = 0;
	else
		num_bytes -= block_rsv->reserved;
	spin_unlock(&block_rsv->lock);

	if (!ret)
		return 0;

	ret = reserve_metadata_bytes(root, block_rsv, num_bytes, flush);
	if (!ret) {
		block_rsv_add_bytes(block_rsv, num_bytes, 0);
		return 0;
	}

	return ret;
}

int btrfs_block_rsv_migrate(struct btrfs_block_rsv *src_rsv,
			    struct btrfs_block_rsv *dst_rsv,
			    u64 num_bytes)
{
	return block_rsv_migrate_bytes(src_rsv, dst_rsv, num_bytes);
}

void btrfs_block_rsv_release(struct btrfs_root *root,
			     struct btrfs_block_rsv *block_rsv,
			     u64 num_bytes)
{
	struct btrfs_block_rsv *global_rsv = &root->fs_info->global_block_rsv;
	if (global_rsv == block_rsv ||
	    block_rsv->space_info != global_rsv->space_info)
		global_rsv = NULL;
	block_rsv_release_bytes(root->fs_info, block_rsv, global_rsv,
				num_bytes);
}

/*
 * helper to calculate size of global block reservation.
 * the desired value is sum of space used by extent tree,
 * checksum tree and root tree
 */
static u64 calc_global_metadata_size(struct btrfs_fs_info *fs_info)
{
	struct btrfs_space_info *sinfo;
	u64 num_bytes;
	u64 meta_used;
	u64 data_used;
	int csum_size = btrfs_super_csum_size(fs_info->super_copy);

	sinfo = __find_space_info(fs_info, BTRFS_BLOCK_GROUP_DATA);
	spin_lock(&sinfo->lock);
	data_used = sinfo->bytes_used;
	spin_unlock(&sinfo->lock);

	sinfo = __find_space_info(fs_info, BTRFS_BLOCK_GROUP_METADATA);
	spin_lock(&sinfo->lock);
	if (sinfo->flags & BTRFS_BLOCK_GROUP_DATA)
		data_used = 0;
	meta_used = sinfo->bytes_used;
	spin_unlock(&sinfo->lock);

	num_bytes = (data_used >> fs_info->sb->s_blocksize_bits) *
		    csum_size * 2;
	num_bytes += div64_u64(data_used + meta_used, 50);

	if (num_bytes * 3 > meta_used)
		num_bytes = div64_u64(meta_used, 3);

	return ALIGN(num_bytes, fs_info->extent_root->leafsize << 10);
}

static void update_global_block_rsv(struct btrfs_fs_info *fs_info)
{
	struct btrfs_block_rsv *block_rsv = &fs_info->global_block_rsv;
	struct btrfs_space_info *sinfo = block_rsv->space_info;
	u64 num_bytes;

	num_bytes = calc_global_metadata_size(fs_info);

	spin_lock(&sinfo->lock);
	spin_lock(&block_rsv->lock);

	block_rsv->size = min_t(u64, num_bytes, 512 * 1024 * 1024);

	num_bytes = sinfo->bytes_used + sinfo->bytes_pinned +
		    sinfo->bytes_reserved + sinfo->bytes_readonly +
		    sinfo->bytes_may_use;

	if (sinfo->total_bytes > num_bytes) {
		num_bytes = sinfo->total_bytes - num_bytes;
		block_rsv->reserved += num_bytes;
		sinfo->bytes_may_use += num_bytes;
		trace_btrfs_space_reservation(fs_info, "space_info",
				      sinfo->flags, num_bytes, 1);
	}

	if (block_rsv->reserved >= block_rsv->size) {
		num_bytes = block_rsv->reserved - block_rsv->size;
		sinfo->bytes_may_use -= num_bytes;
		trace_btrfs_space_reservation(fs_info, "space_info",
				      sinfo->flags, num_bytes, 0);
		block_rsv->reserved = block_rsv->size;
		block_rsv->full = 1;
	}

	spin_unlock(&block_rsv->lock);
	spin_unlock(&sinfo->lock);
}

static void init_global_block_rsv(struct btrfs_fs_info *fs_info)
{
	struct btrfs_space_info *space_info;

	space_info = __find_space_info(fs_info, BTRFS_BLOCK_GROUP_SYSTEM);
	fs_info->chunk_block_rsv.space_info = space_info;

	space_info = __find_space_info(fs_info, BTRFS_BLOCK_GROUP_METADATA);
	fs_info->global_block_rsv.space_info = space_info;
	fs_info->delalloc_block_rsv.space_info = space_info;
	fs_info->trans_block_rsv.space_info = space_info;
	fs_info->empty_block_rsv.space_info = space_info;
	fs_info->delayed_block_rsv.space_info = space_info;

	fs_info->extent_root->block_rsv = &fs_info->global_block_rsv;
	fs_info->csum_root->block_rsv = &fs_info->global_block_rsv;
	fs_info->dev_root->block_rsv = &fs_info->global_block_rsv;
	fs_info->tree_root->block_rsv = &fs_info->global_block_rsv;
	if (fs_info->quota_root)
		fs_info->quota_root->block_rsv = &fs_info->global_block_rsv;
	fs_info->chunk_root->block_rsv = &fs_info->chunk_block_rsv;

	update_global_block_rsv(fs_info);
}

static void release_global_block_rsv(struct btrfs_fs_info *fs_info)
{
	block_rsv_release_bytes(fs_info, &fs_info->global_block_rsv, NULL,
				(u64)-1);
	WARN_ON(fs_info->delalloc_block_rsv.size > 0);
	WARN_ON(fs_info->delalloc_block_rsv.reserved > 0);
	WARN_ON(fs_info->trans_block_rsv.size > 0);
	WARN_ON(fs_info->trans_block_rsv.reserved > 0);
	WARN_ON(fs_info->chunk_block_rsv.size > 0);
	WARN_ON(fs_info->chunk_block_rsv.reserved > 0);
	WARN_ON(fs_info->delayed_block_rsv.size > 0);
	WARN_ON(fs_info->delayed_block_rsv.reserved > 0);
}

void btrfs_trans_release_metadata(struct btrfs_trans_handle *trans,
				  struct btrfs_root *root)
{
	if (!trans->block_rsv)
		return;

	if (!trans->bytes_reserved)
		return;

	trace_btrfs_space_reservation(root->fs_info, "transaction",
				      trans->transid, trans->bytes_reserved, 0);
	btrfs_block_rsv_release(root, trans->block_rsv, trans->bytes_reserved);
	trans->bytes_reserved = 0;
}

/* Can only return 0 or -ENOSPC */
int btrfs_orphan_reserve_metadata(struct btrfs_trans_handle *trans,
				  struct inode *inode)
{
	struct btrfs_root *root = BTRFS_I(inode)->root;
	struct btrfs_block_rsv *src_rsv = get_block_rsv(trans, root);
	struct btrfs_block_rsv *dst_rsv = root->orphan_block_rsv;

	/*
	 * We need to hold space in order to delete our orphan item once we've
	 * added it, so this takes the reservation so we can release it later
	 * when we are truly done with the orphan item.
	 */
	u64 num_bytes = btrfs_calc_trans_metadata_size(root, 1);
	trace_btrfs_space_reservation(root->fs_info, "orphan",
				      btrfs_ino(inode), num_bytes, 1);
	return block_rsv_migrate_bytes(src_rsv, dst_rsv, num_bytes);
}

void btrfs_orphan_release_metadata(struct inode *inode)
{
	struct btrfs_root *root = BTRFS_I(inode)->root;
	u64 num_bytes = btrfs_calc_trans_metadata_size(root, 1);
	trace_btrfs_space_reservation(root->fs_info, "orphan",
				      btrfs_ino(inode), num_bytes, 0);
	btrfs_block_rsv_release(root, root->orphan_block_rsv, num_bytes);
}

/*
 * btrfs_subvolume_reserve_metadata() - reserve space for subvolume operation
 * root: the root of the parent directory
 * rsv: block reservation
 * items: the number of items that we need do reservation
 * qgroup_reserved: used to return the reserved size in qgroup
 *
 * This function is used to reserve the space for snapshot/subvolume
 * creation and deletion. Those operations are different with the
 * common file/directory operations, they change two fs/file trees
 * and root tree, the number of items that the qgroup reserves is
 * different with the free space reservation. So we can not use
 * the space reseravtion mechanism in start_transaction().
 */
int btrfs_subvolume_reserve_metadata(struct btrfs_root *root,
				     struct btrfs_block_rsv *rsv,
				     int items,
				     u64 *qgroup_reserved,
				     bool use_global_rsv)
{
	u64 num_bytes;
	int ret;
	struct btrfs_block_rsv *global_rsv = &root->fs_info->global_block_rsv;

	if (root->fs_info->quota_enabled) {
		/* One for parent inode, two for dir entries */
		num_bytes = 3 * root->leafsize;
		ret = btrfs_qgroup_reserve(root, num_bytes);
		if (ret)
			return ret;
	} else {
		num_bytes = 0;
	}

	*qgroup_reserved = num_bytes;

	num_bytes = btrfs_calc_trans_metadata_size(root, items);
	rsv->space_info = __find_space_info(root->fs_info,
					    BTRFS_BLOCK_GROUP_METADATA);
	ret = btrfs_block_rsv_add(root, rsv, num_bytes,
				  BTRFS_RESERVE_FLUSH_ALL);

	if (ret == -ENOSPC && use_global_rsv)
		ret = btrfs_block_rsv_migrate(global_rsv, rsv, num_bytes);

	if (ret) {
		if (*qgroup_reserved)
			btrfs_qgroup_free(root, *qgroup_reserved);
	}

	return ret;
}

void btrfs_subvolume_release_metadata(struct btrfs_root *root,
				      struct btrfs_block_rsv *rsv,
				      u64 qgroup_reserved)
{
	btrfs_block_rsv_release(root, rsv, (u64)-1);
	if (qgroup_reserved)
		btrfs_qgroup_free(root, qgroup_reserved);
}

/**
 * drop_outstanding_extent - drop an outstanding extent
 * @inode: the inode we're dropping the extent for
 *
 * This is called when we are freeing up an outstanding extent, either called
 * after an error or after an extent is written.  This will return the number of
 * reserved extents that need to be freed.  This must be called with
 * BTRFS_I(inode)->lock held.
 */
static unsigned drop_outstanding_extent(struct inode *inode)
{
	unsigned drop_inode_space = 0;
	unsigned dropped_extents = 0;

	BUG_ON(!BTRFS_I(inode)->outstanding_extents);
	BTRFS_I(inode)->outstanding_extents--;

	if (BTRFS_I(inode)->outstanding_extents == 0 &&
	    test_and_clear_bit(BTRFS_INODE_DELALLOC_META_RESERVED,
			       &BTRFS_I(inode)->runtime_flags))
		drop_inode_space = 1;

	/*
	 * If we have more or the same amount of outsanding extents than we have
	 * reserved then we need to leave the reserved extents count alone.
	 */
	if (BTRFS_I(inode)->outstanding_extents >=
	    BTRFS_I(inode)->reserved_extents)
		return drop_inode_space;

	dropped_extents = BTRFS_I(inode)->reserved_extents -
		BTRFS_I(inode)->outstanding_extents;
	BTRFS_I(inode)->reserved_extents -= dropped_extents;
	return dropped_extents + drop_inode_space;
}

/**
 * calc_csum_metadata_size - return the amount of metada space that must be
 *	reserved/free'd for the given bytes.
 * @inode: the inode we're manipulating
 * @num_bytes: the number of bytes in question
 * @reserve: 1 if we are reserving space, 0 if we are freeing space
 *
 * This adjusts the number of csum_bytes in the inode and then returns the
 * correct amount of metadata that must either be reserved or freed.  We
 * calculate how many checksums we can fit into one leaf and then divide the
 * number of bytes that will need to be checksumed by this value to figure out
 * how many checksums will be required.  If we are adding bytes then the number
 * may go up and we will return the number of additional bytes that must be
 * reserved.  If it is going down we will return the number of bytes that must
 * be freed.
 *
 * This must be called with BTRFS_I(inode)->lock held.
 */
static u64 calc_csum_metadata_size(struct inode *inode, u64 num_bytes,
				   int reserve)
{
	struct btrfs_root *root = BTRFS_I(inode)->root;
	u64 csum_size;
	int num_csums_per_leaf;
	int num_csums;
	int old_csums;

	if (BTRFS_I(inode)->flags & BTRFS_INODE_NODATASUM &&
	    BTRFS_I(inode)->csum_bytes == 0)
		return 0;

	old_csums = (int)div64_u64(BTRFS_I(inode)->csum_bytes, root->sectorsize);
	if (reserve)
		BTRFS_I(inode)->csum_bytes += num_bytes;
	else
		BTRFS_I(inode)->csum_bytes -= num_bytes;
	csum_size = BTRFS_LEAF_DATA_SIZE(root) - sizeof(struct btrfs_item);
	num_csums_per_leaf = (int)div64_u64(csum_size,
					    sizeof(struct btrfs_csum_item) +
					    sizeof(struct btrfs_disk_key));
	num_csums = (int)div64_u64(BTRFS_I(inode)->csum_bytes, root->sectorsize);
	num_csums = num_csums + num_csums_per_leaf - 1;
	num_csums = num_csums / num_csums_per_leaf;

	old_csums = old_csums + num_csums_per_leaf - 1;
	old_csums = old_csums / num_csums_per_leaf;

	/* No change, no need to reserve more */
	if (old_csums == num_csums)
		return 0;

	if (reserve)
		return btrfs_calc_trans_metadata_size(root,
						      num_csums - old_csums);

	return btrfs_calc_trans_metadata_size(root, old_csums - num_csums);
}

int btrfs_delalloc_reserve_metadata(struct inode *inode, u64 num_bytes)
{
	struct btrfs_root *root = BTRFS_I(inode)->root;
	struct btrfs_block_rsv *block_rsv = &root->fs_info->delalloc_block_rsv;
	u64 to_reserve = 0;
	u64 csum_bytes;
	unsigned nr_extents = 0;
	int extra_reserve = 0;
	enum btrfs_reserve_flush_enum flush = BTRFS_RESERVE_FLUSH_ALL;
	int ret = 0;
	bool delalloc_lock = true;
	u64 to_free = 0;
	unsigned dropped;

	/* If we are a free space inode we need to not flush since we will be in
	 * the middle of a transaction commit.  We also don't need the delalloc
	 * mutex since we won't race with anybody.  We need this mostly to make
	 * lockdep shut its filthy mouth.
	 */
	if (btrfs_is_free_space_inode(inode)) {
		flush = BTRFS_RESERVE_NO_FLUSH;
		delalloc_lock = false;
	}

	if (flush != BTRFS_RESERVE_NO_FLUSH &&
	    btrfs_transaction_in_commit(root->fs_info))
		schedule_timeout(1);

	if (delalloc_lock)
		mutex_lock(&BTRFS_I(inode)->delalloc_mutex);

	num_bytes = ALIGN(num_bytes, root->sectorsize);

	spin_lock(&BTRFS_I(inode)->lock);
	BTRFS_I(inode)->outstanding_extents++;

	if (BTRFS_I(inode)->outstanding_extents >
	    BTRFS_I(inode)->reserved_extents)
		nr_extents = BTRFS_I(inode)->outstanding_extents -
			BTRFS_I(inode)->reserved_extents;

	/*
	 * Add an item to reserve for updating the inode when we complete the
	 * delalloc io.
	 */
	if (!test_bit(BTRFS_INODE_DELALLOC_META_RESERVED,
		      &BTRFS_I(inode)->runtime_flags)) {
		nr_extents++;
		extra_reserve = 1;
	}

	to_reserve = btrfs_calc_trans_metadata_size(root, nr_extents);
	to_reserve += calc_csum_metadata_size(inode, num_bytes, 1);
	csum_bytes = BTRFS_I(inode)->csum_bytes;
	spin_unlock(&BTRFS_I(inode)->lock);

	if (root->fs_info->quota_enabled) {
		ret = btrfs_qgroup_reserve(root, num_bytes +
					   nr_extents * root->leafsize);
		if (ret)
			goto out_fail;
	}

	ret = reserve_metadata_bytes(root, block_rsv, to_reserve, flush);
	if (unlikely(ret)) {
		if (root->fs_info->quota_enabled)
			btrfs_qgroup_free(root, num_bytes +
						nr_extents * root->leafsize);
		goto out_fail;
	}

	spin_lock(&BTRFS_I(inode)->lock);
	if (extra_reserve) {
		set_bit(BTRFS_INODE_DELALLOC_META_RESERVED,
			&BTRFS_I(inode)->runtime_flags);
		nr_extents--;
	}
	BTRFS_I(inode)->reserved_extents += nr_extents;
	spin_unlock(&BTRFS_I(inode)->lock);

	if (delalloc_lock)
		mutex_unlock(&BTRFS_I(inode)->delalloc_mutex);

	if (to_reserve)
		trace_btrfs_space_reservation(root->fs_info, "delalloc",
					      btrfs_ino(inode), to_reserve, 1);
	block_rsv_add_bytes(block_rsv, to_reserve, 1);

	return 0;

out_fail:
	spin_lock(&BTRFS_I(inode)->lock);
	dropped = drop_outstanding_extent(inode);
	/*
	 * If the inodes csum_bytes is the same as the original
	 * csum_bytes then we know we haven't raced with any free()ers
	 * so we can just reduce our inodes csum bytes and carry on.
	 */
	if (BTRFS_I(inode)->csum_bytes == csum_bytes) {
		calc_csum_metadata_size(inode, num_bytes, 0);
	} else {
		u64 orig_csum_bytes = BTRFS_I(inode)->csum_bytes;
		u64 bytes;

		/*
		 * This is tricky, but first we need to figure out how much we
		 * free'd from any free-ers that occured during this
		 * reservation, so we reset ->csum_bytes to the csum_bytes
		 * before we dropped our lock, and then call the free for the
		 * number of bytes that were freed while we were trying our
		 * reservation.
		 */
		bytes = csum_bytes - BTRFS_I(inode)->csum_bytes;
		BTRFS_I(inode)->csum_bytes = csum_bytes;
		to_free = calc_csum_metadata_size(inode, bytes, 0);


		/*
		 * Now we need to see how much we would have freed had we not
		 * been making this reservation and our ->csum_bytes were not
		 * artificially inflated.
		 */
		BTRFS_I(inode)->csum_bytes = csum_bytes - num_bytes;
		bytes = csum_bytes - orig_csum_bytes;
		bytes = calc_csum_metadata_size(inode, bytes, 0);

		/*
		 * Now reset ->csum_bytes to what it should be.  If bytes is
		 * more than to_free then we would have free'd more space had we
		 * not had an artificially high ->csum_bytes, so we need to free
		 * the remainder.  If bytes is the same or less then we don't
		 * need to do anything, the other free-ers did the correct
		 * thing.
		 */
		BTRFS_I(inode)->csum_bytes = orig_csum_bytes - num_bytes;
		if (bytes > to_free)
			to_free = bytes - to_free;
		else
			to_free = 0;
	}
	spin_unlock(&BTRFS_I(inode)->lock);
	if (dropped)
		to_free += btrfs_calc_trans_metadata_size(root, dropped);

	if (to_free) {
		btrfs_block_rsv_release(root, block_rsv, to_free);
		trace_btrfs_space_reservation(root->fs_info, "delalloc",
					      btrfs_ino(inode), to_free, 0);
	}
	if (delalloc_lock)
		mutex_unlock(&BTRFS_I(inode)->delalloc_mutex);
	return ret;
}

/**
 * btrfs_delalloc_release_metadata - release a metadata reservation for an inode
 * @inode: the inode to release the reservation for
 * @num_bytes: the number of bytes we're releasing
 *
 * This will release the metadata reservation for an inode.  This can be called
 * once we complete IO for a given set of bytes to release their metadata
 * reservations.
 */
void btrfs_delalloc_release_metadata(struct inode *inode, u64 num_bytes)
{
	struct btrfs_root *root = BTRFS_I(inode)->root;
	u64 to_free = 0;
	unsigned dropped;

	num_bytes = ALIGN(num_bytes, root->sectorsize);
	spin_lock(&BTRFS_I(inode)->lock);
	dropped = drop_outstanding_extent(inode);

	if (num_bytes)
		to_free = calc_csum_metadata_size(inode, num_bytes, 0);
	spin_unlock(&BTRFS_I(inode)->lock);
	if (dropped > 0)
		to_free += btrfs_calc_trans_metadata_size(root, dropped);

	trace_btrfs_space_reservation(root->fs_info, "delalloc",
				      btrfs_ino(inode), to_free, 0);
	if (root->fs_info->quota_enabled) {
		btrfs_qgroup_free(root, num_bytes +
					dropped * root->leafsize);
	}

	btrfs_block_rsv_release(root, &root->fs_info->delalloc_block_rsv,
				to_free);
}

/**
 * btrfs_delalloc_reserve_space - reserve data and metadata space for delalloc
 * @inode: inode we're writing to
 * @num_bytes: the number of bytes we want to allocate
 *
 * This will do the following things
 *
 * o reserve space in the data space info for num_bytes
 * o reserve space in the metadata space info based on number of outstanding
 *   extents and how much csums will be needed
 * o add to the inodes ->delalloc_bytes
 * o add it to the fs_info's delalloc inodes list.
 *
 * This will return 0 for success and -ENOSPC if there is no space left.
 */
int btrfs_delalloc_reserve_space(struct inode *inode, u64 num_bytes)
{
	int ret;

	ret = btrfs_check_data_free_space(inode, num_bytes);
	if (ret)
		return ret;

	ret = btrfs_delalloc_reserve_metadata(inode, num_bytes);
	if (ret) {
		btrfs_free_reserved_data_space(inode, num_bytes);
		return ret;
	}

	return 0;
}

/**
 * btrfs_delalloc_release_space - release data and metadata space for delalloc
 * @inode: inode we're releasing space for
 * @num_bytes: the number of bytes we want to free up
 *
 * This must be matched with a call to btrfs_delalloc_reserve_space.  This is
 * called in the case that we don't need the metadata AND data reservations
 * anymore.  So if there is an error or we insert an inline extent.
 *
 * This function will release the metadata space that was not used and will
 * decrement ->delalloc_bytes and remove it from the fs_info delalloc_inodes
 * list if there are no delalloc bytes left.
 */
void btrfs_delalloc_release_space(struct inode *inode, u64 num_bytes)
{
	btrfs_delalloc_release_metadata(inode, num_bytes);
	btrfs_free_reserved_data_space(inode, num_bytes);
}

static int update_block_group(struct btrfs_root *root,
			      u64 bytenr, u64 num_bytes, int alloc)
{
	struct btrfs_block_group_cache *cache = NULL;
	struct btrfs_fs_info *info = root->fs_info;
	u64 total = num_bytes;
	u64 old_val;
	u64 byte_in_group;
	int factor;

	/* block accounting for super block */
	spin_lock(&info->delalloc_root_lock);
	old_val = btrfs_super_bytes_used(info->super_copy);
	if (alloc)
		old_val += num_bytes;
	else
		old_val -= num_bytes;
	btrfs_set_super_bytes_used(info->super_copy, old_val);
	spin_unlock(&info->delalloc_root_lock);

	while (total) {
		cache = btrfs_lookup_block_group(info, bytenr);
		if (!cache)
			return -ENOENT;
		if (cache->flags & (BTRFS_BLOCK_GROUP_DUP |
				    BTRFS_BLOCK_GROUP_RAID1 |
				    BTRFS_BLOCK_GROUP_RAID10))
			factor = 2;
		else
			factor = 1;
		/*
		 * If this block group has free space cache written out, we
		 * need to make sure to load it if we are removing space.  This
		 * is because we need the unpinning stage to actually add the
		 * space back to the block group, otherwise we will leak space.
		 */
		if (!alloc && cache->cached == BTRFS_CACHE_NO)
			cache_block_group(cache, 1);

		byte_in_group = bytenr - cache->key.objectid;
		WARN_ON(byte_in_group > cache->key.offset);

		spin_lock(&cache->space_info->lock);
		spin_lock(&cache->lock);

		if (btrfs_test_opt(root, SPACE_CACHE) &&
		    cache->disk_cache_state < BTRFS_DC_CLEAR)
			cache->disk_cache_state = BTRFS_DC_CLEAR;

		cache->dirty = 1;
		old_val = btrfs_block_group_used(&cache->item);
		num_bytes = min(total, cache->key.offset - byte_in_group);
		if (alloc) {
			old_val += num_bytes;
			btrfs_set_block_group_used(&cache->item, old_val);
			cache->reserved -= num_bytes;
			cache->space_info->bytes_reserved -= num_bytes;
			cache->space_info->bytes_used += num_bytes;
			cache->space_info->disk_used += num_bytes * factor;
			spin_unlock(&cache->lock);
			spin_unlock(&cache->space_info->lock);
		} else {
			old_val -= num_bytes;
			btrfs_set_block_group_used(&cache->item, old_val);
			cache->pinned += num_bytes;
			cache->space_info->bytes_pinned += num_bytes;
			cache->space_info->bytes_used -= num_bytes;
			cache->space_info->disk_used -= num_bytes * factor;
			spin_unlock(&cache->lock);
			spin_unlock(&cache->space_info->lock);

			set_extent_dirty(info->pinned_extents,
					 bytenr, bytenr + num_bytes - 1,
					 GFP_NOFS | __GFP_NOFAIL);
		}
		btrfs_put_block_group(cache);
		total -= num_bytes;
		bytenr += num_bytes;
	}
	return 0;
}

static u64 first_logical_byte(struct btrfs_root *root, u64 search_start)
{
	struct btrfs_block_group_cache *cache;
	u64 bytenr;

	spin_lock(&root->fs_info->block_group_cache_lock);
	bytenr = root->fs_info->first_logical_byte;
	spin_unlock(&root->fs_info->block_group_cache_lock);

	if (bytenr < (u64)-1)
		return bytenr;

	cache = btrfs_lookup_first_block_group(root->fs_info, search_start);
	if (!cache)
		return 0;

	bytenr = cache->key.objectid;
	btrfs_put_block_group(cache);

	return bytenr;
}

static int pin_down_extent(struct btrfs_root *root,
			   struct btrfs_block_group_cache *cache,
			   u64 bytenr, u64 num_bytes, int reserved)
{
	spin_lock(&cache->space_info->lock);
	spin_lock(&cache->lock);
	cache->pinned += num_bytes;
	cache->space_info->bytes_pinned += num_bytes;
	if (reserved) {
		cache->reserved -= num_bytes;
		cache->space_info->bytes_reserved -= num_bytes;
	}
	spin_unlock(&cache->lock);
	spin_unlock(&cache->space_info->lock);

	set_extent_dirty(root->fs_info->pinned_extents, bytenr,
			 bytenr + num_bytes - 1, GFP_NOFS | __GFP_NOFAIL);
	if (reserved)
		trace_btrfs_reserved_extent_free(root, bytenr, num_bytes);
	return 0;
}

/*
 * this function must be called within transaction
 */
int btrfs_pin_extent(struct btrfs_root *root,
		     u64 bytenr, u64 num_bytes, int reserved)
{
	struct btrfs_block_group_cache *cache;

	cache = btrfs_lookup_block_group(root->fs_info, bytenr);
	BUG_ON(!cache); /* Logic error */

	pin_down_extent(root, cache, bytenr, num_bytes, reserved);

	btrfs_put_block_group(cache);
	return 0;
}

/*
 * this function must be called within transaction
 */
int btrfs_pin_extent_for_log_replay(struct btrfs_root *root,
				    u64 bytenr, u64 num_bytes)
{
	struct btrfs_block_group_cache *cache;
	int ret;

	cache = btrfs_lookup_block_group(root->fs_info, bytenr);
	if (!cache)
		return -EINVAL;

	/*
	 * pull in the free space cache (if any) so that our pin
	 * removes the free space from the cache.  We have load_only set
	 * to one because the slow code to read in the free extents does check
	 * the pinned extents.
	 */
	cache_block_group(cache, 1);

	pin_down_extent(root, cache, bytenr, num_bytes, 0);

	/* remove us from the free space cache (if we're there at all) */
	ret = btrfs_remove_free_space(cache, bytenr, num_bytes);
	btrfs_put_block_group(cache);
	return ret;
}

static int __exclude_logged_extent(struct btrfs_root *root, u64 start, u64 num_bytes)
{
	int ret;
	struct btrfs_block_group_cache *block_group;
	struct btrfs_caching_control *caching_ctl;

	block_group = btrfs_lookup_block_group(root->fs_info, start);
	if (!block_group)
		return -EINVAL;

	cache_block_group(block_group, 0);
	caching_ctl = get_caching_control(block_group);

	if (!caching_ctl) {
		/* Logic error */
		BUG_ON(!block_group_cache_done(block_group));
		ret = btrfs_remove_free_space(block_group, start, num_bytes);
	} else {
		mutex_lock(&caching_ctl->mutex);

		if (start >= caching_ctl->progress) {
			ret = add_excluded_extent(root, start, num_bytes);
		} else if (start + num_bytes <= caching_ctl->progress) {
			ret = btrfs_remove_free_space(block_group,
						      start, num_bytes);
		} else {
			num_bytes = caching_ctl->progress - start;
			ret = btrfs_remove_free_space(block_group,
						      start, num_bytes);
			if (ret)
				goto out_lock;

			num_bytes = (start + num_bytes) -
				caching_ctl->progress;
			start = caching_ctl->progress;
			ret = add_excluded_extent(root, start, num_bytes);
		}
out_lock:
		mutex_unlock(&caching_ctl->mutex);
		put_caching_control(caching_ctl);
	}
	btrfs_put_block_group(block_group);
	return ret;
}

int btrfs_exclude_logged_extents(struct btrfs_root *log,
				 struct extent_buffer *eb)
{
	struct btrfs_file_extent_item *item;
	struct btrfs_key key;
	int found_type;
	int i;

	if (!btrfs_fs_incompat(log->fs_info, MIXED_GROUPS))
		return 0;

	for (i = 0; i < btrfs_header_nritems(eb); i++) {
		btrfs_item_key_to_cpu(eb, &key, i);
		if (key.type != BTRFS_EXTENT_DATA_KEY)
			continue;
		item = btrfs_item_ptr(eb, i, struct btrfs_file_extent_item);
		found_type = btrfs_file_extent_type(eb, item);
		if (found_type == BTRFS_FILE_EXTENT_INLINE)
			continue;
		if (btrfs_file_extent_disk_bytenr(eb, item) == 0)
			continue;
		key.objectid = btrfs_file_extent_disk_bytenr(eb, item);
		key.offset = btrfs_file_extent_disk_num_bytes(eb, item);
		__exclude_logged_extent(log, key.objectid, key.offset);
	}

	return 0;
}

/**
 * btrfs_update_reserved_bytes - update the block_group and space info counters
 * @cache:	The cache we are manipulating
 * @num_bytes:	The number of bytes in question
 * @reserve:	One of the reservation enums
 *
 * This is called by the allocator when it reserves space, or by somebody who is
 * freeing space that was never actually used on disk.  For example if you
 * reserve some space for a new leaf in transaction A and before transaction A
 * commits you free that leaf, you call this with reserve set to 0 in order to
 * clear the reservation.
 *
 * Metadata reservations should be called with RESERVE_ALLOC so we do the proper
 * ENOSPC accounting.  For data we handle the reservation through clearing the
 * delalloc bits in the io_tree.  We have to do this since we could end up
 * allocating less disk space for the amount of data we have reserved in the
 * case of compression.
 *
 * If this is a reservation and the block group has become read only we cannot
 * make the reservation and return -EAGAIN, otherwise this function always
 * succeeds.
 */
static int btrfs_update_reserved_bytes(struct btrfs_block_group_cache *cache,
				       u64 num_bytes, int reserve)
{
	struct btrfs_space_info *space_info = cache->space_info;
	int ret = 0;

	spin_lock(&space_info->lock);
	spin_lock(&cache->lock);
	if (reserve != RESERVE_FREE) {
		if (cache->ro) {
			ret = -EAGAIN;
		} else {
			cache->reserved += num_bytes;
			space_info->bytes_reserved += num_bytes;
			if (reserve == RESERVE_ALLOC) {
				trace_btrfs_space_reservation(cache->fs_info,
						"space_info", space_info->flags,
						num_bytes, 0);
				space_info->bytes_may_use -= num_bytes;
			}
		}
	} else {
		if (cache->ro)
			space_info->bytes_readonly += num_bytes;
		cache->reserved -= num_bytes;
		space_info->bytes_reserved -= num_bytes;
	}
	spin_unlock(&cache->lock);
	spin_unlock(&space_info->lock);
	return ret;
}

void btrfs_prepare_extent_commit(struct btrfs_trans_handle *trans,
				struct btrfs_root *root)
{
	struct btrfs_fs_info *fs_info = root->fs_info;
	struct btrfs_caching_control *next;
	struct btrfs_caching_control *caching_ctl;
	struct btrfs_block_group_cache *cache;
	struct btrfs_space_info *space_info;

	down_write(&fs_info->extent_commit_sem);

	list_for_each_entry_safe(caching_ctl, next,
				 &fs_info->caching_block_groups, list) {
		cache = caching_ctl->block_group;
		if (block_group_cache_done(cache)) {
			cache->last_byte_to_unpin = (u64)-1;
			list_del_init(&caching_ctl->list);
			put_caching_control(caching_ctl);
		} else {
			cache->last_byte_to_unpin = caching_ctl->progress;
		}
	}

	if (fs_info->pinned_extents == &fs_info->freed_extents[0])
		fs_info->pinned_extents = &fs_info->freed_extents[1];
	else
		fs_info->pinned_extents = &fs_info->freed_extents[0];

	up_write(&fs_info->extent_commit_sem);

	list_for_each_entry_rcu(space_info, &fs_info->space_info, list)
		percpu_counter_set(&space_info->total_bytes_pinned, 0);

	update_global_block_rsv(fs_info);
}

static int unpin_extent_range(struct btrfs_root *root, u64 start, u64 end)
{
	struct btrfs_fs_info *fs_info = root->fs_info;
	struct btrfs_block_group_cache *cache = NULL;
	struct btrfs_space_info *space_info;
	struct btrfs_block_rsv *global_rsv = &fs_info->global_block_rsv;
	u64 len;
	bool readonly;

	while (start <= end) {
		readonly = false;
		if (!cache ||
		    start >= cache->key.objectid + cache->key.offset) {
			if (cache)
				btrfs_put_block_group(cache);
			cache = btrfs_lookup_block_group(fs_info, start);
			BUG_ON(!cache); /* Logic error */
		}

		len = cache->key.objectid + cache->key.offset - start;
		len = min(len, end + 1 - start);

		if (start < cache->last_byte_to_unpin) {
			len = min(len, cache->last_byte_to_unpin - start);
			btrfs_add_free_space(cache, start, len);
		}

		start += len;
		space_info = cache->space_info;

		spin_lock(&space_info->lock);
		spin_lock(&cache->lock);
		cache->pinned -= len;
		space_info->bytes_pinned -= len;
		if (cache->ro) {
			space_info->bytes_readonly += len;
			readonly = true;
		}
		spin_unlock(&cache->lock);
		if (!readonly && global_rsv->space_info == space_info) {
			spin_lock(&global_rsv->lock);
			if (!global_rsv->full) {
				len = min(len, global_rsv->size -
					  global_rsv->reserved);
				global_rsv->reserved += len;
				space_info->bytes_may_use += len;
				if (global_rsv->reserved >= global_rsv->size)
					global_rsv->full = 1;
			}
			spin_unlock(&global_rsv->lock);
		}
		spin_unlock(&space_info->lock);
	}

	if (cache)
		btrfs_put_block_group(cache);
	return 0;
}

int btrfs_finish_extent_commit(struct btrfs_trans_handle *trans,
			       struct btrfs_root *root)
{
	struct btrfs_fs_info *fs_info = root->fs_info;
	struct extent_io_tree *unpin;
	u64 start;
	u64 end;
	int ret;

	if (trans->aborted)
		return 0;

	if (fs_info->pinned_extents == &fs_info->freed_extents[0])
		unpin = &fs_info->freed_extents[1];
	else
		unpin = &fs_info->freed_extents[0];

	while (1) {
		ret = find_first_extent_bit(unpin, 0, &start, &end,
					    EXTENT_DIRTY, NULL);
		if (ret)
			break;

		if (btrfs_test_opt(root, DISCARD))
			ret = btrfs_discard_extent(root, start,
						   end + 1 - start, NULL);

		clear_extent_dirty(unpin, start, end, GFP_NOFS);
		unpin_extent_range(root, start, end);
		cond_resched();
	}

	return 0;
}

static void add_pinned_bytes(struct btrfs_fs_info *fs_info, u64 num_bytes,
			     u64 owner, u64 root_objectid)
{
	struct btrfs_space_info *space_info;
	u64 flags;

	if (owner < BTRFS_FIRST_FREE_OBJECTID) {
		if (root_objectid == BTRFS_CHUNK_TREE_OBJECTID)
			flags = BTRFS_BLOCK_GROUP_SYSTEM;
		else
			flags = BTRFS_BLOCK_GROUP_METADATA;
	} else {
		flags = BTRFS_BLOCK_GROUP_DATA;
	}

	space_info = __find_space_info(fs_info, flags);
	BUG_ON(!space_info); /* Logic bug */
	percpu_counter_add(&space_info->total_bytes_pinned, num_bytes);
}


static int __btrfs_free_extent(struct btrfs_trans_handle *trans,
				struct btrfs_root *root,
				u64 bytenr, u64 num_bytes, u64 parent,
				u64 root_objectid, u64 owner_objectid,
				u64 owner_offset, int refs_to_drop,
				struct btrfs_delayed_extent_op *extent_op)
{
	struct btrfs_key key;
	struct btrfs_path *path;
	struct btrfs_fs_info *info = root->fs_info;
	struct btrfs_root *extent_root = info->extent_root;
	struct extent_buffer *leaf;
	struct btrfs_extent_item *ei;
	struct btrfs_extent_inline_ref *iref;
	int ret;
	int is_data;
	int extent_slot = 0;
	int found_extent = 0;
	int num_to_del = 1;
	u32 item_size;
	u64 refs;
	bool skinny_metadata = btrfs_fs_incompat(root->fs_info,
						 SKINNY_METADATA);

	path = btrfs_alloc_path();
	if (!path)
		return -ENOMEM;

	path->reada = 1;
	path->leave_spinning = 1;

	is_data = owner_objectid >= BTRFS_FIRST_FREE_OBJECTID;
	BUG_ON(!is_data && refs_to_drop != 1);

	if (is_data)
		skinny_metadata = 0;

	ret = lookup_extent_backref(trans, extent_root, path, &iref,
				    bytenr, num_bytes, parent,
				    root_objectid, owner_objectid,
				    owner_offset);
	if (ret == 0) {
		extent_slot = path->slots[0];
		while (extent_slot >= 0) {
			btrfs_item_key_to_cpu(path->nodes[0], &key,
					      extent_slot);
			if (key.objectid != bytenr)
				break;
			if (key.type == BTRFS_EXTENT_ITEM_KEY &&
			    key.offset == num_bytes) {
				found_extent = 1;
				break;
			}
			if (key.type == BTRFS_METADATA_ITEM_KEY &&
			    key.offset == owner_objectid) {
				found_extent = 1;
				break;
			}
			if (path->slots[0] - extent_slot > 5)
				break;
			extent_slot--;
		}
#ifdef BTRFS_COMPAT_EXTENT_TREE_V0
		item_size = btrfs_item_size_nr(path->nodes[0], extent_slot);
		if (found_extent && item_size < sizeof(*ei))
			found_extent = 0;
#endif
		if (!found_extent) {
			BUG_ON(iref);
			ret = remove_extent_backref(trans, extent_root, path,
						    NULL, refs_to_drop,
						    is_data);
			if (ret) {
				btrfs_abort_transaction(trans, extent_root, ret);
				goto out;
			}
			btrfs_release_path(path);
			path->leave_spinning = 1;

			key.objectid = bytenr;
			key.type = BTRFS_EXTENT_ITEM_KEY;
			key.offset = num_bytes;

			if (!is_data && skinny_metadata) {
				key.type = BTRFS_METADATA_ITEM_KEY;
				key.offset = owner_objectid;
			}

			ret = btrfs_search_slot(trans, extent_root,
						&key, path, -1, 1);
			if (ret > 0 && skinny_metadata && path->slots[0]) {
				/*
				 * Couldn't find our skinny metadata item,
				 * see if we have ye olde extent item.
				 */
				path->slots[0]--;
				btrfs_item_key_to_cpu(path->nodes[0], &key,
						      path->slots[0]);
				if (key.objectid == bytenr &&
				    key.type == BTRFS_EXTENT_ITEM_KEY &&
				    key.offset == num_bytes)
					ret = 0;
			}

			if (ret > 0 && skinny_metadata) {
				skinny_metadata = false;
				key.type = BTRFS_EXTENT_ITEM_KEY;
				key.offset = num_bytes;
				btrfs_release_path(path);
				ret = btrfs_search_slot(trans, extent_root,
							&key, path, -1, 1);
			}

			if (ret) {
				btrfs_err(info, "umm, got %d back from search, was looking for %llu",
					ret, bytenr);
				if (ret > 0)
					btrfs_print_leaf(extent_root,
							 path->nodes[0]);
			}
			if (ret < 0) {
				btrfs_abort_transaction(trans, extent_root, ret);
				goto out;
			}
			extent_slot = path->slots[0];
		}
	} else if (WARN_ON(ret == -ENOENT)) {
		btrfs_print_leaf(extent_root, path->nodes[0]);
		btrfs_err(info,
			"unable to find ref byte nr %llu parent %llu root %llu  owner %llu offset %llu",
			bytenr, parent, root_objectid, owner_objectid,
			owner_offset);
	} else {
		btrfs_abort_transaction(trans, extent_root, ret);
		goto out;
	}

	leaf = path->nodes[0];
	item_size = btrfs_item_size_nr(leaf, extent_slot);
#ifdef BTRFS_COMPAT_EXTENT_TREE_V0
	if (item_size < sizeof(*ei)) {
		BUG_ON(found_extent || extent_slot != path->slots[0]);
		ret = convert_extent_item_v0(trans, extent_root, path,
					     owner_objectid, 0);
		if (ret < 0) {
			btrfs_abort_transaction(trans, extent_root, ret);
			goto out;
		}

		btrfs_release_path(path);
		path->leave_spinning = 1;

		key.objectid = bytenr;
		key.type = BTRFS_EXTENT_ITEM_KEY;
		key.offset = num_bytes;

		ret = btrfs_search_slot(trans, extent_root, &key, path,
					-1, 1);
		if (ret) {
			btrfs_err(info, "umm, got %d back from search, was looking for %llu",
				ret, bytenr);
			btrfs_print_leaf(extent_root, path->nodes[0]);
		}
		if (ret < 0) {
			btrfs_abort_transaction(trans, extent_root, ret);
			goto out;
		}

		extent_slot = path->slots[0];
		leaf = path->nodes[0];
		item_size = btrfs_item_size_nr(leaf, extent_slot);
	}
#endif
	BUG_ON(item_size < sizeof(*ei));
	ei = btrfs_item_ptr(leaf, extent_slot,
			    struct btrfs_extent_item);
	if (owner_objectid < BTRFS_FIRST_FREE_OBJECTID &&
	    key.type == BTRFS_EXTENT_ITEM_KEY) {
		struct btrfs_tree_block_info *bi;
		BUG_ON(item_size < sizeof(*ei) + sizeof(*bi));
		bi = (struct btrfs_tree_block_info *)(ei + 1);
		WARN_ON(owner_objectid != btrfs_tree_block_level(leaf, bi));
	}

	refs = btrfs_extent_refs(leaf, ei);
	if (refs < refs_to_drop) {
		btrfs_err(info, "trying to drop %d refs but we only have %Lu "
			  "for bytenr %Lu\n", refs_to_drop, refs, bytenr);
		ret = -EINVAL;
		btrfs_abort_transaction(trans, extent_root, ret);
		goto out;
	}
	refs -= refs_to_drop;

	if (refs > 0) {
		if (extent_op)
			__run_delayed_extent_op(extent_op, leaf, ei);
		/*
		 * In the case of inline back ref, reference count will
		 * be updated by remove_extent_backref
		 */
		if (iref) {
			BUG_ON(!found_extent);
		} else {
			btrfs_set_extent_refs(leaf, ei, refs);
			btrfs_mark_buffer_dirty(leaf);
		}
		if (found_extent) {
			ret = remove_extent_backref(trans, extent_root, path,
						    iref, refs_to_drop,
						    is_data);
			if (ret) {
				btrfs_abort_transaction(trans, extent_root, ret);
				goto out;
			}
		}
		add_pinned_bytes(root->fs_info, -num_bytes, owner_objectid,
				 root_objectid);
	} else {
		if (found_extent) {
			BUG_ON(is_data && refs_to_drop !=
			       extent_data_ref_count(root, path, iref));
			if (iref) {
				BUG_ON(path->slots[0] != extent_slot);
			} else {
				BUG_ON(path->slots[0] != extent_slot + 1);
				path->slots[0] = extent_slot;
				num_to_del = 2;
			}
		}

		ret = btrfs_del_items(trans, extent_root, path, path->slots[0],
				      num_to_del);
		if (ret) {
			btrfs_abort_transaction(trans, extent_root, ret);
			goto out;
		}
		btrfs_release_path(path);

		if (is_data) {
			ret = btrfs_del_csums(trans, root, bytenr, num_bytes);
			if (ret) {
				btrfs_abort_transaction(trans, extent_root, ret);
				goto out;
			}
		}

		ret = update_block_group(root, bytenr, num_bytes, 0);
		if (ret) {
			btrfs_abort_transaction(trans, extent_root, ret);
			goto out;
		}
	}
out:
	btrfs_free_path(path);
	return ret;
}

/*
 * when we free an block, it is possible (and likely) that we free the last
 * delayed ref for that extent as well.  This searches the delayed ref tree for
 * a given extent, and if there are no other delayed refs to be processed, it
 * removes it from the tree.
 */
static noinline int check_ref_cleanup(struct btrfs_trans_handle *trans,
				      struct btrfs_root *root, u64 bytenr)
{
	struct btrfs_delayed_ref_head *head;
	struct btrfs_delayed_ref_root *delayed_refs;
	int ret = 0;

	delayed_refs = &trans->transaction->delayed_refs;
	spin_lock(&delayed_refs->lock);
	head = btrfs_find_delayed_ref_head(trans, bytenr);
	if (!head)
		goto out_delayed_unlock;

	spin_lock(&head->lock);
	if (rb_first(&head->ref_root))
		goto out;

	if (head->extent_op) {
		if (!head->must_insert_reserved)
			goto out;
		btrfs_free_delayed_extent_op(head->extent_op);
		head->extent_op = NULL;
	}

	/*
	 * waiting for the lock here would deadlock.  If someone else has it
	 * locked they are already in the process of dropping it anyway
	 */
	if (!mutex_trylock(&head->mutex))
		goto out;

	/*
	 * at this point we have a head with no other entries.  Go
	 * ahead and process it.
	 */
	head->node.in_tree = 0;
	rb_erase(&head->href_node, &delayed_refs->href_root);

	atomic_dec(&delayed_refs->num_entries);

	/*
	 * we don't take a ref on the node because we're removing it from the
	 * tree, so we just steal the ref the tree was holding.
	 */
	delayed_refs->num_heads--;
	if (head->processing == 0)
		delayed_refs->num_heads_ready--;
	head->processing = 0;
	spin_unlock(&head->lock);
	spin_unlock(&delayed_refs->lock);

	BUG_ON(head->extent_op);
	if (head->must_insert_reserved)
		ret = 1;

	mutex_unlock(&head->mutex);
	btrfs_put_delayed_ref(&head->node);
	return ret;
out:
	spin_unlock(&head->lock);

out_delayed_unlock:
	spin_unlock(&delayed_refs->lock);
	return 0;
}

void btrfs_free_tree_block(struct btrfs_trans_handle *trans,
			   struct btrfs_root *root,
			   struct extent_buffer *buf,
			   u64 parent, int last_ref)
{
	struct btrfs_block_group_cache *cache = NULL;
	int pin = 1;
	int ret;

	if (root->root_key.objectid != BTRFS_TREE_LOG_OBJECTID) {
		ret = btrfs_add_delayed_tree_ref(root->fs_info, trans,
					buf->start, buf->len,
					parent, root->root_key.objectid,
					btrfs_header_level(buf),
					BTRFS_DROP_DELAYED_REF, NULL, 0);
		BUG_ON(ret); /* -ENOMEM */
	}

	if (!last_ref)
		return;

	cache = btrfs_lookup_block_group(root->fs_info, buf->start);

	if (btrfs_header_generation(buf) == trans->transid) {
		if (root->root_key.objectid != BTRFS_TREE_LOG_OBJECTID) {
			ret = check_ref_cleanup(trans, root, buf->start);
			if (!ret)
				goto out;
		}

		if (btrfs_header_flag(buf, BTRFS_HEADER_FLAG_WRITTEN)) {
			pin_down_extent(root, cache, buf->start, buf->len, 1);
			goto out;
		}

		WARN_ON(test_bit(EXTENT_BUFFER_DIRTY, &buf->bflags));

		btrfs_add_free_space(cache, buf->start, buf->len);
		btrfs_update_reserved_bytes(cache, buf->len, RESERVE_FREE);
		trace_btrfs_reserved_extent_free(root, buf->start, buf->len);
		pin = 0;
	}
out:
	if (pin)
		add_pinned_bytes(root->fs_info, buf->len,
				 btrfs_header_level(buf),
				 root->root_key.objectid);

	/*
	 * Deleting the buffer, clear the corrupt flag since it doesn't matter
	 * anymore.
	 */
	clear_bit(EXTENT_BUFFER_CORRUPT, &buf->bflags);
	btrfs_put_block_group(cache);
}

/* Can return -ENOMEM */
int btrfs_free_extent(struct btrfs_trans_handle *trans, struct btrfs_root *root,
		      u64 bytenr, u64 num_bytes, u64 parent, u64 root_objectid,
		      u64 owner, u64 offset, int for_cow)
{
	int ret;
	struct btrfs_fs_info *fs_info = root->fs_info;

	add_pinned_bytes(root->fs_info, num_bytes, owner, root_objectid);

	/*
	 * tree log blocks never actually go into the extent allocation
	 * tree, just update pinning info and exit early.
	 */
	if (root_objectid == BTRFS_TREE_LOG_OBJECTID) {
		WARN_ON(owner >= BTRFS_FIRST_FREE_OBJECTID);
		/* unlocks the pinned mutex */
		btrfs_pin_extent(root, bytenr, num_bytes, 1);
		ret = 0;
	} else if (owner < BTRFS_FIRST_FREE_OBJECTID) {
		ret = btrfs_add_delayed_tree_ref(fs_info, trans, bytenr,
					num_bytes,
					parent, root_objectid, (int)owner,
					BTRFS_DROP_DELAYED_REF, NULL, for_cow);
	} else {
		ret = btrfs_add_delayed_data_ref(fs_info, trans, bytenr,
						num_bytes,
						parent, root_objectid, owner,
						offset, BTRFS_DROP_DELAYED_REF,
						NULL, for_cow);
	}
	return ret;
}

static u64 stripe_align(struct btrfs_root *root,
			struct btrfs_block_group_cache *cache,
			u64 val, u64 num_bytes)
{
	u64 ret = ALIGN(val, root->stripesize);
	return ret;
}

/*
 * when we wait for progress in the block group caching, its because
 * our allocation attempt failed at least once.  So, we must sleep
 * and let some progress happen before we try again.
 *
 * This function will sleep at least once waiting for new free space to
 * show up, and then it will check the block group free space numbers
 * for our min num_bytes.  Another option is to have it go ahead
 * and look in the rbtree for a free extent of a given size, but this
 * is a good start.
 *
 * Callers of this must check if cache->cached == BTRFS_CACHE_ERROR before using
 * any of the information in this block group.
 */
static noinline void
wait_block_group_cache_progress(struct btrfs_block_group_cache *cache,
				u64 num_bytes)
{
	struct btrfs_caching_control *caching_ctl;

	caching_ctl = get_caching_control(cache);
	if (!caching_ctl)
		return;

	wait_event(caching_ctl->wait, block_group_cache_done(cache) ||
		   (cache->free_space_ctl->free_space >= num_bytes));

	put_caching_control(caching_ctl);
}

static noinline int
wait_block_group_cache_done(struct btrfs_block_group_cache *cache)
{
	struct btrfs_caching_control *caching_ctl;
	int ret = 0;

	caching_ctl = get_caching_control(cache);
	if (!caching_ctl)
		return (cache->cached == BTRFS_CACHE_ERROR) ? -EIO : 0;

	wait_event(caching_ctl->wait, block_group_cache_done(cache));
	if (cache->cached == BTRFS_CACHE_ERROR)
		ret = -EIO;
	put_caching_control(caching_ctl);
	return ret;
}

int __get_raid_index(u64 flags)
{
	if (flags & BTRFS_BLOCK_GROUP_RAID10)
		return BTRFS_RAID_RAID10;
	else if (flags & BTRFS_BLOCK_GROUP_RAID1)
		return BTRFS_RAID_RAID1;
	else if (flags & BTRFS_BLOCK_GROUP_DUP)
		return BTRFS_RAID_DUP;
	else if (flags & BTRFS_BLOCK_GROUP_RAID0)
		return BTRFS_RAID_RAID0;
	else if (flags & BTRFS_BLOCK_GROUP_RAID5)
		return BTRFS_RAID_RAID5;
	else if (flags & BTRFS_BLOCK_GROUP_RAID6)
		return BTRFS_RAID_RAID6;

	return BTRFS_RAID_SINGLE; /* BTRFS_BLOCK_GROUP_SINGLE */
}

int get_block_group_index(struct btrfs_block_group_cache *cache)
{
	return __get_raid_index(cache->flags);
}

static const char *btrfs_raid_type_names[BTRFS_NR_RAID_TYPES] = {
	[BTRFS_RAID_RAID10]	= "raid10",
	[BTRFS_RAID_RAID1]	= "raid1",
	[BTRFS_RAID_DUP]	= "dup",
	[BTRFS_RAID_RAID0]	= "raid0",
	[BTRFS_RAID_SINGLE]	= "single",
	[BTRFS_RAID_RAID5]	= "raid5",
	[BTRFS_RAID_RAID6]	= "raid6",
};

static const char *get_raid_name(enum btrfs_raid_types type)
{
	if (type >= BTRFS_NR_RAID_TYPES)
		return NULL;

	return btrfs_raid_type_names[type];
}

enum btrfs_loop_type {
	LOOP_CACHING_NOWAIT = 0,
	LOOP_CACHING_WAIT = 1,
	LOOP_ALLOC_CHUNK = 2,
	LOOP_NO_EMPTY_SIZE = 3,
};

/*
 * walks the btree of allocated extents and find a hole of a given size.
 * The key ins is changed to record the hole:
 * ins->objectid == start position
 * ins->flags = BTRFS_EXTENT_ITEM_KEY
 * ins->offset == the size of the hole.
 * Any available blocks before search_start are skipped.
 *
 * If there is no suitable free space, we will record the max size of
 * the free space extent currently.
 */
static noinline int find_free_extent(struct btrfs_root *orig_root,
				     u64 num_bytes, u64 empty_size,
				     u64 hint_byte, struct btrfs_key *ins,
				     u64 flags)
{
	int ret = 0;
	struct btrfs_root *root = orig_root->fs_info->extent_root;
	struct btrfs_free_cluster *last_ptr = NULL;
	struct btrfs_block_group_cache *block_group = NULL;
	u64 search_start = 0;
	u64 max_extent_size = 0;
	int empty_cluster = 2 * 1024 * 1024;
	struct btrfs_space_info *space_info;
	int loop = 0;
	int index = __get_raid_index(flags);
	int alloc_type = (flags & BTRFS_BLOCK_GROUP_DATA) ?
		RESERVE_ALLOC_NO_ACCOUNT : RESERVE_ALLOC;
	bool failed_cluster_refill = false;
	bool failed_alloc = false;
	bool use_cluster = true;
	bool have_caching_bg = false;

	WARN_ON(num_bytes < root->sectorsize);
	btrfs_set_key_type(ins, BTRFS_EXTENT_ITEM_KEY);
	ins->objectid = 0;
	ins->offset = 0;

	trace_find_free_extent(orig_root, num_bytes, empty_size, flags);

	space_info = __find_space_info(root->fs_info, flags);
	if (!space_info) {
		btrfs_err(root->fs_info, "No space info for %llu", flags);
		return -ENOSPC;
	}

	/*
	 * If the space info is for both data and metadata it means we have a
	 * small filesystem and we can't use the clustering stuff.
	 */
	if (btrfs_mixed_space_info(space_info))
		use_cluster = false;

	if (flags & BTRFS_BLOCK_GROUP_METADATA && use_cluster) {
		last_ptr = &root->fs_info->meta_alloc_cluster;
		if (!btrfs_test_opt(root, SSD))
			empty_cluster = 64 * 1024;
	}

	if ((flags & BTRFS_BLOCK_GROUP_DATA) && use_cluster &&
	    btrfs_test_opt(root, SSD)) {
		last_ptr = &root->fs_info->data_alloc_cluster;
	}

	if (last_ptr) {
		spin_lock(&last_ptr->lock);
		if (last_ptr->block_group)
			hint_byte = last_ptr->window_start;
		spin_unlock(&last_ptr->lock);
	}

	search_start = max(search_start, first_logical_byte(root, 0));
	search_start = max(search_start, hint_byte);

	if (!last_ptr)
		empty_cluster = 0;

	if (search_start == hint_byte) {
		block_group = btrfs_lookup_block_group(root->fs_info,
						       search_start);
		/*
		 * we don't want to use the block group if it doesn't match our
		 * allocation bits, or if its not cached.
		 *
		 * However if we are re-searching with an ideal block group
		 * picked out then we don't care that the block group is cached.
		 */
		if (block_group && block_group_bits(block_group, flags) &&
		    block_group->cached != BTRFS_CACHE_NO) {
			down_read(&space_info->groups_sem);
			if (list_empty(&block_group->list) ||
			    block_group->ro) {
				/*
				 * someone is removing this block group,
				 * we can't jump into the have_block_group
				 * target because our list pointers are not
				 * valid
				 */
				btrfs_put_block_group(block_group);
				up_read(&space_info->groups_sem);
			} else {
				index = get_block_group_index(block_group);
				goto have_block_group;
			}
		} else if (block_group) {
			btrfs_put_block_group(block_group);
		}
	}
search:
	have_caching_bg = false;
	down_read(&space_info->groups_sem);
	list_for_each_entry(block_group, &space_info->block_groups[index],
			    list) {
		u64 offset;
		int cached;

		btrfs_get_block_group(block_group);
		search_start = block_group->key.objectid;

		/*
		 * this can happen if we end up cycling through all the
		 * raid types, but we want to make sure we only allocate
		 * for the proper type.
		 */
		if (!block_group_bits(block_group, flags)) {
		    u64 extra = BTRFS_BLOCK_GROUP_DUP |
				BTRFS_BLOCK_GROUP_RAID1 |
				BTRFS_BLOCK_GROUP_RAID5 |
				BTRFS_BLOCK_GROUP_RAID6 |
				BTRFS_BLOCK_GROUP_RAID10;

			/*
			 * if they asked for extra copies and this block group
			 * doesn't provide them, bail.  This does allow us to
			 * fill raid0 from raid1.
			 */
			if ((flags & extra) && !(block_group->flags & extra))
				goto loop;
		}

have_block_group:
		cached = block_group_cache_done(block_group);
		if (unlikely(!cached)) {
			ret = cache_block_group(block_group, 0);
			BUG_ON(ret < 0);
			ret = 0;
		}

		if (unlikely(block_group->cached == BTRFS_CACHE_ERROR))
			goto loop;
		if (unlikely(block_group->ro))
			goto loop;

		/*
		 * Ok we want to try and use the cluster allocator, so
		 * lets look there
		 */
		if (last_ptr) {
			struct btrfs_block_group_cache *used_block_group;
			unsigned long aligned_cluster;
			/*
			 * the refill lock keeps out other
			 * people trying to start a new cluster
			 */
			spin_lock(&last_ptr->refill_lock);
			used_block_group = last_ptr->block_group;
			if (used_block_group != block_group &&
			    (!used_block_group ||
			     used_block_group->ro ||
			     !block_group_bits(used_block_group, flags)))
				goto refill_cluster;

			if (used_block_group != block_group)
				btrfs_get_block_group(used_block_group);

			offset = btrfs_alloc_from_cluster(used_block_group,
						last_ptr,
						num_bytes,
						used_block_group->key.objectid,
						&max_extent_size);
			if (offset) {
				/* we have a block, we're done */
				spin_unlock(&last_ptr->refill_lock);
				trace_btrfs_reserve_extent_cluster(root,
						used_block_group,
						search_start, num_bytes);
				if (used_block_group != block_group) {
					btrfs_put_block_group(block_group);
					block_group = used_block_group;
				}
				goto checks;
			}

			WARN_ON(last_ptr->block_group != used_block_group);
			if (used_block_group != block_group)
				btrfs_put_block_group(used_block_group);
refill_cluster:
			/* If we are on LOOP_NO_EMPTY_SIZE, we can't
			 * set up a new clusters, so lets just skip it
			 * and let the allocator find whatever block
			 * it can find.  If we reach this point, we
			 * will have tried the cluster allocator
			 * plenty of times and not have found
			 * anything, so we are likely way too
			 * fragmented for the clustering stuff to find
			 * anything.
			 *
			 * However, if the cluster is taken from the
			 * current block group, release the cluster
			 * first, so that we stand a better chance of
			 * succeeding in the unclustered
			 * allocation.  */
			if (loop >= LOOP_NO_EMPTY_SIZE &&
			    last_ptr->block_group != block_group) {
				spin_unlock(&last_ptr->refill_lock);
				goto unclustered_alloc;
			}

			/*
			 * this cluster didn't work out, free it and
			 * start over
			 */
			btrfs_return_cluster_to_free_space(NULL, last_ptr);

			if (loop >= LOOP_NO_EMPTY_SIZE) {
				spin_unlock(&last_ptr->refill_lock);
				goto unclustered_alloc;
			}

			aligned_cluster = max_t(unsigned long,
						empty_cluster + empty_size,
					      block_group->full_stripe_len);

			/* allocate a cluster in this block group */
			ret = btrfs_find_space_cluster(root, block_group,
						       last_ptr, search_start,
						       num_bytes,
						       aligned_cluster);
			if (ret == 0) {
				/*
				 * now pull our allocation out of this
				 * cluster
				 */
				offset = btrfs_alloc_from_cluster(block_group,
							last_ptr,
							num_bytes,
							search_start,
							&max_extent_size);
				if (offset) {
					/* we found one, proceed */
					spin_unlock(&last_ptr->refill_lock);
					trace_btrfs_reserve_extent_cluster(root,
						block_group, search_start,
						num_bytes);
					goto checks;
				}
			} else if (!cached && loop > LOOP_CACHING_NOWAIT
				   && !failed_cluster_refill) {
				spin_unlock(&last_ptr->refill_lock);

				failed_cluster_refill = true;
				wait_block_group_cache_progress(block_group,
				       num_bytes + empty_cluster + empty_size);
				goto have_block_group;
			}

			/*
			 * at this point we either didn't find a cluster
			 * or we weren't able to allocate a block from our
			 * cluster.  Free the cluster we've been trying
			 * to use, and go to the next block group
			 */
			btrfs_return_cluster_to_free_space(NULL, last_ptr);
			spin_unlock(&last_ptr->refill_lock);
			goto loop;
		}

unclustered_alloc:
		spin_lock(&block_group->free_space_ctl->tree_lock);
		if (cached &&
		    block_group->free_space_ctl->free_space <
		    num_bytes + empty_cluster + empty_size) {
			if (block_group->free_space_ctl->free_space >
			    max_extent_size)
				max_extent_size =
					block_group->free_space_ctl->free_space;
			spin_unlock(&block_group->free_space_ctl->tree_lock);
			goto loop;
		}
		spin_unlock(&block_group->free_space_ctl->tree_lock);

		offset = btrfs_find_space_for_alloc(block_group, search_start,
						    num_bytes, empty_size,
						    &max_extent_size);
		/*
		 * If we didn't find a chunk, and we haven't failed on this
		 * block group before, and this block group is in the middle of
		 * caching and we are ok with waiting, then go ahead and wait
		 * for progress to be made, and set failed_alloc to true.
		 *
		 * If failed_alloc is true then we've already waited on this
		 * block group once and should move on to the next block group.
		 */
		if (!offset && !failed_alloc && !cached &&
		    loop > LOOP_CACHING_NOWAIT) {
			wait_block_group_cache_progress(block_group,
						num_bytes + empty_size);
			failed_alloc = true;
			goto have_block_group;
		} else if (!offset) {
			if (!cached)
				have_caching_bg = true;
			goto loop;
		}
checks:
		search_start = stripe_align(root, block_group,
					    offset, num_bytes);

		/* move on to the next group */
		if (search_start + num_bytes >
		    block_group->key.objectid + block_group->key.offset) {
			btrfs_add_free_space(block_group, offset, num_bytes);
			goto loop;
		}

		if (offset < search_start)
			btrfs_add_free_space(block_group, offset,
					     search_start - offset);
		BUG_ON(offset > search_start);

		ret = btrfs_update_reserved_bytes(block_group, num_bytes,
						  alloc_type);
		if (ret == -EAGAIN) {
			btrfs_add_free_space(block_group, offset, num_bytes);
			goto loop;
		}

		/* we are all good, lets return */
		ins->objectid = search_start;
		ins->offset = num_bytes;

		trace_btrfs_reserve_extent(orig_root, block_group,
					   search_start, num_bytes);
		btrfs_put_block_group(block_group);
		break;
loop:
		failed_cluster_refill = false;
		failed_alloc = false;
		BUG_ON(index != get_block_group_index(block_group));
		btrfs_put_block_group(block_group);
	}
	up_read(&space_info->groups_sem);

	if (!ins->objectid && loop >= LOOP_CACHING_WAIT && have_caching_bg)
		goto search;

	if (!ins->objectid && ++index < BTRFS_NR_RAID_TYPES)
		goto search;

	/*
	 * LOOP_CACHING_NOWAIT, search partially cached block groups, kicking
	 *			caching kthreads as we move along
	 * LOOP_CACHING_WAIT, search everything, and wait if our bg is caching
	 * LOOP_ALLOC_CHUNK, force a chunk allocation and try again
	 * LOOP_NO_EMPTY_SIZE, set empty_size and empty_cluster to 0 and try
	 *			again
	 */
	if (!ins->objectid && loop < LOOP_NO_EMPTY_SIZE) {
		index = 0;
		loop++;
		if (loop == LOOP_ALLOC_CHUNK) {
			struct btrfs_trans_handle *trans;

			trans = btrfs_join_transaction(root);
			if (IS_ERR(trans)) {
				ret = PTR_ERR(trans);
				goto out;
			}

			ret = do_chunk_alloc(trans, root, flags,
					     CHUNK_ALLOC_FORCE);
			/*
			 * Do not bail out on ENOSPC since we
			 * can do more things.
			 */
			if (ret < 0 && ret != -ENOSPC)
				btrfs_abort_transaction(trans,
							root, ret);
			else
				ret = 0;
			btrfs_end_transaction(trans, root);
			if (ret)
				goto out;
		}

		if (loop == LOOP_NO_EMPTY_SIZE) {
			empty_size = 0;
			empty_cluster = 0;
		}

		goto search;
	} else if (!ins->objectid) {
		ret = -ENOSPC;
	} else if (ins->objectid) {
		ret = 0;
	}
out:
	if (ret == -ENOSPC)
		ins->offset = max_extent_size;
	return ret;
}

static void dump_space_info(struct btrfs_space_info *info, u64 bytes,
			    int dump_block_groups)
{
	struct btrfs_block_group_cache *cache;
	int index = 0;

	spin_lock(&info->lock);
	printk(KERN_INFO "BTRFS: space_info %llu has %llu free, is %sfull\n",
	       info->flags,
	       info->total_bytes - info->bytes_used - info->bytes_pinned -
	       info->bytes_reserved - info->bytes_readonly,
	       (info->full) ? "" : "not ");
	printk(KERN_INFO "BTRFS: space_info total=%llu, used=%llu, pinned=%llu, "
	       "reserved=%llu, may_use=%llu, readonly=%llu\n",
	       info->total_bytes, info->bytes_used, info->bytes_pinned,
	       info->bytes_reserved, info->bytes_may_use,
	       info->bytes_readonly);
	spin_unlock(&info->lock);

	if (!dump_block_groups)
		return;

	down_read(&info->groups_sem);
again:
	list_for_each_entry(cache, &info->block_groups[index], list) {
		spin_lock(&cache->lock);
		printk(KERN_INFO "BTRFS: "
			   "block group %llu has %llu bytes, "
			   "%llu used %llu pinned %llu reserved %s\n",
		       cache->key.objectid, cache->key.offset,
		       btrfs_block_group_used(&cache->item), cache->pinned,
		       cache->reserved, cache->ro ? "[readonly]" : "");
		btrfs_dump_free_space(cache, bytes);
		spin_unlock(&cache->lock);
	}
	if (++index < BTRFS_NR_RAID_TYPES)
		goto again;
	up_read(&info->groups_sem);
}

int btrfs_reserve_extent(struct btrfs_root *root,
			 u64 num_bytes, u64 min_alloc_size,
			 u64 empty_size, u64 hint_byte,
			 struct btrfs_key *ins, int is_data)
{
	bool final_tried = false;
	u64 flags;
	int ret;

	flags = btrfs_get_alloc_profile(root, is_data);
again:
	WARN_ON(num_bytes < root->sectorsize);
	ret = find_free_extent(root, num_bytes, empty_size, hint_byte, ins,
			       flags);

	if (ret == -ENOSPC) {
		if (!final_tried && ins->offset) {
			num_bytes = min(num_bytes >> 1, ins->offset);
			num_bytes = round_down(num_bytes, root->sectorsize);
			num_bytes = max(num_bytes, min_alloc_size);
			if (num_bytes == min_alloc_size)
				final_tried = true;
			goto again;
		} else if (btrfs_test_opt(root, ENOSPC_DEBUG)) {
			struct btrfs_space_info *sinfo;

			sinfo = __find_space_info(root->fs_info, flags);
			btrfs_err(root->fs_info, "allocation failed flags %llu, wanted %llu",
				flags, num_bytes);
			if (sinfo)
				dump_space_info(sinfo, num_bytes, 1);
		}
	}

	return ret;
}

static int __btrfs_free_reserved_extent(struct btrfs_root *root,
					u64 start, u64 len, int pin)
{
	struct btrfs_block_group_cache *cache;
	int ret = 0;

	cache = btrfs_lookup_block_group(root->fs_info, start);
	if (!cache) {
		btrfs_err(root->fs_info, "Unable to find block group for %llu",
			start);
		return -ENOSPC;
	}

	if (btrfs_test_opt(root, DISCARD))
		ret = btrfs_discard_extent(root, start, len, NULL);

	if (pin)
		pin_down_extent(root, cache, start, len, 1);
	else {
		btrfs_add_free_space(cache, start, len);
		btrfs_update_reserved_bytes(cache, len, RESERVE_FREE);
	}
	btrfs_put_block_group(cache);

	trace_btrfs_reserved_extent_free(root, start, len);

	return ret;
}

int btrfs_free_reserved_extent(struct btrfs_root *root,
					u64 start, u64 len)
{
	return __btrfs_free_reserved_extent(root, start, len, 0);
}

int btrfs_free_and_pin_reserved_extent(struct btrfs_root *root,
				       u64 start, u64 len)
{
	return __btrfs_free_reserved_extent(root, start, len, 1);
}

static int alloc_reserved_file_extent(struct btrfs_trans_handle *trans,
				      struct btrfs_root *root,
				      u64 parent, u64 root_objectid,
				      u64 flags, u64 owner, u64 offset,
				      struct btrfs_key *ins, int ref_mod)
{
	int ret;
	struct btrfs_fs_info *fs_info = root->fs_info;
	struct btrfs_extent_item *extent_item;
	struct btrfs_extent_inline_ref *iref;
	struct btrfs_path *path;
	struct extent_buffer *leaf;
	int type;
	u32 size;

	if (parent > 0)
		type = BTRFS_SHARED_DATA_REF_KEY;
	else
		type = BTRFS_EXTENT_DATA_REF_KEY;

	size = sizeof(*extent_item) + btrfs_extent_inline_ref_size(type);

	path = btrfs_alloc_path();
	if (!path)
		return -ENOMEM;

	path->leave_spinning = 1;
	ret = btrfs_insert_empty_item(trans, fs_info->extent_root, path,
				      ins, size);
	if (ret) {
		btrfs_free_path(path);
		return ret;
	}

	leaf = path->nodes[0];
	extent_item = btrfs_item_ptr(leaf, path->slots[0],
				     struct btrfs_extent_item);
	btrfs_set_extent_refs(leaf, extent_item, ref_mod);
	btrfs_set_extent_generation(leaf, extent_item, trans->transid);
	btrfs_set_extent_flags(leaf, extent_item,
			       flags | BTRFS_EXTENT_FLAG_DATA);

	iref = (struct btrfs_extent_inline_ref *)(extent_item + 1);
	btrfs_set_extent_inline_ref_type(leaf, iref, type);
	if (parent > 0) {
		struct btrfs_shared_data_ref *ref;
		ref = (struct btrfs_shared_data_ref *)(iref + 1);
		btrfs_set_extent_inline_ref_offset(leaf, iref, parent);
		btrfs_set_shared_data_ref_count(leaf, ref, ref_mod);
	} else {
		struct btrfs_extent_data_ref *ref;
		ref = (struct btrfs_extent_data_ref *)(&iref->offset);
		btrfs_set_extent_data_ref_root(leaf, ref, root_objectid);
		btrfs_set_extent_data_ref_objectid(leaf, ref, owner);
		btrfs_set_extent_data_ref_offset(leaf, ref, offset);
		btrfs_set_extent_data_ref_count(leaf, ref, ref_mod);
	}

	btrfs_mark_buffer_dirty(path->nodes[0]);
	btrfs_free_path(path);

	ret = update_block_group(root, ins->objectid, ins->offset, 1);
	if (ret) { /* -ENOENT, logic error */
		btrfs_err(fs_info, "update block group failed for %llu %llu",
			ins->objectid, ins->offset);
		BUG();
	}
	trace_btrfs_reserved_extent_alloc(root, ins->objectid, ins->offset);
	return ret;
}

static int alloc_reserved_tree_block(struct btrfs_trans_handle *trans,
				     struct btrfs_root *root,
				     u64 parent, u64 root_objectid,
				     u64 flags, struct btrfs_disk_key *key,
				     int level, struct btrfs_key *ins)
{
	int ret;
	struct btrfs_fs_info *fs_info = root->fs_info;
	struct btrfs_extent_item *extent_item;
	struct btrfs_tree_block_info *block_info;
	struct btrfs_extent_inline_ref *iref;
	struct btrfs_path *path;
	struct extent_buffer *leaf;
	u32 size = sizeof(*extent_item) + sizeof(*iref);
	bool skinny_metadata = btrfs_fs_incompat(root->fs_info,
						 SKINNY_METADATA);

	if (!skinny_metadata)
		size += sizeof(*block_info);

	path = btrfs_alloc_path();
	if (!path) {
		btrfs_free_and_pin_reserved_extent(root, ins->objectid,
						   root->leafsize);
		return -ENOMEM;
	}

	path->leave_spinning = 1;
	ret = btrfs_insert_empty_item(trans, fs_info->extent_root, path,
				      ins, size);
	if (ret) {
		btrfs_free_and_pin_reserved_extent(root, ins->objectid,
						   root->leafsize);
		btrfs_free_path(path);
		return ret;
	}

	leaf = path->nodes[0];
	extent_item = btrfs_item_ptr(leaf, path->slots[0],
				     struct btrfs_extent_item);
	btrfs_set_extent_refs(leaf, extent_item, 1);
	btrfs_set_extent_generation(leaf, extent_item, trans->transid);
	btrfs_set_extent_flags(leaf, extent_item,
			       flags | BTRFS_EXTENT_FLAG_TREE_BLOCK);

	if (skinny_metadata) {
		iref = (struct btrfs_extent_inline_ref *)(extent_item + 1);
	} else {
		block_info = (struct btrfs_tree_block_info *)(extent_item + 1);
		btrfs_set_tree_block_key(leaf, block_info, key);
		btrfs_set_tree_block_level(leaf, block_info, level);
		iref = (struct btrfs_extent_inline_ref *)(block_info + 1);
	}

	if (parent > 0) {
		BUG_ON(!(flags & BTRFS_BLOCK_FLAG_FULL_BACKREF));
		btrfs_set_extent_inline_ref_type(leaf, iref,
						 BTRFS_SHARED_BLOCK_REF_KEY);
		btrfs_set_extent_inline_ref_offset(leaf, iref, parent);
	} else {
		btrfs_set_extent_inline_ref_type(leaf, iref,
						 BTRFS_TREE_BLOCK_REF_KEY);
		btrfs_set_extent_inline_ref_offset(leaf, iref, root_objectid);
	}

	btrfs_mark_buffer_dirty(leaf);
	btrfs_free_path(path);

	ret = update_block_group(root, ins->objectid, root->leafsize, 1);
	if (ret) { /* -ENOENT, logic error */
		btrfs_err(fs_info, "update block group failed for %llu %llu",
			ins->objectid, ins->offset);
		BUG();
	}

	trace_btrfs_reserved_extent_alloc(root, ins->objectid, root->leafsize);
	return ret;
}

int btrfs_alloc_reserved_file_extent(struct btrfs_trans_handle *trans,
				     struct btrfs_root *root,
				     u64 root_objectid, u64 owner,
				     u64 offset, struct btrfs_key *ins)
{
	int ret;

	BUG_ON(root_objectid == BTRFS_TREE_LOG_OBJECTID);

	ret = btrfs_add_delayed_data_ref(root->fs_info, trans, ins->objectid,
					 ins->offset, 0,
					 root_objectid, owner, offset,
					 BTRFS_ADD_DELAYED_EXTENT, NULL, 0);
	return ret;
}

/*
 * this is used by the tree logging recovery code.  It records that
 * an extent has been allocated and makes sure to clear the free
 * space cache bits as well
 */
int btrfs_alloc_logged_file_extent(struct btrfs_trans_handle *trans,
				   struct btrfs_root *root,
				   u64 root_objectid, u64 owner, u64 offset,
				   struct btrfs_key *ins)
{
	int ret;
	struct btrfs_block_group_cache *block_group;

	/*
	 * Mixed block groups will exclude before processing the log so we only
	 * need to do the exlude dance if this fs isn't mixed.
	 */
	if (!btrfs_fs_incompat(root->fs_info, MIXED_GROUPS)) {
		ret = __exclude_logged_extent(root, ins->objectid, ins->offset);
		if (ret)
			return ret;
	}

	block_group = btrfs_lookup_block_group(root->fs_info, ins->objectid);
	if (!block_group)
		return -EINVAL;

	ret = btrfs_update_reserved_bytes(block_group, ins->offset,
					  RESERVE_ALLOC_NO_ACCOUNT);
	BUG_ON(ret); /* logic error */
	ret = alloc_reserved_file_extent(trans, root, 0, root_objectid,
					 0, owner, offset, ins, 1);
	btrfs_put_block_group(block_group);
	return ret;
}

static struct extent_buffer *
btrfs_init_new_buffer(struct btrfs_trans_handle *trans, struct btrfs_root *root,
		      u64 bytenr, u32 blocksize, int level)
{
	struct extent_buffer *buf;

	buf = btrfs_find_create_tree_block(root, bytenr, blocksize);
	if (!buf)
		return ERR_PTR(-ENOMEM);
	btrfs_set_header_generation(buf, trans->transid);
	btrfs_set_buffer_lockdep_class(root->root_key.objectid, buf, level);
	btrfs_tree_lock(buf);
	clean_tree_block(trans, root, buf);
	clear_bit(EXTENT_BUFFER_STALE, &buf->bflags);

	btrfs_set_lock_blocking(buf);
	btrfs_set_buffer_uptodate(buf);

	if (root->root_key.objectid == BTRFS_TREE_LOG_OBJECTID) {
		/*
		 * we allow two log transactions at a time, use different
		 * EXENT bit to differentiate dirty pages.
		 */
		if (root->log_transid % 2 == 0)
			set_extent_dirty(&root->dirty_log_pages, buf->start,
					buf->start + buf->len - 1, GFP_NOFS);
		else
			set_extent_new(&root->dirty_log_pages, buf->start,
					buf->start + buf->len - 1, GFP_NOFS);
	} else {
		set_extent_dirty(&trans->transaction->dirty_pages, buf->start,
			 buf->start + buf->len - 1, GFP_NOFS);
	}
	trans->blocks_used++;
	/* this returns a buffer locked for blocking */
	return buf;
}

static struct btrfs_block_rsv *
use_block_rsv(struct btrfs_trans_handle *trans,
	      struct btrfs_root *root, u32 blocksize)
{
	struct btrfs_block_rsv *block_rsv;
	struct btrfs_block_rsv *global_rsv = &root->fs_info->global_block_rsv;
	int ret;
	bool global_updated = false;

	block_rsv = get_block_rsv(trans, root);

	if (unlikely(block_rsv->size == 0))
		goto try_reserve;
again:
	ret = block_rsv_use_bytes(block_rsv, blocksize);
	if (!ret)
		return block_rsv;

	if (block_rsv->failfast)
		return ERR_PTR(ret);

	if (block_rsv->type == BTRFS_BLOCK_RSV_GLOBAL && !global_updated) {
		global_updated = true;
		update_global_block_rsv(root->fs_info);
		goto again;
	}

	if (btrfs_test_opt(root, ENOSPC_DEBUG)) {
		static DEFINE_RATELIMIT_STATE(_rs,
				DEFAULT_RATELIMIT_INTERVAL * 10,
				/*DEFAULT_RATELIMIT_BURST*/ 1);
		if (__ratelimit(&_rs))
			WARN(1, KERN_DEBUG
				"BTRFS: block rsv returned %d\n", ret);
	}
try_reserve:
	ret = reserve_metadata_bytes(root, block_rsv, blocksize,
				     BTRFS_RESERVE_NO_FLUSH);
	if (!ret)
		return block_rsv;
	/*
	 * If we couldn't reserve metadata bytes try and use some from
	 * the global reserve if its space type is the same as the global
	 * reservation.
	 */
	if (block_rsv->type != BTRFS_BLOCK_RSV_GLOBAL &&
	    block_rsv->space_info == global_rsv->space_info) {
		ret = block_rsv_use_bytes(global_rsv, blocksize);
		if (!ret)
			return global_rsv;
	}
	return ERR_PTR(ret);
}

static void unuse_block_rsv(struct btrfs_fs_info *fs_info,
			    struct btrfs_block_rsv *block_rsv, u32 blocksize)
{
	block_rsv_add_bytes(block_rsv, blocksize, 0);
	block_rsv_release_bytes(fs_info, block_rsv, NULL, 0);
}

/*
 * finds a free extent and does all the dirty work required for allocation
 * returns the key for the extent through ins, and a tree buffer for
 * the first block of the extent through buf.
 *
 * returns the tree buffer or NULL.
 */
struct extent_buffer *btrfs_alloc_free_block(struct btrfs_trans_handle *trans,
					struct btrfs_root *root, u32 blocksize,
					u64 parent, u64 root_objectid,
					struct btrfs_disk_key *key, int level,
					u64 hint, u64 empty_size)
{
	struct btrfs_key ins;
	struct btrfs_block_rsv *block_rsv;
	struct extent_buffer *buf;
	u64 flags = 0;
	int ret;
	bool skinny_metadata = btrfs_fs_incompat(root->fs_info,
						 SKINNY_METADATA);

	block_rsv = use_block_rsv(trans, root, blocksize);
	if (IS_ERR(block_rsv))
		return ERR_CAST(block_rsv);

	ret = btrfs_reserve_extent(root, blocksize, blocksize,
				   empty_size, hint, &ins, 0);
	if (ret) {
		unuse_block_rsv(root->fs_info, block_rsv, blocksize);
		return ERR_PTR(ret);
	}

	buf = btrfs_init_new_buffer(trans, root, ins.objectid,
				    blocksize, level);
	BUG_ON(IS_ERR(buf)); /* -ENOMEM */

	if (root_objectid == BTRFS_TREE_RELOC_OBJECTID) {
		if (parent == 0)
			parent = ins.objectid;
		flags |= BTRFS_BLOCK_FLAG_FULL_BACKREF;
	} else
		BUG_ON(parent > 0);

	if (root_objectid != BTRFS_TREE_LOG_OBJECTID) {
		struct btrfs_delayed_extent_op *extent_op;
		extent_op = btrfs_alloc_delayed_extent_op();
		BUG_ON(!extent_op); /* -ENOMEM */
		if (key)
			memcpy(&extent_op->key, key, sizeof(extent_op->key));
		else
			memset(&extent_op->key, 0, sizeof(extent_op->key));
		extent_op->flags_to_set = flags;
		if (skinny_metadata)
			extent_op->update_key = 0;
		else
			extent_op->update_key = 1;
		extent_op->update_flags = 1;
		extent_op->is_data = 0;
		extent_op->level = level;

		ret = btrfs_add_delayed_tree_ref(root->fs_info, trans,
					ins.objectid,
					ins.offset, parent, root_objectid,
					level, BTRFS_ADD_DELAYED_EXTENT,
					extent_op, 0);
		BUG_ON(ret); /* -ENOMEM */
	}
	return buf;
}

struct walk_control {
	u64 refs[BTRFS_MAX_LEVEL];
	u64 flags[BTRFS_MAX_LEVEL];
	struct btrfs_key update_progress;
	int stage;
	int level;
	int shared_level;
	int update_ref;
	int keep_locks;
	int reada_slot;
	int reada_count;
	int for_reloc;
};

#define DROP_REFERENCE	1
#define UPDATE_BACKREF	2

static noinline void reada_walk_down(struct btrfs_trans_handle *trans,
				     struct btrfs_root *root,
				     struct walk_control *wc,
				     struct btrfs_path *path)
{
	u64 bytenr;
	u64 generation;
	u64 refs;
	u64 flags;
	u32 nritems;
	u32 blocksize;
	struct btrfs_key key;
	struct extent_buffer *eb;
	int ret;
	int slot;
	int nread = 0;

	if (path->slots[wc->level] < wc->reada_slot) {
		wc->reada_count = wc->reada_count * 2 / 3;
		wc->reada_count = max(wc->reada_count, 2);
	} else {
		wc->reada_count = wc->reada_count * 3 / 2;
		wc->reada_count = min_t(int, wc->reada_count,
					BTRFS_NODEPTRS_PER_BLOCK(root));
	}

	eb = path->nodes[wc->level];
	nritems = btrfs_header_nritems(eb);
	blocksize = btrfs_level_size(root, wc->level - 1);

	for (slot = path->slots[wc->level]; slot < nritems; slot++) {
		if (nread >= wc->reada_count)
			break;

		cond_resched();
		bytenr = btrfs_node_blockptr(eb, slot);
		generation = btrfs_node_ptr_generation(eb, slot);

		if (slot == path->slots[wc->level])
			goto reada;

		if (wc->stage == UPDATE_BACKREF &&
		    generation <= root->root_key.offset)
			continue;

		/* We don't lock the tree block, it's OK to be racy here */
		ret = btrfs_lookup_extent_info(trans, root, bytenr,
					       wc->level - 1, 1, &refs,
					       &flags);
		/* We don't care about errors in readahead. */
		if (ret < 0)
			continue;
		BUG_ON(refs == 0);

		if (wc->stage == DROP_REFERENCE) {
			if (refs == 1)
				goto reada;

			if (wc->level == 1 &&
			    (flags & BTRFS_BLOCK_FLAG_FULL_BACKREF))
				continue;
			if (!wc->update_ref ||
			    generation <= root->root_key.offset)
				continue;
			btrfs_node_key_to_cpu(eb, &key, slot);
			ret = btrfs_comp_cpu_keys(&key,
						  &wc->update_progress);
			if (ret < 0)
				continue;
		} else {
			if (wc->level == 1 &&
			    (flags & BTRFS_BLOCK_FLAG_FULL_BACKREF))
				continue;
		}
reada:
		ret = readahead_tree_block(root, bytenr, blocksize,
					   generation);
		if (ret)
			break;
		nread++;
	}
	wc->reada_slot = slot;
}

/*
 * helper to process tree block while walking down the tree.
 *
 * when wc->stage == UPDATE_BACKREF, this function updates
 * back refs for pointers in the block.
 *
 * NOTE: return value 1 means we should stop walking down.
 */
static noinline int walk_down_proc(struct btrfs_trans_handle *trans,
				   struct btrfs_root *root,
				   struct btrfs_path *path,
				   struct walk_control *wc, int lookup_info)
{
	int level = wc->level;
	struct extent_buffer *eb = path->nodes[level];
	u64 flag = BTRFS_BLOCK_FLAG_FULL_BACKREF;
	int ret;

	if (wc->stage == UPDATE_BACKREF &&
	    btrfs_header_owner(eb) != root->root_key.objectid)
		return 1;

	/*
	 * when reference count of tree block is 1, it won't increase
	 * again. once full backref flag is set, we never clear it.
	 */
	if (lookup_info &&
	    ((wc->stage == DROP_REFERENCE && wc->refs[level] != 1) ||
	     (wc->stage == UPDATE_BACKREF && !(wc->flags[level] & flag)))) {
		BUG_ON(!path->locks[level]);
		ret = btrfs_lookup_extent_info(trans, root,
					       eb->start, level, 1,
					       &wc->refs[level],
					       &wc->flags[level]);
		BUG_ON(ret == -ENOMEM);
		if (ret)
			return ret;
		BUG_ON(wc->refs[level] == 0);
	}

	if (wc->stage == DROP_REFERENCE) {
		if (wc->refs[level] > 1)
			return 1;

		if (path->locks[level] && !wc->keep_locks) {
			btrfs_tree_unlock_rw(eb, path->locks[level]);
			path->locks[level] = 0;
		}
		return 0;
	}

	/* wc->stage == UPDATE_BACKREF */
	if (!(wc->flags[level] & flag)) {
		BUG_ON(!path->locks[level]);
		ret = btrfs_inc_ref(trans, root, eb, 1, wc->for_reloc);
		BUG_ON(ret); /* -ENOMEM */
		ret = btrfs_dec_ref(trans, root, eb, 0, wc->for_reloc);
		BUG_ON(ret); /* -ENOMEM */
		ret = btrfs_set_disk_extent_flags(trans, root, eb->start,
						  eb->len, flag,
						  btrfs_header_level(eb), 0);
		BUG_ON(ret); /* -ENOMEM */
		wc->flags[level] |= flag;
	}

	/*
	 * the block is shared by multiple trees, so it's not good to
	 * keep the tree lock
	 */
	if (path->locks[level] && level > 0) {
		btrfs_tree_unlock_rw(eb, path->locks[level]);
		path->locks[level] = 0;
	}
	return 0;
}

/*
 * helper to process tree block pointer.
 *
 * when wc->stage == DROP_REFERENCE, this function checks
 * reference count of the block pointed to. if the block
 * is shared and we need update back refs for the subtree
 * rooted at the block, this function changes wc->stage to
 * UPDATE_BACKREF. if the block is shared and there is no
 * need to update back, this function drops the reference
 * to the block.
 *
 * NOTE: return value 1 means we should stop walking down.
 */
static noinline int do_walk_down(struct btrfs_trans_handle *trans,
				 struct btrfs_root *root,
				 struct btrfs_path *path,
				 struct walk_control *wc, int *lookup_info)
{
	u64 bytenr;
	u64 generation;
	u64 parent;
	u32 blocksize;
	struct btrfs_key key;
	struct extent_buffer *next;
	int level = wc->level;
	int reada = 0;
	int ret = 0;

	generation = btrfs_node_ptr_generation(path->nodes[level],
					       path->slots[level]);
	/*
	 * if the lower level block was created before the snapshot
	 * was created, we know there is no need to update back refs
	 * for the subtree
	 */
	if (wc->stage == UPDATE_BACKREF &&
	    generation <= root->root_key.offset) {
		*lookup_info = 1;
		return 1;
	}

	bytenr = btrfs_node_blockptr(path->nodes[level], path->slots[level]);
	blocksize = btrfs_level_size(root, level - 1);

	next = btrfs_find_tree_block(root, bytenr, blocksize);
	if (!next) {
		next = btrfs_find_create_tree_block(root, bytenr, blocksize);
		if (!next)
			return -ENOMEM;
		btrfs_set_buffer_lockdep_class(root->root_key.objectid, next,
					       level - 1);
		reada = 1;
	}
	btrfs_tree_lock(next);
	btrfs_set_lock_blocking(next);

	ret = btrfs_lookup_extent_info(trans, root, bytenr, level - 1, 1,
				       &wc->refs[level - 1],
				       &wc->flags[level - 1]);
	if (ret < 0) {
		btrfs_tree_unlock(next);
		return ret;
	}

	if (unlikely(wc->refs[level - 1] == 0)) {
		btrfs_err(root->fs_info, "Missing references.");
		BUG();
	}
	*lookup_info = 0;

	if (wc->stage == DROP_REFERENCE) {
		if (wc->refs[level - 1] > 1) {
			if (level == 1 &&
			    (wc->flags[0] & BTRFS_BLOCK_FLAG_FULL_BACKREF))
				goto skip;

			if (!wc->update_ref ||
			    generation <= root->root_key.offset)
				goto skip;

			btrfs_node_key_to_cpu(path->nodes[level], &key,
					      path->slots[level]);
			ret = btrfs_comp_cpu_keys(&key, &wc->update_progress);
			if (ret < 0)
				goto skip;

			wc->stage = UPDATE_BACKREF;
			wc->shared_level = level - 1;
		}
	} else {
		if (level == 1 &&
		    (wc->flags[0] & BTRFS_BLOCK_FLAG_FULL_BACKREF))
			goto skip;
	}

	if (!btrfs_buffer_uptodate(next, generation, 0)) {
		btrfs_tree_unlock(next);
		free_extent_buffer(next);
		next = NULL;
		*lookup_info = 1;
	}

	if (!next) {
		if (reada && level == 1)
			reada_walk_down(trans, root, wc, path);
		next = read_tree_block(root, bytenr, blocksize, generation);
		if (!next || !extent_buffer_uptodate(next)) {
			free_extent_buffer(next);
			return -EIO;
		}
		btrfs_tree_lock(next);
		btrfs_set_lock_blocking(next);
	}

	level--;
	BUG_ON(level != btrfs_header_level(next));
	path->nodes[level] = next;
	path->slots[level] = 0;
	path->locks[level] = BTRFS_WRITE_LOCK_BLOCKING;
	wc->level = level;
	if (wc->level == 1)
		wc->reada_slot = 0;
	return 0;
skip:
	wc->refs[level - 1] = 0;
	wc->flags[level - 1] = 0;
	if (wc->stage == DROP_REFERENCE) {
		if (wc->flags[level] & BTRFS_BLOCK_FLAG_FULL_BACKREF) {
			parent = path->nodes[level]->start;
		} else {
			BUG_ON(root->root_key.objectid !=
			       btrfs_header_owner(path->nodes[level]));
			parent = 0;
		}

		ret = btrfs_free_extent(trans, root, bytenr, blocksize, parent,
				root->root_key.objectid, level - 1, 0, 0);
		BUG_ON(ret); /* -ENOMEM */
	}
	btrfs_tree_unlock(next);
	free_extent_buffer(next);
	*lookup_info = 1;
	return 1;
}

/*
 * helper to process tree block while walking up the tree.
 *
 * when wc->stage == DROP_REFERENCE, this function drops
 * reference count on the block.
 *
 * when wc->stage == UPDATE_BACKREF, this function changes
 * wc->stage back to DROP_REFERENCE if we changed wc->stage
 * to UPDATE_BACKREF previously while processing the block.
 *
 * NOTE: return value 1 means we should stop walking up.
 */
static noinline int walk_up_proc(struct btrfs_trans_handle *trans,
				 struct btrfs_root *root,
				 struct btrfs_path *path,
				 struct walk_control *wc)
{
	int ret;
	int level = wc->level;
	struct extent_buffer *eb = path->nodes[level];
	u64 parent = 0;

	if (wc->stage == UPDATE_BACKREF) {
		BUG_ON(wc->shared_level < level);
		if (level < wc->shared_level)
			goto out;

		ret = find_next_key(path, level + 1, &wc->update_progress);
		if (ret > 0)
			wc->update_ref = 0;

		wc->stage = DROP_REFERENCE;
		wc->shared_level = -1;
		path->slots[level] = 0;

		/*
		 * check reference count again if the block isn't locked.
		 * we should start walking down the tree again if reference
		 * count is one.
		 */
		if (!path->locks[level]) {
			BUG_ON(level == 0);
			btrfs_tree_lock(eb);
			btrfs_set_lock_blocking(eb);
			path->locks[level] = BTRFS_WRITE_LOCK_BLOCKING;

			ret = btrfs_lookup_extent_info(trans, root,
						       eb->start, level, 1,
						       &wc->refs[level],
						       &wc->flags[level]);
			if (ret < 0) {
				btrfs_tree_unlock_rw(eb, path->locks[level]);
				path->locks[level] = 0;
				return ret;
			}
			BUG_ON(wc->refs[level] == 0);
			if (wc->refs[level] == 1) {
				btrfs_tree_unlock_rw(eb, path->locks[level]);
				path->locks[level] = 0;
				return 1;
			}
		}
	}

	/* wc->stage == DROP_REFERENCE */
	BUG_ON(wc->refs[level] > 1 && !path->locks[level]);

	if (wc->refs[level] == 1) {
		if (level == 0) {
			if (wc->flags[level] & BTRFS_BLOCK_FLAG_FULL_BACKREF)
				ret = btrfs_dec_ref(trans, root, eb, 1,
						    wc->for_reloc);
			else
				ret = btrfs_dec_ref(trans, root, eb, 0,
						    wc->for_reloc);
			BUG_ON(ret); /* -ENOMEM */
		}
		/* make block locked assertion in clean_tree_block happy */
		if (!path->locks[level] &&
		    btrfs_header_generation(eb) == trans->transid) {
			btrfs_tree_lock(eb);
			btrfs_set_lock_blocking(eb);
			path->locks[level] = BTRFS_WRITE_LOCK_BLOCKING;
		}
		clean_tree_block(trans, root, eb);
	}

	if (eb == root->node) {
		if (wc->flags[level] & BTRFS_BLOCK_FLAG_FULL_BACKREF)
			parent = eb->start;
		else
			BUG_ON(root->root_key.objectid !=
			       btrfs_header_owner(eb));
	} else {
		if (wc->flags[level + 1] & BTRFS_BLOCK_FLAG_FULL_BACKREF)
			parent = path->nodes[level + 1]->start;
		else
			BUG_ON(root->root_key.objectid !=
			       btrfs_header_owner(path->nodes[level + 1]));
	}

	btrfs_free_tree_block(trans, root, eb, parent, wc->refs[level] == 1);
out:
	wc->refs[level] = 0;
	wc->flags[level] = 0;
	return 0;
}

static noinline int walk_down_tree(struct btrfs_trans_handle *trans,
				   struct btrfs_root *root,
				   struct btrfs_path *path,
				   struct walk_control *wc)
{
	int level = wc->level;
	int lookup_info = 1;
	int ret;

	while (level >= 0) {
		ret = walk_down_proc(trans, root, path, wc, lookup_info);
		if (ret > 0)
			break;

		if (level == 0)
			break;

		if (path->slots[level] >=
		    btrfs_header_nritems(path->nodes[level]))
			break;

		ret = do_walk_down(trans, root, path, wc, &lookup_info);
		if (ret > 0) {
			path->slots[level]++;
			continue;
		} else if (ret < 0)
			return ret;
		level = wc->level;
	}
	return 0;
}

static noinline int walk_up_tree(struct btrfs_trans_handle *trans,
				 struct btrfs_root *root,
				 struct btrfs_path *path,
				 struct walk_control *wc, int max_level)
{
	int level = wc->level;
	int ret;

	path->slots[level] = btrfs_header_nritems(path->nodes[level]);
	while (level < max_level && path->nodes[level]) {
		wc->level = level;
		if (path->slots[level] + 1 <
		    btrfs_header_nritems(path->nodes[level])) {
			path->slots[level]++;
			return 0;
		} else {
			ret = walk_up_proc(trans, root, path, wc);
			if (ret > 0)
				return 0;

			if (path->locks[level]) {
				btrfs_tree_unlock_rw(path->nodes[level],
						     path->locks[level]);
				path->locks[level] = 0;
			}
			free_extent_buffer(path->nodes[level]);
			path->nodes[level] = NULL;
			level++;
		}
	}
	return 1;
}

/*
 * drop a subvolume tree.
 *
 * this function traverses the tree freeing any blocks that only
 * referenced by the tree.
 *
 * when a shared tree block is found. this function decreases its
 * reference count by one. if update_ref is true, this function
 * also make sure backrefs for the shared block and all lower level
 * blocks are properly updated.
 *
 * If called with for_reloc == 0, may exit early with -EAGAIN
 */
int btrfs_drop_snapshot(struct btrfs_root *root,
			 struct btrfs_block_rsv *block_rsv, int update_ref,
			 int for_reloc)
{
	struct btrfs_path *path;
	struct btrfs_trans_handle *trans;
	struct btrfs_root *tree_root = root->fs_info->tree_root;
	struct btrfs_root_item *root_item = &root->root_item;
	struct walk_control *wc;
	struct btrfs_key key;
	int err = 0;
	int ret;
	int level;
	bool root_dropped = false;

	path = btrfs_alloc_path();
	if (!path) {
		err = -ENOMEM;
		goto out;
	}

	wc = kzalloc(sizeof(*wc), GFP_NOFS);
	if (!wc) {
		btrfs_free_path(path);
		err = -ENOMEM;
		goto out;
	}

	trans = btrfs_start_transaction(tree_root, 0);
	if (IS_ERR(trans)) {
		err = PTR_ERR(trans);
		goto out_free;
	}

	if (block_rsv)
		trans->block_rsv = block_rsv;

	if (btrfs_disk_key_objectid(&root_item->drop_progress) == 0) {
		level = btrfs_header_level(root->node);
		path->nodes[level] = btrfs_lock_root_node(root);
		btrfs_set_lock_blocking(path->nodes[level]);
		path->slots[level] = 0;
		path->locks[level] = BTRFS_WRITE_LOCK_BLOCKING;
		memset(&wc->update_progress, 0,
		       sizeof(wc->update_progress));
	} else {
		btrfs_disk_key_to_cpu(&key, &root_item->drop_progress);
		memcpy(&wc->update_progress, &key,
		       sizeof(wc->update_progress));

		level = root_item->drop_level;
		BUG_ON(level == 0);
		path->lowest_level = level;
		ret = btrfs_search_slot(NULL, root, &key, path, 0, 0);
		path->lowest_level = 0;
		if (ret < 0) {
			err = ret;
			goto out_end_trans;
		}
		WARN_ON(ret > 0);

		/*
		 * unlock our path, this is safe because only this
		 * function is allowed to delete this snapshot
		 */
		btrfs_unlock_up_safe(path, 0);

		level = btrfs_header_level(root->node);
		while (1) {
			btrfs_tree_lock(path->nodes[level]);
			btrfs_set_lock_blocking(path->nodes[level]);
			path->locks[level] = BTRFS_WRITE_LOCK_BLOCKING;

			ret = btrfs_lookup_extent_info(trans, root,
						path->nodes[level]->start,
						level, 1, &wc->refs[level],
						&wc->flags[level]);
			if (ret < 0) {
				err = ret;
				goto out_end_trans;
			}
			BUG_ON(wc->refs[level] == 0);

			if (level == root_item->drop_level)
				break;

			btrfs_tree_unlock(path->nodes[level]);
			path->locks[level] = 0;
			WARN_ON(wc->refs[level] != 1);
			level--;
		}
	}

	wc->level = level;
	wc->shared_level = -1;
	wc->stage = DROP_REFERENCE;
	wc->update_ref = update_ref;
	wc->keep_locks = 0;
	wc->for_reloc = for_reloc;
	wc->reada_count = BTRFS_NODEPTRS_PER_BLOCK(root);

	while (1) {

		ret = walk_down_tree(trans, root, path, wc);
		if (ret < 0) {
			err = ret;
			break;
		}

		ret = walk_up_tree(trans, root, path, wc, BTRFS_MAX_LEVEL);
		if (ret < 0) {
			err = ret;
			break;
		}

		if (ret > 0) {
			BUG_ON(wc->stage != DROP_REFERENCE);
			break;
		}

		if (wc->stage == DROP_REFERENCE) {
			level = wc->level;
			btrfs_node_key(path->nodes[level],
				       &root_item->drop_progress,
				       path->slots[level]);
			root_item->drop_level = level;
		}

		BUG_ON(wc->level == 0);
		if (btrfs_should_end_transaction(trans, tree_root) ||
		    (!for_reloc && btrfs_need_cleaner_sleep(root))) {
			ret = btrfs_update_root(trans, tree_root,
						&root->root_key,
						root_item);
			if (ret) {
				btrfs_abort_transaction(trans, tree_root, ret);
				err = ret;
				goto out_end_trans;
			}

			btrfs_end_transaction_throttle(trans, tree_root);
			if (!for_reloc && btrfs_need_cleaner_sleep(root)) {
				pr_debug("BTRFS: drop snapshot early exit\n");
				err = -EAGAIN;
				goto out_free;
			}

			trans = btrfs_start_transaction(tree_root, 0);
			if (IS_ERR(trans)) {
				err = PTR_ERR(trans);
				goto out_free;
			}
			if (block_rsv)
				trans->block_rsv = block_rsv;
		}
	}
	btrfs_release_path(path);
	if (err)
		goto out_end_trans;

	ret = btrfs_del_root(trans, tree_root, &root->root_key);
	if (ret) {
		btrfs_abort_transaction(trans, tree_root, ret);
		goto out_end_trans;
	}

	if (root->root_key.objectid != BTRFS_TREE_RELOC_OBJECTID) {
		ret = btrfs_find_root(tree_root, &root->root_key, path,
				      NULL, NULL);
		if (ret < 0) {
			btrfs_abort_transaction(trans, tree_root, ret);
			err = ret;
			goto out_end_trans;
		} else if (ret > 0) {
			/* if we fail to delete the orphan item this time
			 * around, it'll get picked up the next time.
			 *
			 * The most common failure here is just -ENOENT.
			 */
			btrfs_del_orphan_item(trans, tree_root,
					      root->root_key.objectid);
		}
	}

	if (root->in_radix) {
		btrfs_drop_and_free_fs_root(tree_root->fs_info, root);
	} else {
		free_extent_buffer(root->node);
		free_extent_buffer(root->commit_root);
		btrfs_put_fs_root(root);
	}
	root_dropped = true;
out_end_trans:
	btrfs_end_transaction_throttle(trans, tree_root);
out_free:
	kfree(wc);
	btrfs_free_path(path);
out:
	/*
	 * So if we need to stop dropping the snapshot for whatever reason we
	 * need to make sure to add it back to the dead root list so that we
	 * keep trying to do the work later.  This also cleans up roots if we
	 * don't have it in the radix (like when we recover after a power fail
	 * or unmount) so we don't leak memory.
	 */
	if (!for_reloc && root_dropped == false)
		btrfs_add_dead_root(root);
	if (err && err != -EAGAIN)
		btrfs_std_error(root->fs_info, err);
	return err;
}

/*
 * drop subtree rooted at tree block 'node'.
 *
 * NOTE: this function will unlock and release tree block 'node'
 * only used by relocation code
 */
int btrfs_drop_subtree(struct btrfs_trans_handle *trans,
			struct btrfs_root *root,
			struct extent_buffer *node,
			struct extent_buffer *parent)
{
	struct btrfs_path *path;
	struct walk_control *wc;
	int level;
	int parent_level;
	int ret = 0;
	int wret;

	BUG_ON(root->root_key.objectid != BTRFS_TREE_RELOC_OBJECTID);

	path = btrfs_alloc_path();
	if (!path)
		return -ENOMEM;

	wc = kzalloc(sizeof(*wc), GFP_NOFS);
	if (!wc) {
		btrfs_free_path(path);
		return -ENOMEM;
	}

	btrfs_assert_tree_locked(parent);
	parent_level = btrfs_header_level(parent);
	extent_buffer_get(parent);
	path->nodes[parent_level] = parent;
	path->slots[parent_level] = btrfs_header_nritems(parent);

	btrfs_assert_tree_locked(node);
	level = btrfs_header_level(node);
	path->nodes[level] = node;
	path->slots[level] = 0;
	path->locks[level] = BTRFS_WRITE_LOCK_BLOCKING;

	wc->refs[parent_level] = 1;
	wc->flags[parent_level] = BTRFS_BLOCK_FLAG_FULL_BACKREF;
	wc->level = level;
	wc->shared_level = -1;
	wc->stage = DROP_REFERENCE;
	wc->update_ref = 0;
	wc->keep_locks = 1;
	wc->for_reloc = 1;
	wc->reada_count = BTRFS_NODEPTRS_PER_BLOCK(root);

	while (1) {
		wret = walk_down_tree(trans, root, path, wc);
		if (wret < 0) {
			ret = wret;
			break;
		}

		wret = walk_up_tree(trans, root, path, wc, parent_level);
		if (wret < 0)
			ret = wret;
		if (wret != 0)
			break;
	}

	kfree(wc);
	btrfs_free_path(path);
	return ret;
}

static u64 update_block_group_flags(struct btrfs_root *root, u64 flags)
{
	u64 num_devices;
	u64 stripped;

	/*
	 * if restripe for this chunk_type is on pick target profile and
	 * return, otherwise do the usual balance
	 */
	stripped = get_restripe_target(root->fs_info, flags);
	if (stripped)
		return extended_to_chunk(stripped);

	/*
	 * we add in the count of missing devices because we want
	 * to make sure that any RAID levels on a degraded FS
	 * continue to be honored.
	 */
	num_devices = root->fs_info->fs_devices->rw_devices +
		root->fs_info->fs_devices->missing_devices;

	stripped = BTRFS_BLOCK_GROUP_RAID0 |
		BTRFS_BLOCK_GROUP_RAID5 | BTRFS_BLOCK_GROUP_RAID6 |
		BTRFS_BLOCK_GROUP_RAID1 | BTRFS_BLOCK_GROUP_RAID10;

	if (num_devices == 1) {
		stripped |= BTRFS_BLOCK_GROUP_DUP;
		stripped = flags & ~stripped;

		/* turn raid0 into single device chunks */
		if (flags & BTRFS_BLOCK_GROUP_RAID0)
			return stripped;

		/* turn mirroring into duplication */
		if (flags & (BTRFS_BLOCK_GROUP_RAID1 |
			     BTRFS_BLOCK_GROUP_RAID10))
			return stripped | BTRFS_BLOCK_GROUP_DUP;
	} else {
		/* they already had raid on here, just return */
		if (flags & stripped)
			return flags;

		stripped |= BTRFS_BLOCK_GROUP_DUP;
		stripped = flags & ~stripped;

		/* switch duplicated blocks with raid1 */
		if (flags & BTRFS_BLOCK_GROUP_DUP)
			return stripped | BTRFS_BLOCK_GROUP_RAID1;

		/* this is drive concat, leave it alone */
	}

	return flags;
}

static int set_block_group_ro(struct btrfs_block_group_cache *cache, int force)
{
	struct btrfs_space_info *sinfo = cache->space_info;
	u64 num_bytes;
	u64 min_allocable_bytes;
	int ret = -ENOSPC;


	/*
	 * We need some metadata space and system metadata space for
	 * allocating chunks in some corner cases until we force to set
	 * it to be readonly.
	 */
	if ((sinfo->flags &
	     (BTRFS_BLOCK_GROUP_SYSTEM | BTRFS_BLOCK_GROUP_METADATA)) &&
	    !force)
		min_allocable_bytes = 1 * 1024 * 1024;
	else
		min_allocable_bytes = 0;

	spin_lock(&sinfo->lock);
	spin_lock(&cache->lock);

	if (cache->ro) {
		ret = 0;
		goto out;
	}

	num_bytes = cache->key.offset - cache->reserved - cache->pinned -
		    cache->bytes_super - btrfs_block_group_used(&cache->item);

	if (sinfo->bytes_used + sinfo->bytes_reserved + sinfo->bytes_pinned +
	    sinfo->bytes_may_use + sinfo->bytes_readonly + num_bytes +
	    min_allocable_bytes <= sinfo->total_bytes) {
		sinfo->bytes_readonly += num_bytes;
		cache->ro = 1;
		ret = 0;
	}
out:
	spin_unlock(&cache->lock);
	spin_unlock(&sinfo->lock);
	return ret;
}

int btrfs_set_block_group_ro(struct btrfs_root *root,
			     struct btrfs_block_group_cache *cache)

{
	struct btrfs_trans_handle *trans;
	u64 alloc_flags;
	int ret;

	BUG_ON(cache->ro);

	trans = btrfs_join_transaction(root);
	if (IS_ERR(trans))
		return PTR_ERR(trans);

	alloc_flags = update_block_group_flags(root, cache->flags);
	if (alloc_flags != cache->flags) {
		ret = do_chunk_alloc(trans, root, alloc_flags,
				     CHUNK_ALLOC_FORCE);
		if (ret < 0)
			goto out;
	}

	ret = set_block_group_ro(cache, 0);
	if (!ret)
		goto out;
	alloc_flags = get_alloc_profile(root, cache->space_info->flags);
	ret = do_chunk_alloc(trans, root, alloc_flags,
			     CHUNK_ALLOC_FORCE);
	if (ret < 0)
		goto out;
	ret = set_block_group_ro(cache, 0);
out:
	btrfs_end_transaction(trans, root);
	return ret;
}

int btrfs_force_chunk_alloc(struct btrfs_trans_handle *trans,
			    struct btrfs_root *root, u64 type)
{
	u64 alloc_flags = get_alloc_profile(root, type);
	return do_chunk_alloc(trans, root, alloc_flags,
			      CHUNK_ALLOC_FORCE);
}

/*
 * helper to account the unused space of all the readonly block group in the
 * list. takes mirrors into account.
 */
static u64 __btrfs_get_ro_block_group_free_space(struct list_head *groups_list)
{
	struct btrfs_block_group_cache *block_group;
	u64 free_bytes = 0;
	int factor;

	list_for_each_entry(block_group, groups_list, list) {
		spin_lock(&block_group->lock);

		if (!block_group->ro) {
			spin_unlock(&block_group->lock);
			continue;
		}

		if (block_group->flags & (BTRFS_BLOCK_GROUP_RAID1 |
					  BTRFS_BLOCK_GROUP_RAID10 |
					  BTRFS_BLOCK_GROUP_DUP))
			factor = 2;
		else
			factor = 1;

		free_bytes += (block_group->key.offset -
			       btrfs_block_group_used(&block_group->item)) *
			       factor;

		spin_unlock(&block_group->lock);
	}

	return free_bytes;
}

/*
 * helper to account the unused space of all the readonly block group in the
 * space_info. takes mirrors into account.
 */
u64 btrfs_account_ro_block_groups_free_space(struct btrfs_space_info *sinfo)
{
	int i;
	u64 free_bytes = 0;

	spin_lock(&sinfo->lock);

	for (i = 0; i < BTRFS_NR_RAID_TYPES; i++)
		if (!list_empty(&sinfo->block_groups[i]))
			free_bytes += __btrfs_get_ro_block_group_free_space(
						&sinfo->block_groups[i]);

	spin_unlock(&sinfo->lock);

	return free_bytes;
}

void btrfs_set_block_group_rw(struct btrfs_root *root,
			      struct btrfs_block_group_cache *cache)
{
	struct btrfs_space_info *sinfo = cache->space_info;
	u64 num_bytes;

	BUG_ON(!cache->ro);

	spin_lock(&sinfo->lock);
	spin_lock(&cache->lock);
	num_bytes = cache->key.offset - cache->reserved - cache->pinned -
		    cache->bytes_super - btrfs_block_group_used(&cache->item);
	sinfo->bytes_readonly -= num_bytes;
	cache->ro = 0;
	spin_unlock(&cache->lock);
	spin_unlock(&sinfo->lock);
}

/*
 * checks to see if its even possible to relocate this block group.
 *
 * @return - -1 if it's not a good idea to relocate this block group, 0 if its
 * ok to go ahead and try.
 */
int btrfs_can_relocate(struct btrfs_root *root, u64 bytenr)
{
	struct btrfs_block_group_cache *block_group;
	struct btrfs_space_info *space_info;
	struct btrfs_fs_devices *fs_devices = root->fs_info->fs_devices;
	struct btrfs_device *device;
	struct btrfs_trans_handle *trans;
	u64 min_free;
	u64 dev_min = 1;
	u64 dev_nr = 0;
	u64 target;
	int index;
	int full = 0;
	int ret = 0;

	block_group = btrfs_lookup_block_group(root->fs_info, bytenr);

	/* odd, couldn't find the block group, leave it alone */
	if (!block_group)
		return -1;

	min_free = btrfs_block_group_used(&block_group->item);

	/* no bytes used, we're good */
	if (!min_free)
		goto out;

	space_info = block_group->space_info;
	spin_lock(&space_info->lock);

	full = space_info->full;

	/*
	 * if this is the last block group we have in this space, we can't
	 * relocate it unless we're able to allocate a new chunk below.
	 *
	 * Otherwise, we need to make sure we have room in the space to handle
	 * all of the extents from this block group.  If we can, we're good
	 */
	if ((space_info->total_bytes != block_group->key.offset) &&
	    (space_info->bytes_used + space_info->bytes_reserved +
	     space_info->bytes_pinned + space_info->bytes_readonly +
	     min_free < space_info->total_bytes)) {
		spin_unlock(&space_info->lock);
		goto out;
	}
	spin_unlock(&space_info->lock);

	/*
	 * ok we don't have enough space, but maybe we have free space on our
	 * devices to allocate new chunks for relocation, so loop through our
	 * alloc devices and guess if we have enough space.  if this block
	 * group is going to be restriped, run checks against the target
	 * profile instead of the current one.
	 */
	ret = -1;

	/*
	 * index:
	 *      0: raid10
	 *      1: raid1
	 *      2: dup
	 *      3: raid0
	 *      4: single
	 */
	target = get_restripe_target(root->fs_info, block_group->flags);
	if (target) {
		index = __get_raid_index(extended_to_chunk(target));
	} else {
		/*
		 * this is just a balance, so if we were marked as full
		 * we know there is no space for a new chunk
		 */
		if (full)
			goto out;

		index = get_block_group_index(block_group);
	}

	if (index == BTRFS_RAID_RAID10) {
		dev_min = 4;
		/* Divide by 2 */
		min_free >>= 1;
	} else if (index == BTRFS_RAID_RAID1) {
		dev_min = 2;
	} else if (index == BTRFS_RAID_DUP) {
		/* Multiply by 2 */
		min_free <<= 1;
	} else if (index == BTRFS_RAID_RAID0) {
		dev_min = fs_devices->rw_devices;
		do_div(min_free, dev_min);
	}

	/* We need to do this so that we can look at pending chunks */
	trans = btrfs_join_transaction(root);
	if (IS_ERR(trans)) {
		ret = PTR_ERR(trans);
		goto out;
	}

	mutex_lock(&root->fs_info->chunk_mutex);
	list_for_each_entry(device, &fs_devices->alloc_list, dev_alloc_list) {
		u64 dev_offset;

		/*
		 * check to make sure we can actually find a chunk with enough
		 * space to fit our block group in.
		 */
		if (device->total_bytes > device->bytes_used + min_free &&
		    !device->is_tgtdev_for_dev_replace) {
			ret = find_free_dev_extent(trans, device, min_free,
						   &dev_offset, NULL);
			if (!ret)
				dev_nr++;

			if (dev_nr >= dev_min)
				break;

			ret = -1;
		}
	}
	mutex_unlock(&root->fs_info->chunk_mutex);
	btrfs_end_transaction(trans, root);
out:
	btrfs_put_block_group(block_group);
	return ret;
}

static int find_first_block_group(struct btrfs_root *root,
		struct btrfs_path *path, struct btrfs_key *key)
{
	int ret = 0;
	struct btrfs_key found_key;
	struct extent_buffer *leaf;
	int slot;

	ret = btrfs_search_slot(NULL, root, key, path, 0, 0);
	if (ret < 0)
		goto out;

	while (1) {
		slot = path->slots[0];
		leaf = path->nodes[0];
		if (slot >= btrfs_header_nritems(leaf)) {
			ret = btrfs_next_leaf(root, path);
			if (ret == 0)
				continue;
			if (ret < 0)
				goto out;
			break;
		}
		btrfs_item_key_to_cpu(leaf, &found_key, slot);

		if (found_key.objectid >= key->objectid &&
		    found_key.type == BTRFS_BLOCK_GROUP_ITEM_KEY) {
			ret = 0;
			goto out;
		}
		path->slots[0]++;
	}
out:
	return ret;
}

void btrfs_put_block_group_cache(struct btrfs_fs_info *info)
{
	struct btrfs_block_group_cache *block_group;
	u64 last = 0;

	while (1) {
		struct inode *inode;

		block_group = btrfs_lookup_first_block_group(info, last);
		while (block_group) {
			spin_lock(&block_group->lock);
			if (block_group->iref)
				break;
			spin_unlock(&block_group->lock);
			block_group = next_block_group(info->tree_root,
						       block_group);
		}
		if (!block_group) {
			if (last == 0)
				break;
			last = 0;
			continue;
		}

		inode = block_group->inode;
		block_group->iref = 0;
		block_group->inode = NULL;
		spin_unlock(&block_group->lock);
		iput(inode);
		last = block_group->key.objectid + block_group->key.offset;
		btrfs_put_block_group(block_group);
	}
}

int btrfs_free_block_groups(struct btrfs_fs_info *info)
{
	struct btrfs_block_group_cache *block_group;
	struct btrfs_space_info *space_info;
	struct btrfs_caching_control *caching_ctl;
	struct rb_node *n;

	down_write(&info->extent_commit_sem);
	while (!list_empty(&info->caching_block_groups)) {
		caching_ctl = list_entry(info->caching_block_groups.next,
					 struct btrfs_caching_control, list);
		list_del(&caching_ctl->list);
		put_caching_control(caching_ctl);
	}
	up_write(&info->extent_commit_sem);

	spin_lock(&info->block_group_cache_lock);
	while ((n = rb_last(&info->block_group_cache_tree)) != NULL) {
		block_group = rb_entry(n, struct btrfs_block_group_cache,
				       cache_node);
		rb_erase(&block_group->cache_node,
			 &info->block_group_cache_tree);
		spin_unlock(&info->block_group_cache_lock);

		down_write(&block_group->space_info->groups_sem);
		list_del(&block_group->list);
		up_write(&block_group->space_info->groups_sem);

		if (block_group->cached == BTRFS_CACHE_STARTED)
			wait_block_group_cache_done(block_group);

		/*
		 * We haven't cached this block group, which means we could
		 * possibly have excluded extents on this block group.
		 */
		if (block_group->cached == BTRFS_CACHE_NO ||
		    block_group->cached == BTRFS_CACHE_ERROR)
			free_excluded_extents(info->extent_root, block_group);

		btrfs_remove_free_space_cache(block_group);
		btrfs_put_block_group(block_group);

		spin_lock(&info->block_group_cache_lock);
	}
	spin_unlock(&info->block_group_cache_lock);

	/* now that all the block groups are freed, go through and
	 * free all the space_info structs.  This is only called during
	 * the final stages of unmount, and so we know nobody is
	 * using them.  We call synchronize_rcu() once before we start,
	 * just to be on the safe side.
	 */
	synchronize_rcu();

	release_global_block_rsv(info);

	while (!list_empty(&info->space_info)) {
		int i;

		space_info = list_entry(info->space_info.next,
					struct btrfs_space_info,
					list);
		if (btrfs_test_opt(info->tree_root, ENOSPC_DEBUG)) {
			if (WARN_ON(space_info->bytes_pinned > 0 ||
			    space_info->bytes_reserved > 0 ||
			    space_info->bytes_may_use > 0)) {
				dump_space_info(space_info, 0, 0);
			}
		}
		list_del(&space_info->list);
		for (i = 0; i < BTRFS_NR_RAID_TYPES; i++) {
			struct kobject *kobj;
			kobj = &space_info->block_group_kobjs[i];
			if (kobj->parent) {
				kobject_del(kobj);
				kobject_put(kobj);
			}
		}
		kobject_del(&space_info->kobj);
		kobject_put(&space_info->kobj);
	}
	return 0;
}

static void __link_block_group(struct btrfs_space_info *space_info,
			       struct btrfs_block_group_cache *cache)
{
	int index = get_block_group_index(cache);

	down_write(&space_info->groups_sem);
	if (list_empty(&space_info->block_groups[index])) {
		struct kobject *kobj = &space_info->block_group_kobjs[index];
		int ret;

		kobject_get(&space_info->kobj); /* put in release */
		ret = kobject_add(kobj, &space_info->kobj, "%s",
				  get_raid_name(index));
		if (ret) {
			pr_warn("BTRFS: failed to add kobject for block cache. ignoring.\n");
			kobject_put(&space_info->kobj);
		}
	}
	list_add_tail(&cache->list, &space_info->block_groups[index]);
	up_write(&space_info->groups_sem);
}

static struct btrfs_block_group_cache *
btrfs_create_block_group_cache(struct btrfs_root *root, u64 start, u64 size)
{
	struct btrfs_block_group_cache *cache;

	cache = kzalloc(sizeof(*cache), GFP_NOFS);
	if (!cache)
		return NULL;

	cache->free_space_ctl = kzalloc(sizeof(*cache->free_space_ctl),
					GFP_NOFS);
	if (!cache->free_space_ctl) {
		kfree(cache);
		return NULL;
	}

	cache->key.objectid = start;
	cache->key.offset = size;
	cache->key.type = BTRFS_BLOCK_GROUP_ITEM_KEY;

	cache->sectorsize = root->sectorsize;
	cache->fs_info = root->fs_info;
	cache->full_stripe_len = btrfs_full_stripe_len(root,
					       &root->fs_info->mapping_tree,
					       start);
	atomic_set(&cache->count, 1);
	spin_lock_init(&cache->lock);
	INIT_LIST_HEAD(&cache->list);
	INIT_LIST_HEAD(&cache->cluster_list);
	INIT_LIST_HEAD(&cache->new_bg_list);
	btrfs_init_free_space_ctl(cache);

	return cache;
}

int btrfs_read_block_groups(struct btrfs_root *root)
{
	struct btrfs_path *path;
	int ret;
	struct btrfs_block_group_cache *cache;
	struct btrfs_fs_info *info = root->fs_info;
	struct btrfs_space_info *space_info;
	struct btrfs_key key;
	struct btrfs_key found_key;
	struct extent_buffer *leaf;
	int need_clear = 0;
	u64 cache_gen;

	root = info->extent_root;
	key.objectid = 0;
	key.offset = 0;
	btrfs_set_key_type(&key, BTRFS_BLOCK_GROUP_ITEM_KEY);
	path = btrfs_alloc_path();
	if (!path)
		return -ENOMEM;
	path->reada = 1;

	cache_gen = btrfs_super_cache_generation(root->fs_info->super_copy);
	if (btrfs_test_opt(root, SPACE_CACHE) &&
	    btrfs_super_generation(root->fs_info->super_copy) != cache_gen)
		need_clear = 1;
	if (btrfs_test_opt(root, CLEAR_CACHE))
		need_clear = 1;

	while (1) {
		ret = find_first_block_group(root, path, &key);
		if (ret > 0)
			break;
		if (ret != 0)
			goto error;

		leaf = path->nodes[0];
		btrfs_item_key_to_cpu(leaf, &found_key, path->slots[0]);

		cache = btrfs_create_block_group_cache(root, found_key.objectid,
						       found_key.offset);
		if (!cache) {
			ret = -ENOMEM;
			goto error;
		}

		if (need_clear) {
			/*
			 * When we mount with old space cache, we need to
			 * set BTRFS_DC_CLEAR and set dirty flag.
			 *
			 * a) Setting 'BTRFS_DC_CLEAR' makes sure that we
			 *    truncate the old free space cache inode and
			 *    setup a new one.
			 * b) Setting 'dirty flag' makes sure that we flush
			 *    the new space cache info onto disk.
			 */
			cache->disk_cache_state = BTRFS_DC_CLEAR;
			if (btrfs_test_opt(root, SPACE_CACHE))
				cache->dirty = 1;
		}

		read_extent_buffer(leaf, &cache->item,
				   btrfs_item_ptr_offset(leaf, path->slots[0]),
				   sizeof(cache->item));
		cache->flags = btrfs_block_group_flags(&cache->item);

		key.objectid = found_key.objectid + found_key.offset;
		btrfs_release_path(path);

		/*
		 * We need to exclude the super stripes now so that the space
		 * info has super bytes accounted for, otherwise we'll think
		 * we have more space than we actually do.
		 */
		ret = exclude_super_stripes(root, cache);
		if (ret) {
			/*
			 * We may have excluded something, so call this just in
			 * case.
			 */
			free_excluded_extents(root, cache);
			btrfs_put_block_group(cache);
			goto error;
		}

		/*
		 * check for two cases, either we are full, and therefore
		 * don't need to bother with the caching work since we won't
		 * find any space, or we are empty, and we can just add all
		 * the space in and be done with it.  This saves us _alot_ of
		 * time, particularly in the full case.
		 */
		if (found_key.offset == btrfs_block_group_used(&cache->item)) {
			cache->last_byte_to_unpin = (u64)-1;
			cache->cached = BTRFS_CACHE_FINISHED;
			free_excluded_extents(root, cache);
		} else if (btrfs_block_group_used(&cache->item) == 0) {
			cache->last_byte_to_unpin = (u64)-1;
			cache->cached = BTRFS_CACHE_FINISHED;
			add_new_free_space(cache, root->fs_info,
					   found_key.objectid,
					   found_key.objectid +
					   found_key.offset);
			free_excluded_extents(root, cache);
		}

		ret = btrfs_add_block_group_cache(root->fs_info, cache);
		if (ret) {
			btrfs_remove_free_space_cache(cache);
			btrfs_put_block_group(cache);
			goto error;
		}

		ret = update_space_info(info, cache->flags, found_key.offset,
					btrfs_block_group_used(&cache->item),
					&space_info);
		if (ret) {
			btrfs_remove_free_space_cache(cache);
			spin_lock(&info->block_group_cache_lock);
			rb_erase(&cache->cache_node,
				 &info->block_group_cache_tree);
			spin_unlock(&info->block_group_cache_lock);
			btrfs_put_block_group(cache);
			goto error;
		}

		cache->space_info = space_info;
		spin_lock(&cache->space_info->lock);
		cache->space_info->bytes_readonly += cache->bytes_super;
		spin_unlock(&cache->space_info->lock);

		__link_block_group(space_info, cache);

		set_avail_alloc_bits(root->fs_info, cache->flags);
		if (btrfs_chunk_readonly(root, cache->key.objectid))
			set_block_group_ro(cache, 1);
	}

	list_for_each_entry_rcu(space_info, &root->fs_info->space_info, list) {
		if (!(get_alloc_profile(root, space_info->flags) &
		      (BTRFS_BLOCK_GROUP_RAID10 |
		       BTRFS_BLOCK_GROUP_RAID1 |
		       BTRFS_BLOCK_GROUP_RAID5 |
		       BTRFS_BLOCK_GROUP_RAID6 |
		       BTRFS_BLOCK_GROUP_DUP)))
			continue;
		/*
		 * avoid allocating from un-mirrored block group if there are
		 * mirrored block groups.
		 */
		list_for_each_entry(cache,
				&space_info->block_groups[BTRFS_RAID_RAID0],
				list)
			set_block_group_ro(cache, 1);
		list_for_each_entry(cache,
				&space_info->block_groups[BTRFS_RAID_SINGLE],
				list)
			set_block_group_ro(cache, 1);
	}

	init_global_block_rsv(info);
	ret = 0;
error:
	btrfs_free_path(path);
	return ret;
}

void btrfs_create_pending_block_groups(struct btrfs_trans_handle *trans,
				       struct btrfs_root *root)
{
	struct btrfs_block_group_cache *block_group, *tmp;
	struct btrfs_root *extent_root = root->fs_info->extent_root;
	struct btrfs_block_group_item item;
	struct btrfs_key key;
	int ret = 0;

	list_for_each_entry_safe(block_group, tmp, &trans->new_bgs,
				 new_bg_list) {
		list_del_init(&block_group->new_bg_list);

		if (ret)
			continue;

		spin_lock(&block_group->lock);
		memcpy(&item, &block_group->item, sizeof(item));
		memcpy(&key, &block_group->key, sizeof(key));
		spin_unlock(&block_group->lock);

		ret = btrfs_insert_item(trans, extent_root, &key, &item,
					sizeof(item));
		if (ret)
			btrfs_abort_transaction(trans, extent_root, ret);
		ret = btrfs_finish_chunk_alloc(trans, extent_root,
					       key.objectid, key.offset);
		if (ret)
			btrfs_abort_transaction(trans, extent_root, ret);
	}
}

int btrfs_make_block_group(struct btrfs_trans_handle *trans,
			   struct btrfs_root *root, u64 bytes_used,
			   u64 type, u64 chunk_objectid, u64 chunk_offset,
			   u64 size)
{
	int ret;
	struct btrfs_root *extent_root;
	struct btrfs_block_group_cache *cache;

	extent_root = root->fs_info->extent_root;

	root->fs_info->last_trans_log_full_commit = trans->transid;

	cache = btrfs_create_block_group_cache(root, chunk_offset, size);
	if (!cache)
		return -ENOMEM;

	btrfs_set_block_group_used(&cache->item, bytes_used);
	btrfs_set_block_group_chunk_objectid(&cache->item, chunk_objectid);
	btrfs_set_block_group_flags(&cache->item, type);

	cache->flags = type;
	cache->last_byte_to_unpin = (u64)-1;
	cache->cached = BTRFS_CACHE_FINISHED;
	ret = exclude_super_stripes(root, cache);
	if (ret) {
		/*
		 * We may have excluded something, so call this just in
		 * case.
		 */
		free_excluded_extents(root, cache);
		btrfs_put_block_group(cache);
		return ret;
	}

	add_new_free_space(cache, root->fs_info, chunk_offset,
			   chunk_offset + size);

	free_excluded_extents(root, cache);

	ret = btrfs_add_block_group_cache(root->fs_info, cache);
	if (ret) {
		btrfs_remove_free_space_cache(cache);
		btrfs_put_block_group(cache);
		return ret;
	}

	ret = update_space_info(root->fs_info, cache->flags, size, bytes_used,
				&cache->space_info);
	if (ret) {
		btrfs_remove_free_space_cache(cache);
		spin_lock(&root->fs_info->block_group_cache_lock);
		rb_erase(&cache->cache_node,
			 &root->fs_info->block_group_cache_tree);
		spin_unlock(&root->fs_info->block_group_cache_lock);
		btrfs_put_block_group(cache);
		return ret;
	}
	update_global_block_rsv(root->fs_info);

	spin_lock(&cache->space_info->lock);
	cache->space_info->bytes_readonly += cache->bytes_super;
	spin_unlock(&cache->space_info->lock);

	__link_block_group(cache->space_info, cache);

	list_add_tail(&cache->new_bg_list, &trans->new_bgs);

	set_avail_alloc_bits(extent_root->fs_info, type);

	return 0;
}

static void clear_avail_alloc_bits(struct btrfs_fs_info *fs_info, u64 flags)
{
	u64 extra_flags = chunk_to_extended(flags) &
				BTRFS_EXTENDED_PROFILE_MASK;

	write_seqlock(&fs_info->profiles_lock);
	if (flags & BTRFS_BLOCK_GROUP_DATA)
		fs_info->avail_data_alloc_bits &= ~extra_flags;
	if (flags & BTRFS_BLOCK_GROUP_METADATA)
		fs_info->avail_metadata_alloc_bits &= ~extra_flags;
	if (flags & BTRFS_BLOCK_GROUP_SYSTEM)
		fs_info->avail_system_alloc_bits &= ~extra_flags;
	write_sequnlock(&fs_info->profiles_lock);
}

int btrfs_remove_block_group(struct btrfs_trans_handle *trans,
			     struct btrfs_root *root, u64 group_start)
{
	struct btrfs_path *path;
	struct btrfs_block_group_cache *block_group;
	struct btrfs_free_cluster *cluster;
	struct btrfs_root *tree_root = root->fs_info->tree_root;
	struct btrfs_key key;
	struct inode *inode;
	int ret;
	int index;
	int factor;

	root = root->fs_info->extent_root;

	block_group = btrfs_lookup_block_group(root->fs_info, group_start);
	BUG_ON(!block_group);
	BUG_ON(!block_group->ro);

	/*
	 * Free the reserved super bytes from this block group before
	 * remove it.
	 */
	free_excluded_extents(root, block_group);

	memcpy(&key, &block_group->key, sizeof(key));
	index = get_block_group_index(block_group);
	if (block_group->flags & (BTRFS_BLOCK_GROUP_DUP |
				  BTRFS_BLOCK_GROUP_RAID1 |
				  BTRFS_BLOCK_GROUP_RAID10))
		factor = 2;
	else
		factor = 1;

	/* make sure this block group isn't part of an allocation cluster */
	cluster = &root->fs_info->data_alloc_cluster;
	spin_lock(&cluster->refill_lock);
	btrfs_return_cluster_to_free_space(block_group, cluster);
	spin_unlock(&cluster->refill_lock);

	/*
	 * make sure this block group isn't part of a metadata
	 * allocation cluster
	 */
	cluster = &root->fs_info->meta_alloc_cluster;
	spin_lock(&cluster->refill_lock);
	btrfs_return_cluster_to_free_space(block_group, cluster);
	spin_unlock(&cluster->refill_lock);

	path = btrfs_alloc_path();
	if (!path) {
		ret = -ENOMEM;
		goto out;
	}

	inode = lookup_free_space_inode(tree_root, block_group, path);
	if (!IS_ERR(inode)) {
		ret = btrfs_orphan_add(trans, inode);
		if (ret) {
			btrfs_add_delayed_iput(inode);
			goto out;
		}
		clear_nlink(inode);
		/* One for the block groups ref */
		spin_lock(&block_group->lock);
		if (block_group->iref) {
			block_group->iref = 0;
			block_group->inode = NULL;
			spin_unlock(&block_group->lock);
			iput(inode);
		} else {
			spin_unlock(&block_group->lock);
		}
		/* One for our lookup ref */
		btrfs_add_delayed_iput(inode);
	}

	key.objectid = BTRFS_FREE_SPACE_OBJECTID;
	key.offset = block_group->key.objectid;
	key.type = 0;

	ret = btrfs_search_slot(trans, tree_root, &key, path, -1, 1);
	if (ret < 0)
		goto out;
	if (ret > 0)
		btrfs_release_path(path);
	if (ret == 0) {
		ret = btrfs_del_item(trans, tree_root, path);
		if (ret)
			goto out;
		btrfs_release_path(path);
	}

	spin_lock(&root->fs_info->block_group_cache_lock);
	rb_erase(&block_group->cache_node,
		 &root->fs_info->block_group_cache_tree);

	if (root->fs_info->first_logical_byte == block_group->key.objectid)
		root->fs_info->first_logical_byte = (u64)-1;
	spin_unlock(&root->fs_info->block_group_cache_lock);

	down_write(&block_group->space_info->groups_sem);
	/*
	 * we must use list_del_init so people can check to see if they
	 * are still on the list after taking the semaphore
	 */
	list_del_init(&block_group->list);
	if (list_empty(&block_group->space_info->block_groups[index])) {
		kobject_del(&block_group->space_info->block_group_kobjs[index]);
		kobject_put(&block_group->space_info->block_group_kobjs[index]);
		clear_avail_alloc_bits(root->fs_info, block_group->flags);
	}
	up_write(&block_group->space_info->groups_sem);

	if (block_group->cached == BTRFS_CACHE_STARTED)
		wait_block_group_cache_done(block_group);

	btrfs_remove_free_space_cache(block_group);

	spin_lock(&block_group->space_info->lock);
	block_group->space_info->total_bytes -= block_group->key.offset;
	block_group->space_info->bytes_readonly -= block_group->key.offset;
	block_group->space_info->disk_total -= block_group->key.offset * factor;
	spin_unlock(&block_group->space_info->lock);

	memcpy(&key, &block_group->key, sizeof(key));

	btrfs_clear_space_info_full(root->fs_info);

	btrfs_put_block_group(block_group);
	btrfs_put_block_group(block_group);

	ret = btrfs_search_slot(trans, root, &key, path, -1, 1);
	if (ret > 0)
		ret = -EIO;
	if (ret < 0)
		goto out;

	ret = btrfs_del_item(trans, root, path);
out:
	btrfs_free_path(path);
	return ret;
}

int btrfs_init_space_info(struct btrfs_fs_info *fs_info)
{
	struct btrfs_space_info *space_info;
	struct btrfs_super_block *disk_super;
	u64 features;
	u64 flags;
	int mixed = 0;
	int ret;

	disk_super = fs_info->super_copy;
	if (!btrfs_super_root(disk_super))
		return 1;

	features = btrfs_super_incompat_flags(disk_super);
	if (features & BTRFS_FEATURE_INCOMPAT_MIXED_GROUPS)
		mixed = 1;

	flags = BTRFS_BLOCK_GROUP_SYSTEM;
	ret = update_space_info(fs_info, flags, 0, 0, &space_info);
	if (ret)
		goto out;

	if (mixed) {
		flags = BTRFS_BLOCK_GROUP_METADATA | BTRFS_BLOCK_GROUP_DATA;
		ret = update_space_info(fs_info, flags, 0, 0, &space_info);
	} else {
		flags = BTRFS_BLOCK_GROUP_METADATA;
		ret = update_space_info(fs_info, flags, 0, 0, &space_info);
		if (ret)
			goto out;

		flags = BTRFS_BLOCK_GROUP_DATA;
		ret = update_space_info(fs_info, flags, 0, 0, &space_info);
	}
out:
	return ret;
}

int btrfs_error_unpin_extent_range(struct btrfs_root *root, u64 start, u64 end)
{
	return unpin_extent_range(root, start, end);
}

int btrfs_error_discard_extent(struct btrfs_root *root, u64 bytenr,
			       u64 num_bytes, u64 *actual_bytes)
{
	return btrfs_discard_extent(root, bytenr, num_bytes, actual_bytes);
}

int btrfs_trim_fs(struct btrfs_root *root, struct fstrim_range *range)
{
	struct btrfs_fs_info *fs_info = root->fs_info;
	struct btrfs_block_group_cache *cache = NULL;
	u64 group_trimmed;
	u64 start;
	u64 end;
	u64 trimmed = 0;
	u64 total_bytes = btrfs_super_total_bytes(fs_info->super_copy);
	int ret = 0;

	/*
	 * try to trim all FS space, our block group may start from non-zero.
	 */
	if (range->len == total_bytes)
		cache = btrfs_lookup_first_block_group(fs_info, range->start);
	else
		cache = btrfs_lookup_block_group(fs_info, range->start);

	while (cache) {
		if (cache->key.objectid >= (range->start + range->len)) {
			btrfs_put_block_group(cache);
			break;
		}

		start = max(range->start, cache->key.objectid);
		end = min(range->start + range->len,
				cache->key.objectid + cache->key.offset);

		if (end - start >= range->minlen) {
			if (!block_group_cache_done(cache)) {
				ret = cache_block_group(cache, 0);
				if (ret) {
					btrfs_put_block_group(cache);
					break;
				}
				ret = wait_block_group_cache_done(cache);
				if (ret) {
					btrfs_put_block_group(cache);
					break;
				}
			}
			ret = btrfs_trim_block_group(cache,
						     &group_trimmed,
						     start,
						     end,
						     range->minlen);

			trimmed += group_trimmed;
			if (ret) {
				btrfs_put_block_group(cache);
				break;
			}
		}

		cache = next_block_group(fs_info->tree_root, cache);
	}

	range->len = trimmed;
	return ret;
}<|MERGE_RESOLUTION|>--- conflicted
+++ resolved
@@ -2385,10 +2385,7 @@
 			spin_unlock(&delayed_refs->lock);
 			locked_ref = NULL;
 			cond_resched();
-<<<<<<< HEAD
-=======
 			count++;
->>>>>>> 56041bf9
 			continue;
 		}
 
