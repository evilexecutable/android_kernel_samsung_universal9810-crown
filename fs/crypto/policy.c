--- conflicted
+++ resolved
@@ -10,86 +10,37 @@
 
 #include <linux/random.h>
 #include <linux/string.h>
-#include <linux/fscrypto.h>
 #include <linux/mount.h>
-
-static int inode_has_encryption_context(struct inode *inode)
-{
-	if (!inode->i_sb->s_cop->get_context)
-		return 0;
-	return (inode->i_sb->s_cop->get_context(inode, NULL, 0L) > 0);
-}
+#include "fscrypt_private.h"
 
 /*
- * check whether the policy is consistent with the encryption context
- * for the inode
- */
-static int is_encryption_context_consistent_with_policy(struct inode *inode,
+ * check whether an encryption policy is consistent with an encryption context
+ */
+static bool is_encryption_context_consistent_with_policy(
+				const struct fscrypt_context *ctx,
 				const struct fscrypt_policy *policy)
 {
-	struct fscrypt_context ctx;
-	int res;
-
-	if (!inode->i_sb->s_cop->get_context)
-		return 0;
-
-	res = inode->i_sb->s_cop->get_context(inode, &ctx, sizeof(ctx));
-	if (res != sizeof(ctx))
-		return 0;
-
-	return (memcmp(ctx.master_key_descriptor, policy->master_key_descriptor,
-			FS_KEY_DESCRIPTOR_SIZE) == 0 &&
-			(ctx.flags == policy->flags) &&
-			(ctx.contents_encryption_mode ==
-			 policy->contents_encryption_mode) &&
-			(ctx.filenames_encryption_mode ==
-			 policy->filenames_encryption_mode));
-}
-
-static inline int set_nonce(char *nonce, char *master_key_desc)
-{
-#ifdef CONFIG_FS_CRYPTO_SEC_EXTENSION
-	return fscrypt_sec_set_key_aes(nonce, master_key_desc);
-#else
-	get_random_bytes(nonce, FS_KEY_DERIVATION_NONCE_SIZE);
-	return 0;
-#endif /* CONFIG FS_CRYPTO_SEC_EXTENSION */
+	return memcmp(ctx->master_key_descriptor, policy->master_key_descriptor,
+		      FS_KEY_DESCRIPTOR_SIZE) == 0 &&
+		(ctx->flags == policy->flags) &&
+		(ctx->contents_encryption_mode ==
+		 policy->contents_encryption_mode) &&
+		(ctx->filenames_encryption_mode ==
+		 policy->filenames_encryption_mode);
 }
 
 static int create_encryption_context_from_policy(struct inode *inode,
 				const struct fscrypt_policy *policy)
 {
 	struct fscrypt_context ctx;
-	int res;
-
-	if (!inode->i_sb->s_cop->set_context)
-		return -EOPNOTSUPP;
-
-	if (inode->i_sb->s_cop->prepare_context) {
-		res = inode->i_sb->s_cop->prepare_context(inode);
-		if (res)
-			return res;
-	}
 
 	ctx.format = FS_ENCRYPTION_CONTEXT_FORMAT_V1;
 	memcpy(ctx.master_key_descriptor, policy->master_key_descriptor,
 					FS_KEY_DESCRIPTOR_SIZE);
 
-	if (!fscrypt_valid_contents_enc_mode(
-				policy->contents_encryption_mode)) {
-		printk(KERN_WARNING
-		       "%s: Invalid contents encryption mode %d\n", __func__,
-			policy->contents_encryption_mode);
-		return -EINVAL;
-	}
-
-	if (!fscrypt_valid_filenames_enc_mode(
-				policy->filenames_encryption_mode)) {
-		printk(KERN_WARNING
-			"%s: Invalid filenames encryption mode %d\n", __func__,
-			policy->filenames_encryption_mode);
-		return -EINVAL;
-	}
+	if (!fscrypt_valid_enc_modes(policy->contents_encryption_mode,
+				     policy->filenames_encryption_mode))
+		return -EINVAL;
 
 	if (policy->flags & ~FS_POLICY_FLAGS_VALID)
 		return -EINVAL;
@@ -98,26 +49,25 @@
 	ctx.filenames_encryption_mode = policy->filenames_encryption_mode;
 	ctx.flags = policy->flags;
 	BUILD_BUG_ON(sizeof(ctx.nonce) != FS_KEY_DERIVATION_NONCE_SIZE);
-	res = set_nonce(ctx.nonce, ctx.master_key_descriptor);
-	if (res) {
-		printk(KERN_ERR
-			"%s: Failed to set nonce (err:%d)\n", __func__, res);
-		return res;
-	}
+	get_random_bytes(ctx.nonce, FS_KEY_DERIVATION_NONCE_SIZE);
 
 	return inode->i_sb->s_cop->set_context(inode, &ctx, sizeof(ctx), NULL);
 }
 
-int fscrypt_process_policy(struct file *filp,
-				const struct fscrypt_policy *policy)
-{
+int fscrypt_ioctl_set_policy(struct file *filp, const void __user *arg)
+{
+	struct fscrypt_policy policy;
 	struct inode *inode = file_inode(filp);
 	int ret;
+	struct fscrypt_context ctx;
+
+	if (copy_from_user(&policy, arg, sizeof(policy)))
+		return -EFAULT;
 
 	if (!inode_owner_or_capable(inode))
 		return -EACCES;
 
-	if (policy->version != 0)
+	if (policy.version != 0)
 		return -EINVAL;
 
 	ret = mnt_want_write_file(filp);
@@ -126,22 +76,23 @@
 
 	inode_lock(inode);
 
-	if (!inode_has_encryption_context(inode)) {
+	ret = inode->i_sb->s_cop->get_context(inode, &ctx, sizeof(ctx));
+	if (ret == -ENODATA) {
 		if (!S_ISDIR(inode->i_mode))
-			ret = -EINVAL;
-		else if (!inode->i_sb->s_cop->empty_dir)
-			ret = -EOPNOTSUPP;
+			ret = -ENOTDIR;
 		else if (!inode->i_sb->s_cop->empty_dir(inode))
 			ret = -ENOTEMPTY;
 		else
 			ret = create_encryption_context_from_policy(inode,
-								    policy);
-	} else if (!is_encryption_context_consistent_with_policy(inode,
-								 policy)) {
-		printk(KERN_WARNING
-		       "%s: Policy inconsistent with encryption context\n",
-		       __func__);
-		ret = -EINVAL;
+								    &policy);
+	} else if (ret == sizeof(ctx) &&
+		   is_encryption_context_consistent_with_policy(&ctx,
+								&policy)) {
+		/* The file already uses the same encryption policy. */
+		ret = 0;
+	} else if (ret >= 0 || ret == -ERANGE) {
+		/* The file already uses a different encryption policy. */
+		ret = -EEXIST;
 	}
 
 	inode_unlock(inode);
@@ -149,36 +100,38 @@
 	mnt_drop_write_file(filp);
 	return ret;
 }
-EXPORT_SYMBOL(fscrypt_process_policy);
-
-int fscrypt_get_policy(struct inode *inode, struct fscrypt_policy *policy)
-{
-	struct fscrypt_context ctx;
+EXPORT_SYMBOL(fscrypt_ioctl_set_policy);
+
+int fscrypt_ioctl_get_policy(struct file *filp, void __user *arg)
+{
+	struct inode *inode = file_inode(filp);
+	struct fscrypt_context ctx;
+	struct fscrypt_policy policy;
 	int res;
 
-<<<<<<< HEAD
-	if (!inode->i_sb->s_cop->get_context ||
-			!inode->i_sb->s_cop->is_encrypted(inode))
-=======
 	if (!IS_ENCRYPTED(inode))
->>>>>>> c1fac76c
 		return -ENODATA;
 
 	res = inode->i_sb->s_cop->get_context(inode, &ctx, sizeof(ctx));
+	if (res < 0 && res != -ERANGE)
+		return res;
 	if (res != sizeof(ctx))
-		return -ENODATA;
+		return -EINVAL;
 	if (ctx.format != FS_ENCRYPTION_CONTEXT_FORMAT_V1)
 		return -EINVAL;
 
-	policy->version = 0;
-	policy->contents_encryption_mode = ctx.contents_encryption_mode;
-	policy->filenames_encryption_mode = ctx.filenames_encryption_mode;
-	policy->flags = ctx.flags;
-	memcpy(&policy->master_key_descriptor, ctx.master_key_descriptor,
+	policy.version = 0;
+	policy.contents_encryption_mode = ctx.contents_encryption_mode;
+	policy.filenames_encryption_mode = ctx.filenames_encryption_mode;
+	policy.flags = ctx.flags;
+	memcpy(policy.master_key_descriptor, ctx.master_key_descriptor,
 				FS_KEY_DESCRIPTOR_SIZE);
+
+	if (copy_to_user(arg, &policy, sizeof(policy)))
+		return -EFAULT;
 	return 0;
 }
-EXPORT_SYMBOL(fscrypt_get_policy);
+EXPORT_SYMBOL(fscrypt_ioctl_get_policy);
 
 /**
  * fscrypt_has_permitted_context() - is a file's encryption policy permitted
@@ -277,9 +230,9 @@
  * @parent: Parent inode from which the context is inherited.
  * @child:  Child inode that inherits the context from @parent.
  * @fs_data:  private data given by FS.
- * @preload:  preload child i_crypt_info
- *
- * Return: Zero on success, non-zero otherwise
+ * @preload:  preload child i_crypt_info if true
+ *
+ * Return: 0 on success, -errno on failure
  */
 int fscrypt_inherit_context(struct inode *parent, struct inode *child,
 						void *fs_data, bool preload)
@@ -287,9 +240,6 @@
 	struct fscrypt_context ctx;
 	struct fscrypt_info *ci;
 	int res;
-
-	if (!parent->i_sb->s_cop->set_context)
-		return -EOPNOTSUPP;
 
 	res = fscrypt_get_encryption_info(parent);
 	if (res < 0)
@@ -300,25 +250,12 @@
 		return -ENOKEY;
 
 	ctx.format = FS_ENCRYPTION_CONTEXT_FORMAT_V1;
-	if (fscrypt_dummy_context_enabled(parent)) {
-		ctx.contents_encryption_mode = FS_ENCRYPTION_MODE_AES_256_XTS;
-		ctx.filenames_encryption_mode = FS_ENCRYPTION_MODE_AES_256_CTS;
-		ctx.flags = 0;
-		memset(ctx.master_key_descriptor, 0x42, FS_KEY_DESCRIPTOR_SIZE);
-		res = 0;
-	} else {
-		ctx.contents_encryption_mode = ci->ci_data_mode;
-		ctx.filenames_encryption_mode = ci->ci_filename_mode;
-		ctx.flags = ci->ci_flags;
-		memcpy(ctx.master_key_descriptor, ci->ci_master_key,
-				FS_KEY_DESCRIPTOR_SIZE);
-	}
-	res = set_nonce(ctx.nonce, ctx.master_key_descriptor);
-	if (res) {
-		printk(KERN_ERR
-			"%s: Failed to set nonce (err:%d)\n", __func__, res);
-		return res;
-	}
+	ctx.contents_encryption_mode = ci->ci_data_mode;
+	ctx.filenames_encryption_mode = ci->ci_filename_mode;
+	ctx.flags = ci->ci_flags;
+	memcpy(ctx.master_key_descriptor, ci->ci_master_key,
+	       FS_KEY_DESCRIPTOR_SIZE);
+	get_random_bytes(ctx.nonce, FS_KEY_DERIVATION_NONCE_SIZE);
 	res = parent->i_sb->s_cop->set_context(child, &ctx,
 						sizeof(ctx), fs_data);
 	if (res)
