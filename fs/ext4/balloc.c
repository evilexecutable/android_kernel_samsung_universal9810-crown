--- conflicted
+++ resolved
@@ -248,7 +248,7 @@
 				       ext4_group_t block_group,
 				       struct ext4_group_desc *gdp)
 {
-	return num_clusters_in_group(sb, block_group) - 
+	return num_clusters_in_group(sb, block_group) -
 		ext4_num_overhead_clusters(sb, block_group, gdp);
 }
 
@@ -454,11 +454,7 @@
 	}
 	ext4_lock_group(sb, block_group);
 	if (ext4_has_group_desc_csum(sb) &&
-<<<<<<< HEAD
 	    (desc->bg_flags & cpu_to_le16(EXT4_BG_BLOCK_UNINIT))) {
-=======
-		(desc->bg_flags & cpu_to_le16(EXT4_BG_BLOCK_UNINIT))) {
->>>>>>> 0a6ddb7e
 		if (block_group == 0) {
 			ext4_unlock_group(sb, block_group);
 			unlock_buffer(bh);
@@ -920,4 +916,4 @@
 	else
 		colour = (current->pid % 16) * ((last_block - bg_start) / 16);
 	return bg_start + colour;
-}
+}