--- conflicted
+++ resolved
@@ -346,9 +346,6 @@
 static void save_error_info(struct super_block *sb, const char *func,
 			    unsigned int line)
 {
-	if (sb->s_flags & MS_RDONLY)
-		return;
-
 	__save_error_info(sb, func, line);
 	ext4_commit_super(sb, 1);
 }
@@ -409,9 +406,9 @@
  * that error until we've noted it down and cleared it.
  */
 
-static void ext4_handle_error(struct super_block *sb, char *buf)
-{
-	if (sb->s_flags & MS_RDONLY || ignore_fs_panic)
+static void ext4_handle_error(struct super_block *sb)
+{
+	if (sb->s_flags & MS_RDONLY)
 		return;
 
 	if (!test_opt(sb, ERRORS_CONT)) {
@@ -436,7 +433,8 @@
 			return;
 		if (ufs_debug_func)
 			ufs_debug_func(NULL);
-		panic("EXT4(%s:%s\n", sb->s_id, buf?buf:"no message)");
+		panic("EXT4-fs (device %s): panic forced after error\n",
+			sb->s_id);
 	}
 }
 
@@ -449,7 +447,6 @@
 {
 	struct va_format vaf;
 	va_list args;
-	char *page_buf = NULL;
 
 	if (ext4_error_ratelimit(sb)) {
 		va_start(args, fmt);
@@ -458,20 +455,10 @@
 		printk(KERN_CRIT
 		       "EXT4-fs error (device %s): %s:%d: comm %s: %pV\n",
 		       sb->s_id, function, line, current->comm, &vaf);
-		page_buf = (char *)__get_free_page(GFP_ATOMIC);
-		if (page_buf)
-			sprintf(page_buf, "%s:%u:%pV)"
-				"Keep this device after RDX, do not reboot",
-				function, line, &vaf);
-		else
-			printk(KERN_ERR "__ext4_error:"
-				"failed to allocate page buf for panic msg\n");
 		va_end(args);
 	}
 	save_error_info(sb, function, line);
-	ext4_handle_error(sb, page_buf);
-	if (page_buf)
-		free_page((unsigned long)page_buf);
+	ext4_handle_error(sb);
 }
 
 void __ext4_error_inode(struct inode *inode, const char *function,
@@ -481,7 +468,6 @@
 	va_list args;
 	struct va_format vaf;
 	struct ext4_super_block *es = EXT4_SB(inode->i_sb)->s_es;
-	char *page_buf = NULL;
 
 	es->s_last_error_ino = cpu_to_le32(inode->i_ino);
 	es->s_last_error_block = cpu_to_le64(block);
@@ -499,20 +485,10 @@
 			       "inode #%lu: comm %s: %pV\n",
 			       inode->i_sb->s_id, function, line, inode->i_ino,
 			       current->comm, &vaf);
-		page_buf = (char *)__get_free_page(GFP_ATOMIC);
-		if (page_buf)
-			sprintf(page_buf, "%s:%u:%pV)"
-				"Keep this device after RDX, do not reboot",
-				function, line, &vaf);
-		else
-			printk(KERN_ERR "__ext4_error:"
-				"failed to allocate page buf for panic msg\n");
 		va_end(args);
 	}
 	save_error_info(inode->i_sb, function, line);
-	ext4_handle_error(inode->i_sb, page_buf);
-	if (page_buf)
-		free_page((unsigned long)page_buf);
+	ext4_handle_error(inode->i_sb);
 }
 
 void __ext4_error_file(struct file *file, const char *function,
@@ -524,7 +500,6 @@
 	struct ext4_super_block *es;
 	struct inode *inode = file_inode(file);
 	char pathname[80], *path;
-	char *page_buf = NULL;
 
 	es = EXT4_SB(inode->i_sb)->s_es;
 	es->s_last_error_ino = cpu_to_le32(inode->i_ino);
@@ -547,20 +522,10 @@
 			       "comm %s: path %s: %pV\n",
 			       inode->i_sb->s_id, function, line, inode->i_ino,
 			       current->comm, path, &vaf);
-		page_buf = (char *)__get_free_page(GFP_ATOMIC);
-		if (page_buf)
-			sprintf(page_buf, "%s:%u:%pV)"
-				"Keep this device after RDX, do not reboot",
-				function, line, &vaf);
-		else
-			printk(KERN_ERR "__ext4_error:"
-				"failed to allocate page buf for panic msg\n");
 		va_end(args);
 	}
 	save_error_info(inode->i_sb, function, line);
-	ext4_handle_error(inode->i_sb, page_buf);
-	if (page_buf)
-		free_page((unsigned long)page_buf);
+	ext4_handle_error(inode->i_sb);
 }
 
 const char *ext4_decode_error(struct super_block *sb, int errno,
@@ -611,7 +576,6 @@
 {
 	char nbuf[16];
 	const char *errstr;
-	char *page_buf = NULL;
 
 	/* Special case: if the error is EROFS, and we're not already
 	 * inside a transaction, then there's really no point in logging
@@ -627,17 +591,7 @@
 	}
 
 	save_error_info(sb, function, line);
-	page_buf = (char *)__get_free_page(GFP_ATOMIC);
-	if (page_buf)
-		sprintf(page_buf, "%s:%u: <%s>", function, line,
-				"__ext4_std_error");
-	else
-		printk(KERN_ERR "__ext4_error:"
-				"failed to allocate page buf for panic msg\n");
-
-	ext4_handle_error(sb, page_buf);
-	if (page_buf)
-		free_page((unsigned long)page_buf);
+	ext4_handle_error(sb);
 }
 
 /*
@@ -752,7 +706,6 @@
 	struct va_format vaf;
 	va_list args;
 	struct ext4_super_block *es = EXT4_SB(sb)->s_es;
-	char *page_buf = NULL;
 
 	es->s_last_error_ino = cpu_to_le32(ino);
 	es->s_last_error_block = cpu_to_le64(block);
@@ -770,14 +723,6 @@
 			printk(KERN_CONT "block %llu:",
 			       (unsigned long long) block);
 		printk(KERN_CONT "%pV\n", &vaf);
-		page_buf = (char *)__get_free_page(GFP_ATOMIC);
-		if (page_buf)
-			sprintf(page_buf, "%s:%u:%pV)"
-				"Keep this device after RDX, do not reboot",
-				function, line, &vaf);
-		else
-			printk(KERN_ERR "__ext4_error:"
-				"failed to allocate page buf for panic msg\n");
 		va_end(args);
 	}
 
@@ -787,14 +732,8 @@
 	}
 
 	ext4_unlock_group(sb, grp);
-<<<<<<< HEAD
-	ext4_handle_error(sb, page_buf);
-	if (page_buf)
-		free_page((unsigned long)page_buf);
-=======
 	ext4_commit_super(sb, 1);
 	ext4_handle_error(sb);
->>>>>>> c1fac76c
 	/*
 	 * We only get here in the ERRORS_RO case; relocking the group
 	 * may be dangerous, but nothing bad will happen since the
@@ -1174,70 +1113,69 @@
 				 EXT4_XATTR_NAME_ENCRYPTION_CONTEXT, ctx, len);
 }
 
-/* Do not use ext4 key prefix in Samsung Mobile */
-#if 0
-static int ext4_key_prefix(struct inode *inode, u8 **key)
-{
-	*key = EXT4_SB(inode->i_sb)->key_prefix;
-	return EXT4_SB(inode->i_sb)->key_prefix_size;
-}
-#endif
-
-static int ext4_prepare_context(struct inode *inode)
-{
-	return ext4_convert_inline_data(inode);
-}
-
 static int ext4_set_context(struct inode *inode, const void *ctx, size_t len,
 							void *fs_data)
 {
-	handle_t *handle;
-	int res, res2;
-
-	/* fs_data is null when internally used. */
-	if (fs_data) {
-		res  = ext4_xattr_set(inode, EXT4_XATTR_INDEX_ENCRYPTION,
-				EXT4_XATTR_NAME_ENCRYPTION_CONTEXT, ctx,
-				len, 0);
+	handle_t *handle = fs_data;
+	int res, res2, retries = 0;
+
+	res = ext4_convert_inline_data(inode);
+	if (res)
+		return res;
+
+	/*
+	 * If a journal handle was specified, then the encryption context is
+	 * being set on a new inode via inheritance and is part of a larger
+	 * transaction to create the inode.  Otherwise the encryption context is
+	 * being set on an existing inode in its own transaction.  Only in the
+	 * latter case should the "retry on ENOSPC" logic be used.
+	 */
+
+	if (handle) {
+		res = ext4_xattr_set_handle(handle, inode,
+					    EXT4_XATTR_INDEX_ENCRYPTION,
+					    EXT4_XATTR_NAME_ENCRYPTION_CONTEXT,
+					    ctx, len, 0);
 		if (!res) {
 			ext4_set_inode_flag(inode, EXT4_INODE_ENCRYPT);
 			ext4_clear_inode_state(inode,
 					EXT4_STATE_MAY_INLINE_DATA);
-<<<<<<< HEAD
-=======
 			/*
 			 * Update inode->i_flags - S_ENCRYPTED will be enabled,
 			 * S_DAX may be disabled
 			 */
 			ext4_set_inode_flags(inode);
->>>>>>> c1fac76c
 		}
 		return res;
 	}
 
+	res = dquot_initialize(inode);
+	if (res)
+		return res;
+retry:
 	handle = ext4_journal_start(inode, EXT4_HT_MISC,
 			ext4_jbd2_credits_xattr(inode));
 	if (IS_ERR(handle))
 		return PTR_ERR(handle);
 
-	res = ext4_xattr_set(inode, EXT4_XATTR_INDEX_ENCRYPTION,
-			EXT4_XATTR_NAME_ENCRYPTION_CONTEXT, ctx,
-			len, 0);
+	res = ext4_xattr_set_handle(handle, inode, EXT4_XATTR_INDEX_ENCRYPTION,
+				    EXT4_XATTR_NAME_ENCRYPTION_CONTEXT,
+				    ctx, len, 0);
 	if (!res) {
 		ext4_set_inode_flag(inode, EXT4_INODE_ENCRYPT);
-<<<<<<< HEAD
-=======
 		/*
 		 * Update inode->i_flags - S_ENCRYPTED will be enabled,
 		 * S_DAX may be disabled
 		 */
 		ext4_set_inode_flags(inode);
->>>>>>> c1fac76c
 		res = ext4_mark_inode_dirty(handle, inode);
 		if (res)
 			EXT4_ERROR_INODE(inode, "Failed to mark inode dirty");
 	}
 	res2 = ext4_journal_stop(handle);
+
+	if (res == -ENOSPC && ext4_should_retry_alloc(inode->i_sb, &retries))
+		goto retry;
 	if (!res)
 		res = res2;
 	return res;
@@ -1254,24 +1192,14 @@
 		EXT4_NAME_LEN;
 }
 
-static struct fscrypt_operations ext4_cryptops = {
+static const struct fscrypt_operations ext4_cryptops = {
+	.key_prefix		= "ext4:",
 	.get_context		= ext4_get_context,
-#if 0
-	.key_prefix		= ext4_key_prefix,
-#endif
-	.prepare_context	= ext4_prepare_context,
 	.set_context		= ext4_set_context,
 	.dummy_context		= ext4_dummy_context,
 	.empty_dir		= ext4_empty_dir,
 	.max_namelen		= ext4_max_namelen,
 };
-<<<<<<< HEAD
-#else
-static struct fscrypt_operations ext4_cryptops = {
-	.is_encrypted		= ext4_encrypted_inode,
-};
-=======
->>>>>>> c1fac76c
 #endif
 
 #ifdef CONFIG_QUOTA
@@ -3450,8 +3378,7 @@
 			 sbi->s_cluster_bits);
 
 	do_div(resv_clusters, 50);
-	/* Do not reserve clusters */
-	resv_clusters = min_t(ext4_fsblk_t, resv_clusters, 0);
+	resv_clusters = min_t(ext4_fsblk_t, resv_clusters, 4096);
 
 	atomic64_set(&sbi->s_resv_clusters, resv_clusters);
 }
@@ -4306,7 +4233,7 @@
 	}
 
 	block = ext4_count_free_clusters(sb);
-	ext4_free_blocks_count_set(sbi->s_es, 
+	ext4_free_blocks_count_set(sbi->s_es,
 				   EXT4_C2B(sbi, block));
 	ext4_superblock_csum_set(sb);
 	err = percpu_counter_init(&sbi->s_freeclusters_counter, block,
@@ -4398,11 +4325,6 @@
 	ratelimit_state_init(&sbi->s_msg_ratelimit_state, 5 * HZ, 10);
 
 	kfree(orig_data);
-#ifdef CONFIG_EXT4_FS_ENCRYPTION
-	memcpy(sbi->key_prefix, EXT4_KEY_DESC_PREFIX,
-				EXT4_KEY_DESC_PREFIX_SIZE);
-	sbi->key_prefix_size = EXT4_KEY_DESC_PREFIX_SIZE;
-#endif
 	return 0;
 
 cantfind_ext4:
@@ -4455,10 +4377,6 @@
 		brelse(sbi->s_group_desc[i]);
 	kvfree(sbi->s_group_desc);
 failed_mount:
-	/* for debugging, sangwoo2.lee */
-	printk(KERN_ERR "printing data of superblock-bh\n");
-	print_bh(sb, bh, 0, EXT4_BLOCK_SIZE(sb));
-	/* for debugging */
 	if (sbi->s_chksum_driver)
 		crypto_free_shash(sbi->s_chksum_driver);
 #ifdef CONFIG_QUOTA
@@ -4767,21 +4685,12 @@
 	if (!sbh || block_device_ejected(sb))
 		return error;
 
-<<<<<<< HEAD
-	if (unlikely(le16_to_cpu(es->s_magic) != EXT4_SUPER_MAGIC)) {
-		print_bh(sb, sbh, 0, EXT4_BLOCK_SIZE(sb));
-		if (test_opt(sb, ERRORS_PANIC))
-			panic("EXT4(Can not find EXT4_SUPER_MAGIC");
-		return -EIO;
-	}
-=======
 	/*
 	 * The superblock bh should be mapped, but it might not be if the
 	 * device was hot-removed. Not much we can do but fail the I/O.
 	 */
 	if (!buffer_mapped(sbh))
 		return error;
->>>>>>> c1fac76c
 
 	/*
 	 * If the file system is mounted read-only, don't update the
@@ -5355,10 +5264,8 @@
 	/* prevent underflow in case that few free space is available */
 	buf->f_bfree = EXT4_C2B(sbi, max_t(s64, bfree, 0));
 	buf->f_bavail = buf->f_bfree -
-			(ext4_r_blocks_count(es) + resv_blocks +
-			 ext4_sec_r_blocks_count(es));
-	if (buf->f_bfree < (ext4_r_blocks_count(es) + resv_blocks +
-				ext4_sec_r_blocks_count(es)))
+			(ext4_r_blocks_count(es) + resv_blocks);
+	if (buf->f_bfree < (ext4_r_blocks_count(es) + resv_blocks))
 		buf->f_bavail = 0;
 	buf->f_files = le32_to_cpu(es->s_inodes_count);
 	buf->f_ffree = percpu_counter_sum_positive(&sbi->s_freeinodes_counter);
@@ -5755,98 +5662,6 @@
 }
 #endif
 
-void print_iloc_info(struct super_block *sb, struct ext4_iloc iloc)
-{
-	/* for debugging, woojoong.lee */
-	printk(KERN_ERR "iloc info, offset : %lu,", iloc.offset);
-	printk(KERN_ERR " group# : %u\n", iloc.block_group);
-	printk(KERN_ERR "sb info, inodes per group : %lu,",
-			EXT4_SB(sb)->s_inodes_per_group);
-	printk(KERN_ERR " inode size : %d\n", EXT4_SB(sb)->s_inode_size);
-	print_bh(sb, iloc.bh, 0, EXT4_BLOCK_SIZE(sb));
-	/* end */
-}
-
-/* for debugging, sangwoo2.lee */
-void print_bh(struct super_block *sb, struct buffer_head *bh
-		, int start, int len)
-{
-	if (bh) {
-		printk(KERN_ERR " print_bh: bh %p,"
-				" bh->b_size %lu, bh->b_data %p\n",
-				(void *) bh, (long unsigned int) bh->b_size,
-				(void *) bh->b_data);
-		print_block_data(sb, bh->b_blocknr, bh->b_data, start, len);
-		/* Debugging for FDE device */
-		if (le32_to_cpu(EXT4_SB(sb)->s_es->s_sec_magic)
-				== EXT4_SEC_DATA_MAGIC) {
-			lock_buffer(bh);
-			bh->b_end_io = end_buffer_read_sync;
-			get_bh(bh);
-			set_buffer_bypass(bh);
-			submit_bh(REQ_OP_READ, 0, bh);
-			wait_on_buffer(bh);
-			if (buffer_uptodate(bh))
-				print_block_data(sb, bh->b_blocknr, bh->b_data,
-						 start, len);
-		}
-	} else {
-		printk(KERN_ERR " print_bh: bh is null!\n");
-	}
-}
-
-void print_block_data(struct super_block *sb, sector_t blocknr,
-		unsigned char *data_to_dump, int start, int len)
-{
-	int i, j;
-	int bh_offset = (start / 16) * 16;
-	char row_data[17] = { 0, };
-	char row_hex[50] = { 0, };
-	char ch;
-	struct mount *m = NULL;
-
-	printk(KERN_ERR "As EXT4-fs error, printing data in hex\n");
-	printk(KERN_ERR " [partition info] s_id : %s, start sector# : %lu\n",
-			sb->s_id,
-			(long unsigned int) sb->s_bdev->bd_part->start_sect);
-	printk(KERN_ERR " dump block# : %lu, start offset(byte) : %d\n",
-			(long unsigned int) blocknr, start);
-	printk(KERN_ERR " length(byte) : %d, data_to_dump 0x%p\n",
-			len, (void *)data_to_dump);
-	if (!list_empty(&sb->s_mounts)) {
-		m = list_first_entry(&sb->s_mounts, struct mount, mnt_instance);
-		if (m)
-			printk(KERN_ERR " mountpoint : %s\n",
-				m->mnt_mountpoint->d_name.name);
-	}
-	printk(KERN_ERR "-------------------------------------------------\n");
-
-	for (i = 0; i < (len + 15) / 16; i++) {
-		for (j = 0; j < 16; j++) {
-			ch = *(data_to_dump + bh_offset + j);
-			if (start <= bh_offset + j
-					&& start + len > bh_offset + j) {
-
-				if (isascii(ch) && isprint(ch))
-					sprintf(row_data + j, "%c", ch);
-				else
-					sprintf(row_data + j, ".");
-
-				sprintf(row_hex + (j * 3), "%2.2x ", ch);
-			} else {
-				sprintf(row_data + j, " ");
-				sprintf(row_hex + (j * 3), "-- ");
-			}
-		}
-
-		printk(KERN_ERR "0x%4.4x : %s | %s\n",
-			bh_offset, row_hex, row_data);
-		bh_offset += 16;
-	}
-	printk(KERN_ERR "-------------------------------------------------\n");
-}
-/* for debugging */
-
 static struct dentry *ext4_mount(struct file_system_type *fs_type, int flags,
 		       const char *dev_name, void *data)
 {
