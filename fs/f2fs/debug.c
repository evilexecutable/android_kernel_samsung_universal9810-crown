--- conflicted
+++ resolved
@@ -52,9 +52,6 @@
 	si->nquota_files = sbi->nquota_files;
 	si->ndirty_all = sbi->ndirty_inode[DIRTY_META];
 	si->inmem_pages = get_pages(sbi, F2FS_INMEM_PAGES);
-<<<<<<< HEAD
-	si->wb_bios = atomic_read(&sbi->nr_wb_bios);
-=======
 	si->aw_cnt = atomic_read(&sbi->aw_cnt);
 	si->vw_cnt = atomic_read(&sbi->vw_cnt);
 	si->max_aw_cnt = atomic_read(&sbi->max_aw_cnt);
@@ -78,7 +75,6 @@
 			atomic_read(&SM_I(sbi)->dcc_info->discard_cmd_cnt);
 		si->undiscard_blks = SM_I(sbi)->dcc_info->undiscard_blks;
 	}
->>>>>>> c1fac76c
 	si->total_count = (int)sbi->user_block_count / sbi->blocks_per_seg;
 	si->rsvd_segs = reserved_segments(sbi);
 	si->overp_segs = overprovision_segments(sbi);
@@ -89,6 +85,8 @@
 	si->inline_xattr = atomic_read(&sbi->inline_xattr);
 	si->inline_inode = atomic_read(&sbi->inline_inode);
 	si->inline_dir = atomic_read(&sbi->inline_dir);
+	si->append = sbi->im[APPEND_INO].ino_num;
+	si->update = sbi->im[UPDATE_INO].ino_num;
 	si->orphans = sbi->im[ORPHAN_INO].ino_num;
 	si->utilization = utilization(sbi);
 
@@ -102,13 +100,9 @@
 	si->dirty_nats = NM_I(sbi)->dirty_nat_cnt;
 	si->sits = MAIN_SEGS(sbi);
 	si->dirty_sits = SIT_I(sbi)->dirty_sentries;
-<<<<<<< HEAD
-	si->fnids = NM_I(sbi)->fcnt;
-=======
 	si->free_nids = NM_I(sbi)->nid_cnt[FREE_NID];
 	si->avail_nids = NM_I(sbi)->available_nids;
 	si->alloc_nids = NM_I(sbi)->nid_cnt[PREALLOC_NID];
->>>>>>> c1fac76c
 	si->bg_gc = sbi->bg_gc;
 	si->util_free = (int)(free_user_blocks(sbi) >> sbi->log_blocks_per_seg)
 		* 100 / (int)(sbi->user_block_count >> sbi->log_blocks_per_seg)
@@ -121,8 +115,8 @@
 	for (i = CURSEG_HOT_DATA; i <= CURSEG_COLD_NODE; i++) {
 		struct curseg_info *curseg = CURSEG_I(sbi, i);
 		si->curseg[i] = curseg->segno;
-		si->cursec[i] = curseg->segno / sbi->segs_per_sec;
-		si->curzone[i] = si->cursec[i] / sbi->secs_per_zone;
+		si->cursec[i] = GET_SEC_FROM_SEG(sbi, curseg->segno);
+		si->curzone[i] = GET_ZONE_FROM_SEC(sbi, si->cursec[i]);
 	}
 
 	for (i = 0; i < 2; i++) {
@@ -146,10 +140,10 @@
 
 	bimodal = 0;
 	total_vblocks = 0;
-	blks_per_sec = sbi->segs_per_sec * sbi->blocks_per_seg;
+	blks_per_sec = BLKS_PER_SEC(sbi);
 	hblks_per_sec = blks_per_sec / 2;
 	for (segno = 0; segno < MAIN_SEGS(sbi); segno += sbi->segs_per_sec) {
-		vblocks = get_valid_blocks(sbi, segno, sbi->segs_per_sec);
+		vblocks = get_valid_blocks(sbi, segno, true);
 		dist = abs(vblocks - hblks_per_sec);
 		bimodal += dist * dist;
 
@@ -178,7 +172,11 @@
 	if (si->base_mem)
 		goto get_cache;
 
-	si->base_mem = sizeof(struct f2fs_sb_info) + sbi->sb->s_blocksize;
+	/* build stat */
+	si->base_mem = sizeof(struct f2fs_stat_info);
+
+	/* build superblock */
+	si->base_mem += sizeof(struct f2fs_sb_info) + sbi->sb->s_blocksize;
 	si->base_mem += 2 * sizeof(struct f2fs_inode_info);
 	si->base_mem += sizeof(*sbi->ckpt);
 
@@ -214,6 +212,10 @@
 	/* build nm */
 	si->base_mem += sizeof(struct f2fs_nm_info);
 	si->base_mem += __bitmap_size(sbi, NAT_BITMAP);
+	si->base_mem += (NM_I(sbi)->nat_bits_blocks << F2FS_BLKSIZE_BITS);
+	si->base_mem += NM_I(sbi)->nat_blocks * NAT_ENTRY_BITMAP_SIZE;
+	si->base_mem += NM_I(sbi)->nat_blocks / 8;
+	si->base_mem += NM_I(sbi)->nat_blocks * sizeof(unsigned short);
 
 get_cache:
 	si->cache_mem = 0;
@@ -223,17 +225,18 @@
 		si->cache_mem += sizeof(struct f2fs_gc_kthread);
 
 	/* build merge flush thread */
-	if (SM_I(sbi)->cmd_control_info)
+	if (SM_I(sbi)->fcc_info)
 		si->cache_mem += sizeof(struct flush_cmd_control);
+	if (SM_I(sbi)->dcc_info) {
+		si->cache_mem += sizeof(struct discard_cmd_control);
+		si->cache_mem += sizeof(struct discard_cmd) *
+			atomic_read(&SM_I(sbi)->dcc_info->discard_cmd_cnt);
+	}
 
 	/* free nids */
-<<<<<<< HEAD
-	si->cache_mem += NM_I(sbi)->fcnt * sizeof(struct free_nid);
-=======
 	si->cache_mem += (NM_I(sbi)->nid_cnt[FREE_NID] +
 				NM_I(sbi)->nid_cnt[PREALLOC_NID]) *
 				sizeof(struct free_nid);
->>>>>>> c1fac76c
 	si->cache_mem += NM_I(sbi)->nat_cnt * sizeof(struct nat_entry);
 	si->cache_mem += NM_I(sbi)->dirty_nat_cnt *
 					sizeof(struct nat_entry_set);
@@ -290,8 +293,8 @@
 			   si->inline_inode);
 		seq_printf(s, "  - Inline_dentry Inode: %u\n",
 			   si->inline_dir);
-		seq_printf(s, "  - Orphan Inode: %u\n",
-			   si->orphans);
+		seq_printf(s, "  - Orphan/Append/Update Inode: %u, %u, %u\n",
+			   si->orphans, si->append, si->update);
 		seq_printf(s, "\nMain area: %d segs, %d secs %d zones\n",
 			   si->main_area_segs, si->main_area_sections,
 			   si->main_area_zones);
@@ -350,10 +353,6 @@
 		seq_printf(s, "  - Inner Struct Count: tree: %d(%d), node: %d\n",
 				si->ext_tree, si->zombie_tree, si->ext_node);
 		seq_puts(s, "\nBalancing F2FS Async:\n");
-<<<<<<< HEAD
-		seq_printf(s, "  - inmem: %4d, wb_bios: %4d\n",
-			   si->inmem_pages, si->wb_bios);
-=======
 		seq_printf(s, "  - IO (CP: %4d, Data: %4d, Flush: (%4d %4d %4d), "
 			"Discard: (%4d %4d)) cmd: %4d undiscard:%4u\n",
 			   si->nr_wb_cp_data, si->nr_wb_data,
@@ -365,7 +364,6 @@
 			"volatile IO: %4d (Max. %4d)\n",
 			   si->inmem_pages, si->aw_cnt, si->max_aw_cnt,
 			   si->vw_cnt, si->max_vw_cnt);
->>>>>>> c1fac76c
 		seq_printf(s, "  - nodes: %4d in %4d\n",
 			   si->ndirty_node, si->node_pages);
 		seq_printf(s, "  - dents: %4d in dirs:%4d (%4d)\n",
@@ -380,8 +378,8 @@
 			   si->ndirty_imeta);
 		seq_printf(s, "  - NATs: %9d/%9d\n  - SITs: %9d/%9d\n",
 			   si->dirty_nats, si->nats, si->dirty_sits, si->sits);
-		seq_printf(s, "  - free_nids: %9d\n",
-			   si->fnids);
+		seq_printf(s, "  - free_nids: %9d/%9d\n  - alloc_nids: %9d\n",
+			   si->free_nids, si->avail_nids, si->alloc_nids);
 		seq_puts(s, "\nDistribution of User Blocks:");
 		seq_puts(s, " [ valid | invalid | free ]\n");
 		seq_puts(s, "  [");
@@ -466,6 +464,11 @@
 	atomic_set(&sbi->inline_dir, 0);
 	atomic_set(&sbi->inplace_count, 0);
 
+	atomic_set(&sbi->aw_cnt, 0);
+	atomic_set(&sbi->vw_cnt, 0);
+	atomic_set(&sbi->max_aw_cnt, 0);
+	atomic_set(&sbi->max_vw_cnt, 0);
+
 	mutex_lock(&f2fs_stat_mutex);
 	list_add_tail(&si->stat_list, &f2fs_stat_list);
 	mutex_unlock(&f2fs_stat_mutex);
