/*
 * fs/f2fs/namei.c
 *
 * Copyright (c) 2012 Samsung Electronics Co., Ltd.
 *             http://www.samsung.com/
 *
 * This program is free software; you can redistribute it and/or modify
 * it under the terms of the GNU General Public License version 2 as
 * published by the Free Software Foundation.
 */
#include <linux/fs.h>
#include <linux/f2fs_fs.h>
#include <linux/pagemap.h>
#include <linux/sched.h>
#include <linux/ctype.h>
#include <linux/dcache.h>
#include <linux/namei.h>

#include "f2fs.h"
#include "node.h"
#include "xattr.h"
#include "acl.h"
#include <trace/events/f2fs.h>

static struct inode *f2fs_new_inode(struct inode *dir, umode_t mode)
{
	struct f2fs_sb_info *sbi = F2FS_I_SB(dir);
	nid_t ino;
	struct inode *inode;
	bool nid_free = false;
	int xattr_size = 0;
	int err;

	inode = new_inode(dir->i_sb);
	if (!inode)
		return ERR_PTR(-ENOMEM);

	f2fs_lock_op(sbi);
	if (!alloc_nid(sbi, &ino)) {
		f2fs_unlock_op(sbi);
		err = -ENOSPC;
		goto fail;
	}
	f2fs_unlock_op(sbi);

	inode_init_owner(inode, dir, mode);

	inode->i_ino = ino;
	inode->i_blocks = 0;
	inode->i_mtime = inode->i_atime = inode->i_ctime =
			F2FS_I(inode)->i_crtime = current_time(inode);
	inode->i_generation = sbi->s_next_generation++;

	err = insert_inode_locked(inode);
	if (err) {
		err = -EINVAL;
		nid_free = true;
		goto fail;
	}

<<<<<<< HEAD
=======
	if (f2fs_sb_has_project_quota(sbi->sb) &&
		(F2FS_I(dir)->i_flags & FS_PROJINHERIT_FL))
		F2FS_I(inode)->i_projid = F2FS_I(dir)->i_projid;
	else
		F2FS_I(inode)->i_projid = make_kprojid(&init_user_ns,
							F2FS_DEF_PROJID);

	err = dquot_initialize(inode);
	if (err)
		goto fail_drop;

	err = dquot_alloc_inode(inode);
	if (err)
		goto fail_drop;

	set_inode_flag(inode, FI_NEW_INODE);

>>>>>>> c1fac76c
	/* If the directory encrypted, then we should encrypt the inode. */
	if ((f2fs_encrypted_inode(dir) || DUMMY_ENCRYPTION_ENABLED(sbi)) &&
				f2fs_may_encrypt(inode))
		f2fs_set_encrypted_inode(inode);

<<<<<<< HEAD
	set_inode_flag(inode, FI_NEW_INODE);
=======
	if (f2fs_sb_has_extra_attr(sbi->sb)) {
		set_inode_flag(inode, FI_EXTRA_ATTR);
		F2FS_I(inode)->i_extra_isize = F2FS_TOTAL_EXTRA_ATTR_SIZE;
	}
>>>>>>> c1fac76c

	if (test_opt(sbi, INLINE_XATTR))
		set_inode_flag(inode, FI_INLINE_XATTR);

	if (test_opt(sbi, INLINE_DATA) && f2fs_may_inline_data(inode))
		set_inode_flag(inode, FI_INLINE_DATA);
	if (f2fs_may_inline_dentry(inode))
		set_inode_flag(inode, FI_INLINE_DENTRY);

	if (f2fs_sb_has_flexible_inline_xattr(sbi->sb)) {
		f2fs_bug_on(sbi, !f2fs_has_extra_attr(inode));
		if (f2fs_has_inline_xattr(inode))
			xattr_size = F2FS_OPTION(sbi).inline_xattr_size;
		/* Otherwise, will be 0 */
	} else if (f2fs_has_inline_xattr(inode) ||
				f2fs_has_inline_dentry(inode)) {
		xattr_size = DEFAULT_INLINE_XATTR_ADDRS;
	}
	F2FS_I(inode)->i_inline_xattr_size = xattr_size;

	f2fs_init_extent_tree(inode, NULL);

	stat_inc_inline_xattr(inode);
	stat_inc_inline_inode(inode);
	stat_inc_inline_dir(inode);

	trace_f2fs_new_inode(inode, 0);
	return inode;

fail:
	trace_f2fs_new_inode(inode, err);
	make_bad_inode(inode);
	if (nid_free)
		set_inode_flag(inode, FI_FREE_NID);
	iput(inode);
	return ERR_PTR(err);
}

static int is_extension_exist(const unsigned char *s, const char *sub)
{
	size_t slen = strlen(s);
	size_t sublen = strlen(sub);
	int i;

	/*
	 * filename format of multimedia file should be defined as:
	 * "filename + '.' + extension + (optional: '.' + temp extension)".
	 */
	if (slen < sublen + 2)
		return 0;

	for (i = 1; i < slen - sublen; i++) {
		if (s[i] != '.')
			continue;
		if (!strncasecmp(s + i + 1, sub, sublen))
			return 1;
	}

	return 0;
}

/*
 * Set multimedia files as cold files for hot/cold data separation
 */
static inline void set_file_temperature(struct f2fs_sb_info *sbi, struct inode *inode,
		const unsigned char *name)
{
	__u8 (*extlist)[F2FS_EXTENSION_LEN] = sbi->raw_super->extension_list;
	int i, cold_count, hot_count;

	down_read(&sbi->sb_lock);

	cold_count = le32_to_cpu(sbi->raw_super->extension_count);
	hot_count = sbi->raw_super->hot_ext_count;

	for (i = 0; i < cold_count + hot_count; i++) {
		if (!is_extension_exist(name, extlist[i]))
			continue;
		if (i < cold_count)
			file_set_cold(inode);
		else
			file_set_hot(inode);
		break;
	}

	up_read(&sbi->sb_lock);
}

int update_extension_list(struct f2fs_sb_info *sbi, const char *name,
							bool hot, bool set)
{
	__u8 (*extlist)[F2FS_EXTENSION_LEN] = sbi->raw_super->extension_list;
	int cold_count = le32_to_cpu(sbi->raw_super->extension_count);
	int hot_count = sbi->raw_super->hot_ext_count;
	int total_count = cold_count + hot_count;
	int start, count;
	int i;

	if (set) {
		if (total_count == F2FS_MAX_EXTENSION)
			return -EINVAL;
	} else {
		if (!hot && !cold_count)
			return -EINVAL;
		if (hot && !hot_count)
			return -EINVAL;
	}

	if (hot) {
		start = cold_count;
		count = total_count;
	} else {
		start = 0;
		count = cold_count;
	}

	for (i = start; i < count; i++) {
		if (strcmp(name, extlist[i]))
			continue;

		if (set)
			return -EINVAL;

		memcpy(extlist[i], extlist[i + 1],
				F2FS_EXTENSION_LEN * (total_count - i - 1));
		memset(extlist[total_count - 1], 0, F2FS_EXTENSION_LEN);
		if (hot)
			sbi->raw_super->hot_ext_count = hot_count - 1;
		else
			sbi->raw_super->extension_count =
						cpu_to_le32(cold_count - 1);
		return 0;
	}

	if (!set)
		return -EINVAL;

	if (hot) {
		strncpy(extlist[count], name, strlen(name));
		sbi->raw_super->hot_ext_count = hot_count + 1;
	} else {
		char buf[F2FS_MAX_EXTENSION][F2FS_EXTENSION_LEN];

		memcpy(buf, &extlist[cold_count],
				F2FS_EXTENSION_LEN * hot_count);
		memset(extlist[cold_count], 0, F2FS_EXTENSION_LEN);
		strncpy(extlist[cold_count], name, strlen(name));
		memcpy(&extlist[cold_count + 1], buf,
				F2FS_EXTENSION_LEN * hot_count);
		sbi->raw_super->extension_count = cpu_to_le32(cold_count + 1);
	}
	return 0;
}

static int f2fs_create(struct inode *dir, struct dentry *dentry, umode_t mode,
						bool excl)
{
	struct f2fs_sb_info *sbi = F2FS_I_SB(dir);
	struct inode *inode;
	nid_t ino = 0;
	int err;

<<<<<<< HEAD
=======
	if (unlikely(f2fs_cp_error(sbi)))
		return -EIO;

	err = dquot_initialize(dir);
	if (err)
		return err;

>>>>>>> c1fac76c
	inode = f2fs_new_inode(dir, mode);
	if (IS_ERR(inode))
		return PTR_ERR(inode);

	if (!test_opt(sbi, DISABLE_EXT_IDENTIFY))
		set_file_temperature(sbi, inode, dentry->d_name.name);

	inode->i_op = &f2fs_file_inode_operations;
	inode->i_fop = &f2fs_file_operations;
	inode->i_mapping->a_ops = &f2fs_dblock_aops;
	ino = inode->i_ino;

	f2fs_balance_fs(sbi, true);

	f2fs_lock_op(sbi);
	err = f2fs_add_link(dentry, inode);
	if (err)
		goto out;
	f2fs_unlock_op(sbi);

	alloc_nid_done(sbi, ino);

	d_instantiate_new(dentry, inode);

	if (IS_DIRSYNC(dir))
		f2fs_sync_fs(sbi->sb, 1);
	return 0;
out:
	handle_failed_inode(inode);
	return err;
}

static int f2fs_link(struct dentry *old_dentry, struct inode *dir,
		struct dentry *dentry)
{
	struct inode *inode = d_inode(old_dentry);
	struct f2fs_sb_info *sbi = F2FS_I_SB(dir);
	int err;

	if (unlikely(f2fs_cp_error(sbi)))
		return -EIO;

	err = fscrypt_prepare_link(old_dentry, dir, dentry);
	if (err)
		return err;

	f2fs_balance_fs(sbi, true);

	inode->i_ctime = current_time(inode);
	ihold(inode);

	set_inode_flag(inode, FI_INC_LINK);
	f2fs_lock_op(sbi);
	err = f2fs_add_link(dentry, inode);
	if (err)
		goto out;
	f2fs_unlock_op(sbi);

	d_instantiate(dentry, inode);

	if (IS_DIRSYNC(dir))
		f2fs_sync_fs(sbi->sb, 1);
	return 0;
out:
	clear_inode_flag(inode, FI_INC_LINK);
	iput(inode);
	f2fs_unlock_op(sbi);
	return err;
}

struct dentry *f2fs_get_parent(struct dentry *child)
{
	struct qstr dotdot = QSTR_INIT("..", 2);
	struct page *page;
	unsigned long ino = f2fs_inode_by_name(d_inode(child), &dotdot, &page);
	if (!ino) {
		if (IS_ERR(page))
			return ERR_CAST(page);
		return ERR_PTR(-ENOENT);
	}
	return d_obtain_alias(f2fs_iget(child->d_sb, ino));
}

static int __recover_dot_dentries(struct inode *dir, nid_t pino)
{
	struct f2fs_sb_info *sbi = F2FS_I_SB(dir);
	struct qstr dot = QSTR_INIT(".", 1);
	struct qstr dotdot = QSTR_INIT("..", 2);
	struct f2fs_dir_entry *de;
	struct page *page;
	int err = 0;

	if (f2fs_readonly(sbi->sb)) {
		f2fs_msg(sbi->sb, KERN_INFO,
			"skip recovering inline_dots inode (ino:%lu, pino:%u) "
			"in readonly mountpoint", dir->i_ino, pino);
		return 0;
	}

	f2fs_balance_fs(sbi, true);

	f2fs_lock_op(sbi);

	de = f2fs_find_entry(dir, &dot, &page);
	if (de) {
		f2fs_put_page(page, 0);
	} else if (IS_ERR(page)) {
		err = PTR_ERR(page);
		goto out;
	} else {
		err = __f2fs_add_link(dir, &dot, NULL, dir->i_ino, S_IFDIR);
		if (err)
			goto out;
	}

	de = f2fs_find_entry(dir, &dotdot, &page);
	if (de)
		f2fs_put_page(page, 0);
	else if (IS_ERR(page))
		err = PTR_ERR(page);
	else
		err = __f2fs_add_link(dir, &dotdot, NULL, pino, S_IFDIR);
out:
	if (!err)
		clear_inode_flag(dir, FI_INLINE_DOTS);

	f2fs_unlock_op(sbi);
	return err;
}

static struct dentry *f2fs_lookup(struct inode *dir, struct dentry *dentry,
		unsigned int flags)
{
	struct inode *inode = NULL;
	struct f2fs_dir_entry *de;
	struct page *page;
	struct dentry *new;
	nid_t ino = -1;
	int err = 0;
	unsigned int root_ino = F2FS_ROOT_INO(F2FS_I_SB(dir));

	trace_f2fs_lookup_start(dir, dentry, flags);

	err = fscrypt_prepare_lookup(dir, dentry, flags);
	if (err)
		goto out;

	if (dentry->d_name.len > F2FS_NAME_LEN) {
		err = -ENAMETOOLONG;
		goto out;
	}

	de = f2fs_find_entry(dir, &dentry->d_name, &page);
	if (!de) {
		if (IS_ERR(page)) {
			err = PTR_ERR(page);
			goto out;
		}
		goto out_splice;
	}

	ino = le32_to_cpu(de->ino);
	f2fs_put_page(page, 0);

	inode = f2fs_iget(dir->i_sb, ino);
	if (IS_ERR(inode)) {
		err = PTR_ERR(inode);
		goto out;
	}

	if ((dir->i_ino == root_ino) && f2fs_has_inline_dots(dir)) {
		err = __recover_dot_dentries(dir, root_ino);
		if (err)
			goto out_iput;
	}

	if (f2fs_has_inline_dots(inode)) {
		err = __recover_dot_dentries(inode, dir->i_ino);
		if (err)
			goto out_iput;
	}
<<<<<<< HEAD
	if (!IS_ERR(inode) && f2fs_encrypted_inode(dir) &&
			(S_ISDIR(inode->i_mode) || S_ISLNK(inode->i_mode)) &&
			!fscrypt_has_permitted_context(dir, inode)) {
		bool nokey = f2fs_encrypted_inode(inode) &&
			!fscrypt_has_encryption_key(inode);
		err = nokey ? -ENOKEY : -EPERM;
		goto err_out;
=======
	if (f2fs_encrypted_inode(dir) &&
	    (S_ISDIR(inode->i_mode) || S_ISLNK(inode->i_mode)) &&
	    !fscrypt_has_permitted_context(dir, inode)) {
		f2fs_msg(inode->i_sb, KERN_WARNING,
			 "Inconsistent encryption contexts: %lu/%lu",
			 dir->i_ino, inode->i_ino);
		err = -EPERM;
		goto out_iput;
>>>>>>> c1fac76c
	}
out_splice:
	new = d_splice_alias(inode, dentry);
	if (IS_ERR(new))
		err = PTR_ERR(new);
	trace_f2fs_lookup_end(dir, dentry, ino, err);
	return new;
out_iput:
	iput(inode);
out:
	trace_f2fs_lookup_end(dir, dentry, ino, err);
	return ERR_PTR(err);
}

static int f2fs_unlink(struct inode *dir, struct dentry *dentry)
{
	struct f2fs_sb_info *sbi = F2FS_I_SB(dir);
	struct inode *inode = d_inode(dentry);
	struct f2fs_dir_entry *de;
	struct page *page;
	int err = -ENOENT;

	trace_f2fs_unlink_enter(dir, dentry);

<<<<<<< HEAD
=======
	if (unlikely(f2fs_cp_error(sbi)))
		return -EIO;

	err = dquot_initialize(dir);
	if (err)
		return err;
	err = dquot_initialize(inode);
	if (err)
		return err;

>>>>>>> c1fac76c
	de = f2fs_find_entry(dir, &dentry->d_name, &page);
	if (!de) {
		if (IS_ERR(page))
			err = PTR_ERR(page);
		goto fail;
	}

	f2fs_balance_fs(sbi, true);

	f2fs_lock_op(sbi);
	err = acquire_orphan_inode(sbi);
	if (err) {
		f2fs_unlock_op(sbi);
		f2fs_put_page(page, 0);
		goto fail;
	}
	f2fs_delete_entry(de, page, dir, inode);
	f2fs_unlock_op(sbi);

	if (IS_DIRSYNC(dir))
		f2fs_sync_fs(sbi->sb, 1);
fail:
	trace_f2fs_unlink_exit(inode, err);
	return err;
}

static const char *f2fs_get_link(struct dentry *dentry,
				 struct inode *inode,
				 struct delayed_call *done)
{
	const char *link = page_get_link(dentry, inode, done);
	if (!IS_ERR(link) && !*link) {
		/* this is broken symlink case */
		do_delayed_call(done);
		clear_delayed_call(done);
		link = ERR_PTR(-ENOENT);
	}
	return link;
}

static int f2fs_symlink(struct inode *dir, struct dentry *dentry,
					const char *symname)
{
	struct f2fs_sb_info *sbi = F2FS_I_SB(dir);
	struct inode *inode;
	size_t len = strlen(symname);
	struct fscrypt_str disk_link;
	int err;

	if (unlikely(f2fs_cp_error(sbi)))
		return -EIO;

<<<<<<< HEAD
		if (!fscrypt_has_encryption_key(dir))
			return -EPERM;

		disk_link.len = (fscrypt_fname_encrypted_size(dir, len) +
				sizeof(struct fscrypt_symlink_data));
	}

	if (disk_link.len > dir->i_sb->s_blocksize)
		return -ENAMETOOLONG;
=======
	err = fscrypt_prepare_symlink(dir, symname, len, dir->i_sb->s_blocksize,
				      &disk_link);
	if (err)
		return err;
>>>>>>> c1fac76c

	inode = f2fs_new_inode(dir, S_IFLNK | S_IRWXUGO);
	if (IS_ERR(inode))
		return PTR_ERR(inode);

	if (IS_ENCRYPTED(inode))
		inode->i_op = &f2fs_encrypted_symlink_inode_operations;
	else
		inode->i_op = &f2fs_symlink_inode_operations;
	inode_nohighmem(inode);
	inode->i_mapping->a_ops = &f2fs_dblock_aops;

	f2fs_balance_fs(sbi, true);

	f2fs_lock_op(sbi);
	err = f2fs_add_link(dentry, inode);
	if (err)
		goto out_handle_failed_inode;
	f2fs_unlock_op(sbi);
	alloc_nid_done(sbi, inode->i_ino);

<<<<<<< HEAD
	if (f2fs_encrypted_inode(inode)) {
		struct qstr istr = QSTR_INIT(symname, len);
		struct fscrypt_str ostr;

		sd = kzalloc(disk_link.len, GFP_NOFS);
		if (!sd) {
			err = -ENOMEM;
			goto err_out;
		}

		err = fscrypt_get_encryption_info(inode);
		if (err)
			goto err_out;

		if (!fscrypt_has_encryption_key(inode)) {
			err = -EPERM;
			goto err_out;
		}

		ostr.name = sd->encrypted_path;
		ostr.len = disk_link.len;
		err = fscrypt_fname_usr_to_disk(inode, &istr, &ostr);
		if (err)
			goto err_out;

		sd->len = cpu_to_le16(ostr.len);
		disk_link.name = (char *)sd;
	}
=======
	err = fscrypt_encrypt_symlink(inode, symname, len, &disk_link);
	if (err)
		goto err_out;
>>>>>>> c1fac76c

	err = page_symlink(inode, disk_link.name, disk_link.len);

err_out:
	d_instantiate_new(dentry, inode);

	/*
	 * Let's flush symlink data in order to avoid broken symlink as much as
	 * possible. Nevertheless, fsyncing is the best way, but there is no
	 * way to get a file descriptor in order to flush that.
	 *
	 * Note that, it needs to do dir->fsync to make this recoverable.
	 * If the symlink path is stored into inline_data, there is no
	 * performance regression.
	 */
	if (!err) {
		filemap_write_and_wait_range(inode->i_mapping, 0,
							disk_link.len - 1);

		if (IS_DIRSYNC(dir))
			f2fs_sync_fs(sbi->sb, 1);
	} else {
		f2fs_unlink(dir, dentry);
	}

<<<<<<< HEAD
	kfree(sd);
	return err;
out:
=======
	f2fs_balance_fs(sbi, true);
	goto out_free_encrypted_link;

out_handle_failed_inode:
>>>>>>> c1fac76c
	handle_failed_inode(inode);
out_free_encrypted_link:
	if (disk_link.name != (unsigned char *)symname)
		kfree(disk_link.name);
	return err;
}

static int f2fs_mkdir(struct inode *dir, struct dentry *dentry, umode_t mode)
{
	struct f2fs_sb_info *sbi = F2FS_I_SB(dir);
	struct inode *inode;
	int err;

<<<<<<< HEAD
=======
	if (unlikely(f2fs_cp_error(sbi)))
		return -EIO;

	err = dquot_initialize(dir);
	if (err)
		return err;

>>>>>>> c1fac76c
	inode = f2fs_new_inode(dir, S_IFDIR | mode);
	if (IS_ERR(inode))
		return PTR_ERR(inode);

	inode->i_op = &f2fs_dir_inode_operations;
	inode->i_fop = &f2fs_dir_operations;
	inode->i_mapping->a_ops = &f2fs_dblock_aops;
	inode_nohighmem(inode);

	f2fs_balance_fs(sbi, true);

	set_inode_flag(inode, FI_INC_LINK);
	f2fs_lock_op(sbi);
	err = f2fs_add_link(dentry, inode);
	if (err)
		goto out_fail;
	f2fs_unlock_op(sbi);

	alloc_nid_done(sbi, inode->i_ino);

	d_instantiate_new(dentry, inode);

	if (IS_DIRSYNC(dir))
		f2fs_sync_fs(sbi->sb, 1);
	return 0;

out_fail:
	clear_inode_flag(inode, FI_INC_LINK);
	handle_failed_inode(inode);
	return err;
}

static int f2fs_rmdir(struct inode *dir, struct dentry *dentry)
{
	struct inode *inode = d_inode(dentry);
	if (f2fs_empty_dir(inode))
		return f2fs_unlink(dir, dentry);
	return -ENOTEMPTY;
}

static int f2fs_mknod(struct inode *dir, struct dentry *dentry,
				umode_t mode, dev_t rdev)
{
	struct f2fs_sb_info *sbi = F2FS_I_SB(dir);
	struct inode *inode;
	int err = 0;

<<<<<<< HEAD
=======
	if (unlikely(f2fs_cp_error(sbi)))
		return -EIO;

	err = dquot_initialize(dir);
	if (err)
		return err;

>>>>>>> c1fac76c
	inode = f2fs_new_inode(dir, mode);
	if (IS_ERR(inode))
		return PTR_ERR(inode);

	init_special_inode(inode, inode->i_mode, rdev);
	inode->i_op = &f2fs_special_inode_operations;

	f2fs_balance_fs(sbi, true);

	f2fs_lock_op(sbi);
	err = f2fs_add_link(dentry, inode);
	if (err)
		goto out;
	f2fs_unlock_op(sbi);

	alloc_nid_done(sbi, inode->i_ino);

	d_instantiate_new(dentry, inode);

	if (IS_DIRSYNC(dir))
		f2fs_sync_fs(sbi->sb, 1);
	return 0;
out:
	handle_failed_inode(inode);
	return err;
}

static int __f2fs_tmpfile(struct inode *dir, struct dentry *dentry,
					umode_t mode, struct inode **whiteout)
{
	struct f2fs_sb_info *sbi = F2FS_I_SB(dir);
	struct inode *inode;
	int err;

	inode = f2fs_new_inode(dir, mode);
	if (IS_ERR(inode))
		return PTR_ERR(inode);

	if (whiteout) {
		init_special_inode(inode, inode->i_mode, WHITEOUT_DEV);
		inode->i_op = &f2fs_special_inode_operations;
	} else {
		inode->i_op = &f2fs_file_inode_operations;
		inode->i_fop = &f2fs_file_operations;
		inode->i_mapping->a_ops = &f2fs_dblock_aops;
	}

	f2fs_balance_fs(sbi, true);

	f2fs_lock_op(sbi);
	err = acquire_orphan_inode(sbi);
	if (err)
		goto out;

	err = f2fs_do_tmpfile(inode, dir);
	if (err)
		goto release_out;

	/*
	 * add this non-linked tmpfile to orphan list, in this way we could
	 * remove all unused data of tmpfile after abnormal power-off.
	 */
	add_orphan_inode(inode);
	alloc_nid_done(sbi, inode->i_ino);

	if (whiteout) {
		f2fs_i_links_write(inode, false);
		*whiteout = inode;
	} else {
		d_tmpfile(dentry, inode);
	}
	/* link_count was changed by d_tmpfile as well. */
	f2fs_unlock_op(sbi);
	unlock_new_inode(inode);
	return 0;

release_out:
	release_orphan_inode(sbi);
out:
	handle_failed_inode(inode);
	return err;
}

static int f2fs_tmpfile(struct inode *dir, struct dentry *dentry, umode_t mode)
{
	struct f2fs_sb_info *sbi = F2FS_I_SB(dir);

	if (unlikely(f2fs_cp_error(sbi)))
		return -EIO;

	if (f2fs_encrypted_inode(dir) || DUMMY_ENCRYPTION_ENABLED(sbi)) {
		int err = fscrypt_get_encryption_info(dir);
		if (err)
			return err;
	}

	return __f2fs_tmpfile(dir, dentry, mode, NULL);
}

static int f2fs_create_whiteout(struct inode *dir, struct inode **whiteout)
{
	if (unlikely(f2fs_cp_error(F2FS_I_SB(dir))))
		return -EIO;

	return __f2fs_tmpfile(dir, NULL, S_IFCHR | WHITEOUT_MODE, whiteout);
}

static int f2fs_rename(struct inode *old_dir, struct dentry *old_dentry,
			struct inode *new_dir, struct dentry *new_dentry,
			unsigned int flags)
{
	struct f2fs_sb_info *sbi = F2FS_I_SB(old_dir);
	struct inode *old_inode = d_inode(old_dentry);
	struct inode *new_inode = d_inode(new_dentry);
	struct inode *whiteout = NULL;
	struct page *old_dir_page;
	struct page *old_page, *new_page = NULL;
	struct f2fs_dir_entry *old_dir_entry = NULL;
	struct f2fs_dir_entry *old_entry;
	struct f2fs_dir_entry *new_entry;
	bool is_old_inline = f2fs_has_inline_dentry(old_dir);
	int err = -ENOENT;

	if (unlikely(f2fs_cp_error(sbi)))
		return -EIO;

<<<<<<< HEAD
=======
	if (is_inode_flag_set(new_dir, FI_PROJ_INHERIT) &&
			(!projid_eq(F2FS_I(new_dir)->i_projid,
			F2FS_I(old_dentry->d_inode)->i_projid)))
		return -EXDEV;

	err = dquot_initialize(old_dir);
	if (err)
		goto out;

	err = dquot_initialize(new_dir);
	if (err)
		goto out;

	if (new_inode) {
		err = dquot_initialize(new_inode);
		if (err)
			goto out;
	}

>>>>>>> c1fac76c
	old_entry = f2fs_find_entry(old_dir, &old_dentry->d_name, &old_page);
	if (!old_entry) {
		if (IS_ERR(old_page))
			err = PTR_ERR(old_page);
		goto out;
	}

	if (S_ISDIR(old_inode->i_mode)) {
		old_dir_entry = f2fs_parent_dir(old_inode, &old_dir_page);
		if (!old_dir_entry) {
			if (IS_ERR(old_dir_page))
				err = PTR_ERR(old_dir_page);
			goto out_old;
		}
	}

	if (flags & RENAME_WHITEOUT) {
		err = f2fs_create_whiteout(old_dir, &whiteout);
		if (err)
			goto out_dir;
	}

	if (new_inode) {

		err = -ENOTEMPTY;
		if (old_dir_entry && !f2fs_empty_dir(new_inode))
			goto out_whiteout;

		err = -ENOENT;
		new_entry = f2fs_find_entry(new_dir, &new_dentry->d_name,
						&new_page);
		if (!new_entry) {
			if (IS_ERR(new_page))
				err = PTR_ERR(new_page);
			goto out_whiteout;
		}

		f2fs_balance_fs(sbi, true);

		f2fs_lock_op(sbi);

		err = acquire_orphan_inode(sbi);
		if (err)
			goto put_out_dir;

		err = update_dent_inode(old_inode, new_inode,
						&new_dentry->d_name);
		if (err) {
			release_orphan_inode(sbi);
			goto put_out_dir;
		}

		f2fs_set_link(new_dir, new_entry, new_page, old_inode);

		new_inode->i_ctime = current_time(new_inode);
		down_write(&F2FS_I(new_inode)->i_sem);
		if (old_dir_entry)
			f2fs_i_links_write(new_inode, false);
		f2fs_i_links_write(new_inode, false);
		up_write(&F2FS_I(new_inode)->i_sem);

		if (!new_inode->i_nlink)
			add_orphan_inode(new_inode);
		else
			release_orphan_inode(sbi);
	} else {
		f2fs_balance_fs(sbi, true);

		f2fs_lock_op(sbi);

		err = f2fs_add_link(new_dentry, old_inode);
		if (err) {
			f2fs_unlock_op(sbi);
			goto out_whiteout;
		}

		if (old_dir_entry)
			f2fs_i_links_write(new_dir, true);

		/*
		 * old entry and new entry can locate in the same inline
		 * dentry in inode, when attaching new entry in inline dentry,
		 * it could force inline dentry conversion, after that,
		 * old_entry and old_page will point to wrong address, in
		 * order to avoid this, let's do the check and update here.
		 */
		if (is_old_inline && !f2fs_has_inline_dentry(old_dir)) {
			f2fs_put_page(old_page, 0);
			old_page = NULL;

			old_entry = f2fs_find_entry(old_dir,
						&old_dentry->d_name, &old_page);
			if (!old_entry) {
				err = -ENOENT;
				if (IS_ERR(old_page))
					err = PTR_ERR(old_page);
				f2fs_unlock_op(sbi);
				goto out_whiteout;
			}
		}
	}

	down_write(&F2FS_I(old_inode)->i_sem);
	file_lost_pino(old_inode);
	if (new_inode && file_enc_name(new_inode))
		file_set_enc_name(old_inode);
	up_write(&F2FS_I(old_inode)->i_sem);

	old_inode->i_ctime = current_time(old_inode);
	f2fs_mark_inode_dirty_sync(old_inode);

	f2fs_delete_entry(old_entry, old_page, old_dir, NULL);

	if (whiteout) {
		whiteout->i_state |= I_LINKABLE;
		set_inode_flag(whiteout, FI_INC_LINK);
		err = f2fs_add_link(old_dentry, whiteout);
		if (err)
			goto put_out_dir;
		whiteout->i_state &= ~I_LINKABLE;
		iput(whiteout);
	}

	if (old_dir_entry) {
		if (old_dir != new_dir && !whiteout)
			f2fs_set_link(old_inode, old_dir_entry,
						old_dir_page, new_dir);
		else
			f2fs_put_page(old_dir_page, 0);
		f2fs_i_links_write(old_dir, false);
	}
	if (F2FS_OPTION(sbi).fsync_mode == FSYNC_MODE_STRICT)
		add_ino_entry(sbi, new_dir->i_ino, TRANS_DIR_INO);

	f2fs_unlock_op(sbi);

	if (IS_DIRSYNC(old_dir) || IS_DIRSYNC(new_dir))
		f2fs_sync_fs(sbi->sb, 1);
	return 0;

put_out_dir:
	f2fs_unlock_op(sbi);
	if (new_page)
		f2fs_put_page(new_page, 0);
out_whiteout:
	if (whiteout)
		iput(whiteout);
out_dir:
	if (old_dir_entry)
		f2fs_put_page(old_dir_page, 0);
out_old:
	f2fs_put_page(old_page, 0);
out:
	return err;
}

static int f2fs_cross_rename(struct inode *old_dir, struct dentry *old_dentry,
			     struct inode *new_dir, struct dentry *new_dentry)
{
	struct f2fs_sb_info *sbi = F2FS_I_SB(old_dir);
	struct inode *old_inode = d_inode(old_dentry);
	struct inode *new_inode = d_inode(new_dentry);
	struct page *old_dir_page, *new_dir_page;
	struct page *old_page, *new_page;
	struct f2fs_dir_entry *old_dir_entry = NULL, *new_dir_entry = NULL;
	struct f2fs_dir_entry *old_entry, *new_entry;
	int old_nlink = 0, new_nlink = 0;
	int err = -ENOENT;

	if (unlikely(f2fs_cp_error(sbi)))
		return -EIO;

	old_entry = f2fs_find_entry(old_dir, &old_dentry->d_name, &old_page);
	if (!old_entry) {
		if (IS_ERR(old_page))
			err = PTR_ERR(old_page);
		goto out;
	}

	new_entry = f2fs_find_entry(new_dir, &new_dentry->d_name, &new_page);
	if (!new_entry) {
		if (IS_ERR(new_page))
			err = PTR_ERR(new_page);
		goto out_old;
	}

	/* prepare for updating ".." directory entry info later */
	if (old_dir != new_dir) {
		if (S_ISDIR(old_inode->i_mode)) {
			old_dir_entry = f2fs_parent_dir(old_inode,
							&old_dir_page);
			if (!old_dir_entry) {
				if (IS_ERR(old_dir_page))
					err = PTR_ERR(old_dir_page);
				goto out_new;
			}
		}

		if (S_ISDIR(new_inode->i_mode)) {
			new_dir_entry = f2fs_parent_dir(new_inode,
							&new_dir_page);
			if (!new_dir_entry) {
				if (IS_ERR(new_dir_page))
					err = PTR_ERR(new_dir_page);
				goto out_old_dir;
			}
		}
	}

	/*
	 * If cross rename between file and directory those are not
	 * in the same directory, we will inc nlink of file's parent
	 * later, so we should check upper boundary of its nlink.
	 */
	if ((!old_dir_entry || !new_dir_entry) &&
				old_dir_entry != new_dir_entry) {
		old_nlink = old_dir_entry ? -1 : 1;
		new_nlink = -old_nlink;
		err = -EMLINK;
		if ((old_nlink > 0 && old_inode->i_nlink >= F2FS_LINK_MAX) ||
			(new_nlink > 0 && new_inode->i_nlink >= F2FS_LINK_MAX))
			goto out_new_dir;
	}

	f2fs_balance_fs(sbi, true);

	f2fs_lock_op(sbi);

	err = update_dent_inode(old_inode, new_inode, &new_dentry->d_name);
	if (err)
		goto out_unlock;
	if (file_enc_name(new_inode))
		file_set_enc_name(old_inode);

	err = update_dent_inode(new_inode, old_inode, &old_dentry->d_name);
	if (err)
		goto out_undo;
	if (file_enc_name(old_inode))
		file_set_enc_name(new_inode);

	/* update ".." directory entry info of old dentry */
	if (old_dir_entry)
		f2fs_set_link(old_inode, old_dir_entry, old_dir_page, new_dir);

	/* update ".." directory entry info of new dentry */
	if (new_dir_entry)
		f2fs_set_link(new_inode, new_dir_entry, new_dir_page, old_dir);

	/* update directory entry info of old dir inode */
	f2fs_set_link(old_dir, old_entry, old_page, new_inode);

	down_write(&F2FS_I(old_inode)->i_sem);
	file_lost_pino(old_inode);
	up_write(&F2FS_I(old_inode)->i_sem);

	old_dir->i_ctime = current_time(old_dir);
	if (old_nlink) {
		down_write(&F2FS_I(old_dir)->i_sem);
		f2fs_i_links_write(old_dir, old_nlink > 0);
		up_write(&F2FS_I(old_dir)->i_sem);
	}
	f2fs_mark_inode_dirty_sync(old_dir);

	/* update directory entry info of new dir inode */
	f2fs_set_link(new_dir, new_entry, new_page, old_inode);

	down_write(&F2FS_I(new_inode)->i_sem);
	file_lost_pino(new_inode);
	up_write(&F2FS_I(new_inode)->i_sem);

	new_dir->i_ctime = current_time(new_dir);
	if (new_nlink) {
		down_write(&F2FS_I(new_dir)->i_sem);
		f2fs_i_links_write(new_dir, new_nlink > 0);
		up_write(&F2FS_I(new_dir)->i_sem);
	}
	f2fs_mark_inode_dirty_sync(new_dir);

	if (F2FS_OPTION(sbi).fsync_mode == FSYNC_MODE_STRICT) {
		add_ino_entry(sbi, old_dir->i_ino, TRANS_DIR_INO);
		add_ino_entry(sbi, new_dir->i_ino, TRANS_DIR_INO);
	}

	f2fs_unlock_op(sbi);

	if (IS_DIRSYNC(old_dir) || IS_DIRSYNC(new_dir))
		f2fs_sync_fs(sbi->sb, 1);
	return 0;
out_undo:
	/*
	 * Still we may fail to recover name info of f2fs_inode here
	 * Drop it, once its name is set as encrypted
	 */
	update_dent_inode(old_inode, old_inode, &old_dentry->d_name);
out_unlock:
	f2fs_unlock_op(sbi);
out_new_dir:
	if (new_dir_entry) {
		f2fs_put_page(new_dir_page, 0);
	}
out_old_dir:
	if (old_dir_entry) {
		f2fs_put_page(old_dir_page, 0);
	}
out_new:
	f2fs_put_page(new_page, 0);
out_old:
	f2fs_put_page(old_page, 0);
out:
	return err;
}

static int f2fs_rename2(struct inode *old_dir, struct dentry *old_dentry,
			struct inode *new_dir, struct dentry *new_dentry,
			unsigned int flags)
{
	int err;

	if (flags & ~(RENAME_NOREPLACE | RENAME_EXCHANGE | RENAME_WHITEOUT))
		return -EINVAL;

	err = fscrypt_prepare_rename(old_dir, old_dentry, new_dir, new_dentry,
				     flags);
	if (err)
		return err;

	if (flags & RENAME_EXCHANGE) {
		return f2fs_cross_rename(old_dir, old_dentry,
					 new_dir, new_dentry);
	}
	/*
	 * VFS has already handled the new dentry existence case,
	 * here, we just deal with "RENAME_NOREPLACE" as regular rename.
	 */
	return f2fs_rename(old_dir, old_dentry, new_dir, new_dentry, flags);
}

static const char *f2fs_encrypted_get_link(struct dentry *dentry,
					   struct inode *inode,
					   struct delayed_call *done)
{
	struct page *page;
	const char *target;

	if (!dentry)
		return ERR_PTR(-ECHILD);

	page = read_mapping_page(inode->i_mapping, 0, NULL);
	if (IS_ERR(page))
		return ERR_CAST(page);

	target = fscrypt_get_symlink(inode, page_address(page),
				     inode->i_sb->s_blocksize, done);
	put_page(page);
	return target;
}

const struct inode_operations f2fs_encrypted_symlink_inode_operations = {
	.readlink       = generic_readlink,
	.get_link       = f2fs_encrypted_get_link,
	.getattr	= f2fs_getattr,
	.setattr	= f2fs_setattr,
#ifdef CONFIG_F2FS_FS_XATTR
	.listxattr	= f2fs_listxattr,
#endif
};

const struct inode_operations f2fs_dir_inode_operations = {
	.create		= f2fs_create,
	.lookup		= f2fs_lookup,
	.link		= f2fs_link,
	.unlink		= f2fs_unlink,
	.symlink	= f2fs_symlink,
	.mkdir		= f2fs_mkdir,
	.rmdir		= f2fs_rmdir,
	.mknod		= f2fs_mknod,
	.rename		= f2fs_rename2,
	.tmpfile	= f2fs_tmpfile,
	.getattr	= f2fs_getattr,
	.setattr	= f2fs_setattr,
	.get_acl	= f2fs_get_acl,
	.set_acl	= f2fs_set_acl,
#ifdef CONFIG_F2FS_FS_XATTR
	.listxattr	= f2fs_listxattr,
#endif
};

const struct inode_operations f2fs_symlink_inode_operations = {
	.readlink       = generic_readlink,
	.get_link       = f2fs_get_link,
	.getattr	= f2fs_getattr,
	.setattr	= f2fs_setattr,
#ifdef CONFIG_F2FS_FS_XATTR
	.listxattr	= f2fs_listxattr,
#endif
};

const struct inode_operations f2fs_special_inode_operations = {
	.getattr	= f2fs_getattr,
	.setattr        = f2fs_setattr,
	.get_acl	= f2fs_get_acl,
	.set_acl	= f2fs_set_acl,
#ifdef CONFIG_F2FS_FS_XATTR
	.listxattr	= f2fs_listxattr,
#endif
};<|MERGE_RESOLUTION|>--- conflicted
+++ resolved
@@ -15,6 +15,7 @@
 #include <linux/ctype.h>
 #include <linux/dcache.h>
 #include <linux/namei.h>
+#include <linux/quotaops.h>
 
 #include "f2fs.h"
 #include "node.h"
@@ -43,6 +44,8 @@
 	}
 	f2fs_unlock_op(sbi);
 
+	nid_free = true;
+
 	inode_init_owner(inode, dir, mode);
 
 	inode->i_ino = ino;
@@ -54,12 +57,9 @@
 	err = insert_inode_locked(inode);
 	if (err) {
 		err = -EINVAL;
-		nid_free = true;
 		goto fail;
 	}
 
-<<<<<<< HEAD
-=======
 	if (f2fs_sb_has_project_quota(sbi->sb) &&
 		(F2FS_I(dir)->i_flags & FS_PROJINHERIT_FL))
 		F2FS_I(inode)->i_projid = F2FS_I(dir)->i_projid;
@@ -77,20 +77,15 @@
 
 	set_inode_flag(inode, FI_NEW_INODE);
 
->>>>>>> c1fac76c
 	/* If the directory encrypted, then we should encrypt the inode. */
 	if ((f2fs_encrypted_inode(dir) || DUMMY_ENCRYPTION_ENABLED(sbi)) &&
 				f2fs_may_encrypt(inode))
 		f2fs_set_encrypted_inode(inode);
 
-<<<<<<< HEAD
-	set_inode_flag(inode, FI_NEW_INODE);
-=======
 	if (f2fs_sb_has_extra_attr(sbi->sb)) {
 		set_inode_flag(inode, FI_EXTRA_ATTR);
 		F2FS_I(inode)->i_extra_isize = F2FS_TOTAL_EXTRA_ATTR_SIZE;
 	}
->>>>>>> c1fac76c
 
 	if (test_opt(sbi, INLINE_XATTR))
 		set_inode_flag(inode, FI_INLINE_XATTR);
@@ -117,6 +112,15 @@
 	stat_inc_inline_inode(inode);
 	stat_inc_inline_dir(inode);
 
+	F2FS_I(inode)->i_flags =
+		f2fs_mask_flags(mode, F2FS_I(dir)->i_flags & F2FS_FL_INHERITED);
+
+	if (S_ISDIR(inode->i_mode))
+		F2FS_I(inode)->i_flags |= FS_INDEX_FL;
+
+	if (F2FS_I(inode)->i_flags & FS_PROJINHERIT_FL)
+		set_inode_flag(inode, FI_PROJ_INHERIT);
+
 	trace_f2fs_new_inode(inode, 0);
 	return inode;
 
@@ -125,6 +129,16 @@
 	make_bad_inode(inode);
 	if (nid_free)
 		set_inode_flag(inode, FI_FREE_NID);
+	iput(inode);
+	return ERR_PTR(err);
+fail_drop:
+	trace_f2fs_new_inode(inode, err);
+	dquot_drop(inode);
+	inode->i_flags |= S_NOQUOTA;
+	if (nid_free)
+		set_inode_flag(inode, FI_FREE_NID);
+	clear_nlink(inode);
+	unlock_new_inode(inode);
 	iput(inode);
 	return ERR_PTR(err);
 }
@@ -253,8 +267,6 @@
 	nid_t ino = 0;
 	int err;
 
-<<<<<<< HEAD
-=======
 	if (unlikely(f2fs_cp_error(sbi)))
 		return -EIO;
 
@@ -262,7 +274,6 @@
 	if (err)
 		return err;
 
->>>>>>> c1fac76c
 	inode = f2fs_new_inode(dir, mode);
 	if (IS_ERR(inode))
 		return PTR_ERR(inode);
@@ -275,8 +286,6 @@
 	inode->i_mapping->a_ops = &f2fs_dblock_aops;
 	ino = inode->i_ino;
 
-	f2fs_balance_fs(sbi, true);
-
 	f2fs_lock_op(sbi);
 	err = f2fs_add_link(dentry, inode);
 	if (err)
@@ -289,6 +298,8 @@
 
 	if (IS_DIRSYNC(dir))
 		f2fs_sync_fs(sbi->sb, 1);
+
+	f2fs_balance_fs(sbi, true);
 	return 0;
 out:
 	handle_failed_inode(inode);
@@ -306,6 +317,15 @@
 		return -EIO;
 
 	err = fscrypt_prepare_link(old_dentry, dir, dentry);
+	if (err)
+		return err;
+
+	if (is_inode_flag_set(dir, FI_PROJ_INHERIT) &&
+			(!projid_eq(F2FS_I(dir)->i_projid,
+			F2FS_I(old_dentry->d_inode)->i_projid)))
+		return -EXDEV;
+
+	err = dquot_initialize(dir);
 	if (err)
 		return err;
 
@@ -361,6 +381,10 @@
 			"in readonly mountpoint", dir->i_ino, pino);
 		return 0;
 	}
+
+	err = dquot_initialize(dir);
+	if (err)
+		return err;
 
 	f2fs_balance_fs(sbi, true);
 
@@ -444,15 +468,6 @@
 		if (err)
 			goto out_iput;
 	}
-<<<<<<< HEAD
-	if (!IS_ERR(inode) && f2fs_encrypted_inode(dir) &&
-			(S_ISDIR(inode->i_mode) || S_ISLNK(inode->i_mode)) &&
-			!fscrypt_has_permitted_context(dir, inode)) {
-		bool nokey = f2fs_encrypted_inode(inode) &&
-			!fscrypt_has_encryption_key(inode);
-		err = nokey ? -ENOKEY : -EPERM;
-		goto err_out;
-=======
 	if (f2fs_encrypted_inode(dir) &&
 	    (S_ISDIR(inode->i_mode) || S_ISLNK(inode->i_mode)) &&
 	    !fscrypt_has_permitted_context(dir, inode)) {
@@ -461,7 +476,6 @@
 			 dir->i_ino, inode->i_ino);
 		err = -EPERM;
 		goto out_iput;
->>>>>>> c1fac76c
 	}
 out_splice:
 	new = d_splice_alias(inode, dentry);
@@ -486,8 +500,6 @@
 
 	trace_f2fs_unlink_enter(dir, dentry);
 
-<<<<<<< HEAD
-=======
 	if (unlikely(f2fs_cp_error(sbi)))
 		return -EIO;
 
@@ -498,7 +510,6 @@
 	if (err)
 		return err;
 
->>>>>>> c1fac76c
 	de = f2fs_find_entry(dir, &dentry->d_name, &page);
 	if (!de) {
 		if (IS_ERR(page))
@@ -551,22 +562,14 @@
 	if (unlikely(f2fs_cp_error(sbi)))
 		return -EIO;
 
-<<<<<<< HEAD
-		if (!fscrypt_has_encryption_key(dir))
-			return -EPERM;
-
-		disk_link.len = (fscrypt_fname_encrypted_size(dir, len) +
-				sizeof(struct fscrypt_symlink_data));
-	}
-
-	if (disk_link.len > dir->i_sb->s_blocksize)
-		return -ENAMETOOLONG;
-=======
 	err = fscrypt_prepare_symlink(dir, symname, len, dir->i_sb->s_blocksize,
 				      &disk_link);
 	if (err)
 		return err;
->>>>>>> c1fac76c
+
+	err = dquot_initialize(dir);
+	if (err)
+		return err;
 
 	inode = f2fs_new_inode(dir, S_IFLNK | S_IRWXUGO);
 	if (IS_ERR(inode))
@@ -579,8 +582,6 @@
 	inode_nohighmem(inode);
 	inode->i_mapping->a_ops = &f2fs_dblock_aops;
 
-	f2fs_balance_fs(sbi, true);
-
 	f2fs_lock_op(sbi);
 	err = f2fs_add_link(dentry, inode);
 	if (err)
@@ -588,40 +589,9 @@
 	f2fs_unlock_op(sbi);
 	alloc_nid_done(sbi, inode->i_ino);
 
-<<<<<<< HEAD
-	if (f2fs_encrypted_inode(inode)) {
-		struct qstr istr = QSTR_INIT(symname, len);
-		struct fscrypt_str ostr;
-
-		sd = kzalloc(disk_link.len, GFP_NOFS);
-		if (!sd) {
-			err = -ENOMEM;
-			goto err_out;
-		}
-
-		err = fscrypt_get_encryption_info(inode);
-		if (err)
-			goto err_out;
-
-		if (!fscrypt_has_encryption_key(inode)) {
-			err = -EPERM;
-			goto err_out;
-		}
-
-		ostr.name = sd->encrypted_path;
-		ostr.len = disk_link.len;
-		err = fscrypt_fname_usr_to_disk(inode, &istr, &ostr);
-		if (err)
-			goto err_out;
-
-		sd->len = cpu_to_le16(ostr.len);
-		disk_link.name = (char *)sd;
-	}
-=======
 	err = fscrypt_encrypt_symlink(inode, symname, len, &disk_link);
 	if (err)
 		goto err_out;
->>>>>>> c1fac76c
 
 	err = page_symlink(inode, disk_link.name, disk_link.len);
 
@@ -647,16 +617,10 @@
 		f2fs_unlink(dir, dentry);
 	}
 
-<<<<<<< HEAD
-	kfree(sd);
-	return err;
-out:
-=======
 	f2fs_balance_fs(sbi, true);
 	goto out_free_encrypted_link;
 
 out_handle_failed_inode:
->>>>>>> c1fac76c
 	handle_failed_inode(inode);
 out_free_encrypted_link:
 	if (disk_link.name != (unsigned char *)symname)
@@ -670,8 +634,6 @@
 	struct inode *inode;
 	int err;
 
-<<<<<<< HEAD
-=======
 	if (unlikely(f2fs_cp_error(sbi)))
 		return -EIO;
 
@@ -679,7 +641,6 @@
 	if (err)
 		return err;
 
->>>>>>> c1fac76c
 	inode = f2fs_new_inode(dir, S_IFDIR | mode);
 	if (IS_ERR(inode))
 		return PTR_ERR(inode);
@@ -689,8 +650,6 @@
 	inode->i_mapping->a_ops = &f2fs_dblock_aops;
 	inode_nohighmem(inode);
 
-	f2fs_balance_fs(sbi, true);
-
 	set_inode_flag(inode, FI_INC_LINK);
 	f2fs_lock_op(sbi);
 	err = f2fs_add_link(dentry, inode);
@@ -704,6 +663,8 @@
 
 	if (IS_DIRSYNC(dir))
 		f2fs_sync_fs(sbi->sb, 1);
+
+	f2fs_balance_fs(sbi, true);
 	return 0;
 
 out_fail:
@@ -727,8 +688,6 @@
 	struct inode *inode;
 	int err = 0;
 
-<<<<<<< HEAD
-=======
 	if (unlikely(f2fs_cp_error(sbi)))
 		return -EIO;
 
@@ -736,7 +695,6 @@
 	if (err)
 		return err;
 
->>>>>>> c1fac76c
 	inode = f2fs_new_inode(dir, mode);
 	if (IS_ERR(inode))
 		return PTR_ERR(inode);
@@ -744,8 +702,6 @@
 	init_special_inode(inode, inode->i_mode, rdev);
 	inode->i_op = &f2fs_special_inode_operations;
 
-	f2fs_balance_fs(sbi, true);
-
 	f2fs_lock_op(sbi);
 	err = f2fs_add_link(dentry, inode);
 	if (err)
@@ -758,6 +714,8 @@
 
 	if (IS_DIRSYNC(dir))
 		f2fs_sync_fs(sbi->sb, 1);
+
+	f2fs_balance_fs(sbi, true);
 	return 0;
 out:
 	handle_failed_inode(inode);
@@ -770,6 +728,10 @@
 	struct f2fs_sb_info *sbi = F2FS_I_SB(dir);
 	struct inode *inode;
 	int err;
+
+	err = dquot_initialize(dir);
+	if (err)
+		return err;
 
 	inode = f2fs_new_inode(dir, mode);
 	if (IS_ERR(inode))
@@ -784,8 +746,6 @@
 		inode->i_mapping->a_ops = &f2fs_dblock_aops;
 	}
 
-	f2fs_balance_fs(sbi, true);
-
 	f2fs_lock_op(sbi);
 	err = acquire_orphan_inode(sbi);
 	if (err)
@@ -811,6 +771,8 @@
 	/* link_count was changed by d_tmpfile as well. */
 	f2fs_unlock_op(sbi);
 	unlock_new_inode(inode);
+
+	f2fs_balance_fs(sbi, true);
 	return 0;
 
 release_out:
@@ -863,8 +825,6 @@
 	if (unlikely(f2fs_cp_error(sbi)))
 		return -EIO;
 
-<<<<<<< HEAD
-=======
 	if (is_inode_flag_set(new_dir, FI_PROJ_INHERIT) &&
 			(!projid_eq(F2FS_I(new_dir)->i_projid,
 			F2FS_I(old_dentry->d_inode)->i_projid)))
@@ -884,7 +844,6 @@
 			goto out;
 	}
 
->>>>>>> c1fac76c
 	old_entry = f2fs_find_entry(old_dir, &old_dentry->d_name, &old_page);
 	if (!old_entry) {
 		if (IS_ERR(old_page))
@@ -929,13 +888,6 @@
 		err = acquire_orphan_inode(sbi);
 		if (err)
 			goto put_out_dir;
-
-		err = update_dent_inode(old_inode, new_inode,
-						&new_dentry->d_name);
-		if (err) {
-			release_orphan_inode(sbi);
-			goto put_out_dir;
-		}
 
 		f2fs_set_link(new_dir, new_entry, new_page, old_inode);
 
@@ -988,13 +940,14 @@
 	}
 
 	down_write(&F2FS_I(old_inode)->i_sem);
-	file_lost_pino(old_inode);
-	if (new_inode && file_enc_name(new_inode))
-		file_set_enc_name(old_inode);
+	if (!old_dir_entry || whiteout)
+		file_lost_pino(old_inode);
+	else
+		F2FS_I(old_inode)->i_pino = new_dir->i_ino;
 	up_write(&F2FS_I(old_inode)->i_sem);
 
 	old_inode->i_ctime = current_time(old_inode);
-	f2fs_mark_inode_dirty_sync(old_inode);
+	f2fs_mark_inode_dirty_sync(old_inode, false);
 
 	f2fs_delete_entry(old_entry, old_page, old_dir, NULL);
 
@@ -1057,6 +1010,22 @@
 	if (unlikely(f2fs_cp_error(sbi)))
 		return -EIO;
 
+	if ((is_inode_flag_set(new_dir, FI_PROJ_INHERIT) &&
+			!projid_eq(F2FS_I(new_dir)->i_projid,
+			F2FS_I(old_dentry->d_inode)->i_projid)) ||
+	    (is_inode_flag_set(new_dir, FI_PROJ_INHERIT) &&
+			!projid_eq(F2FS_I(old_dir)->i_projid,
+			F2FS_I(new_dentry->d_inode)->i_projid)))
+		return -EXDEV;
+
+	err = dquot_initialize(old_dir);
+	if (err)
+		goto out;
+
+	err = dquot_initialize(new_dir);
+	if (err)
+		goto out;
+
 	old_entry = f2fs_find_entry(old_dir, &old_dentry->d_name, &old_page);
 	if (!old_entry) {
 		if (IS_ERR(old_page))
@@ -1104,26 +1073,14 @@
 		old_nlink = old_dir_entry ? -1 : 1;
 		new_nlink = -old_nlink;
 		err = -EMLINK;
-		if ((old_nlink > 0 && old_inode->i_nlink >= F2FS_LINK_MAX) ||
-			(new_nlink > 0 && new_inode->i_nlink >= F2FS_LINK_MAX))
+		if ((old_nlink > 0 && old_dir->i_nlink >= F2FS_LINK_MAX) ||
+			(new_nlink > 0 && new_dir->i_nlink >= F2FS_LINK_MAX))
 			goto out_new_dir;
 	}
 
 	f2fs_balance_fs(sbi, true);
 
 	f2fs_lock_op(sbi);
-
-	err = update_dent_inode(old_inode, new_inode, &new_dentry->d_name);
-	if (err)
-		goto out_unlock;
-	if (file_enc_name(new_inode))
-		file_set_enc_name(old_inode);
-
-	err = update_dent_inode(new_inode, old_inode, &old_dentry->d_name);
-	if (err)
-		goto out_undo;
-	if (file_enc_name(old_inode))
-		file_set_enc_name(new_inode);
 
 	/* update ".." directory entry info of old dentry */
 	if (old_dir_entry)
@@ -1146,7 +1103,7 @@
 		f2fs_i_links_write(old_dir, old_nlink > 0);
 		up_write(&F2FS_I(old_dir)->i_sem);
 	}
-	f2fs_mark_inode_dirty_sync(old_dir);
+	f2fs_mark_inode_dirty_sync(old_dir, false);
 
 	/* update directory entry info of new dir inode */
 	f2fs_set_link(new_dir, new_entry, new_page, old_inode);
@@ -1161,7 +1118,7 @@
 		f2fs_i_links_write(new_dir, new_nlink > 0);
 		up_write(&F2FS_I(new_dir)->i_sem);
 	}
-	f2fs_mark_inode_dirty_sync(new_dir);
+	f2fs_mark_inode_dirty_sync(new_dir, false);
 
 	if (F2FS_OPTION(sbi).fsync_mode == FSYNC_MODE_STRICT) {
 		add_ino_entry(sbi, old_dir->i_ino, TRANS_DIR_INO);
@@ -1173,14 +1130,6 @@
 	if (IS_DIRSYNC(old_dir) || IS_DIRSYNC(new_dir))
 		f2fs_sync_fs(sbi->sb, 1);
 	return 0;
-out_undo:
-	/*
-	 * Still we may fail to recover name info of f2fs_inode here
-	 * Drop it, once its name is set as encrypted
-	 */
-	update_dent_inode(old_inode, old_inode, &old_dentry->d_name);
-out_unlock:
-	f2fs_unlock_op(sbi);
 out_new_dir:
 	if (new_dir_entry) {
 		f2fs_put_page(new_dir_page, 0);
