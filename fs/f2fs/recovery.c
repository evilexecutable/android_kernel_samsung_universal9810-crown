--- conflicted
+++ resolved
@@ -69,20 +69,34 @@
 }
 
 static struct fsync_inode_entry *add_fsync_inode(struct f2fs_sb_info *sbi,
-					struct list_head *head, nid_t ino)
+			struct list_head *head, nid_t ino, bool quota_inode)
 {
 	struct inode *inode;
 	struct fsync_inode_entry *entry;
+	int err;
 
 	inode = f2fs_iget_retry(sbi->sb, ino);
 	if (IS_ERR(inode))
 		return ERR_CAST(inode);
 
+	err = dquot_initialize(inode);
+	if (err)
+		goto err_out;
+
+	if (quota_inode) {
+		err = dquot_alloc_inode(inode);
+		if (err)
+			goto err_out;
+	}
+
 	entry = f2fs_kmem_cache_alloc(fsync_entry_slab, GFP_F2FS_ZERO);
 	entry->inode = inode;
 	list_add_tail(&entry->list, head);
 
 	return entry;
+err_out:
+	iput(inode);
+	return ERR_PTR(err);
 }
 
 static void del_fsync_inode(struct fsync_inode_entry *entry)
@@ -107,7 +121,8 @@
 
 	entry = get_fsync_inode(dir_list, pino);
 	if (!entry) {
-		entry = add_fsync_inode(F2FS_I_SB(inode), dir_list, pino);
+		entry = add_fsync_inode(F2FS_I_SB(inode), dir_list,
+							pino, false);
 		if (IS_ERR(entry)) {
 			dir = ERR_CAST(entry);
 			err = PTR_ERR(entry);
@@ -140,8 +155,6 @@
 				err = -EEXIST;
 			goto out_put;
 		}
-<<<<<<< HEAD
-=======
 
 		err = dquot_initialize(einode);
 		if (err) {
@@ -149,7 +162,6 @@
 			goto out_put;
 		}
 
->>>>>>> c1fac76c
 		err = acquire_orphan_inode(F2FS_I_SB(inode));
 		if (err) {
 			iput(einode);
@@ -203,20 +215,17 @@
 
 	inode->i_mode = le16_to_cpu(raw->i_mode);
 	f2fs_i_size_write(inode, le64_to_cpu(raw->i_size));
-	inode->i_atime.tv_sec = le64_to_cpu(raw->i_mtime);
+	inode->i_atime.tv_sec = le64_to_cpu(raw->i_atime);
 	inode->i_ctime.tv_sec = le64_to_cpu(raw->i_ctime);
 	inode->i_mtime.tv_sec = le64_to_cpu(raw->i_mtime);
-	inode->i_atime.tv_nsec = le32_to_cpu(raw->i_mtime_nsec);
+	inode->i_atime.tv_nsec = le32_to_cpu(raw->i_atime_nsec);
 	inode->i_ctime.tv_nsec = le32_to_cpu(raw->i_ctime_nsec);
 	inode->i_mtime.tv_nsec = le32_to_cpu(raw->i_mtime_nsec);
 
-<<<<<<< HEAD
-=======
 	F2FS_I(inode)->i_advise = raw->i_advise;
 
 	recover_inline_flags(inode, raw);
 
->>>>>>> c1fac76c
 	if (file_enc_name(inode))
 		name = "<encrypted>";
 	else
@@ -227,33 +236,8 @@
 			ino_of_node(page), name, raw->i_inline);
 }
 
-static bool is_same_inode(struct inode *inode, struct page *ipage)
-{
-	struct f2fs_inode *ri = F2FS_INODE(ipage);
-	struct timespec disk;
-
-	if (!IS_INODE(ipage))
-		return true;
-
-	disk.tv_sec = le64_to_cpu(ri->i_ctime);
-	disk.tv_nsec = le32_to_cpu(ri->i_ctime_nsec);
-	if (timespec_compare(&inode->i_ctime, &disk) > 0)
-		return false;
-
-	disk.tv_sec = le64_to_cpu(ri->i_atime);
-	disk.tv_nsec = le32_to_cpu(ri->i_atime_nsec);
-	if (timespec_compare(&inode->i_atime, &disk) > 0)
-		return false;
-
-	disk.tv_sec = le64_to_cpu(ri->i_mtime);
-	disk.tv_nsec = le32_to_cpu(ri->i_mtime_nsec);
-	if (timespec_compare(&inode->i_mtime, &disk) > 0)
-		return false;
-
-	return true;
-}
-
-static int find_fsync_dnodes(struct f2fs_sb_info *sbi, struct list_head *head)
+static int find_fsync_dnodes(struct f2fs_sb_info *sbi, struct list_head *head,
+				bool check_only)
 {
 	struct curseg_info *curseg;
 	struct page *page = NULL;
@@ -282,21 +266,23 @@
 			goto next;
 
 		entry = get_fsync_inode(head, ino_of_node(page));
-		if (entry) {
-			if (!is_same_inode(entry->inode, page))
-				goto next;
-		} else {
-			if (IS_INODE(page) && is_dent_dnode(page)) {
+		if (!entry) {
+			bool quota_inode = false;
+
+			if (!check_only &&
+					IS_INODE(page) && is_dent_dnode(page)) {
 				err = recover_inode_page(sbi, page);
 				if (err)
 					break;
+				quota_inode = true;
 			}
 
 			/*
 			 * CP | dnode(F) | inode(DF)
 			 * For this case, we should not give up now.
 			 */
-			entry = add_fsync_inode(sbi, head, ino_of_node(page));
+			entry = add_fsync_inode(sbi, head, ino_of_node(page),
+								quota_inode);
 			if (IS_ERR(entry)) {
 				err = PTR_ERR(entry);
 				if (err == -ENOENT) {
@@ -398,10 +384,18 @@
 	f2fs_put_page(node_page, 1);
 
 	if (ino != dn->inode->i_ino) {
+		int ret;
+
 		/* Deallocate previous index in the node page */
 		inode = f2fs_iget_retry(sbi->sb, ino);
 		if (IS_ERR(inode))
 			return PTR_ERR(inode);
+
+		ret = dquot_initialize(inode);
+		if (ret) {
+			iput(inode);
+			return ret;
+		}
 	} else {
 		inode = dn->inode;
 	}
@@ -431,7 +425,8 @@
 	return 0;
 
 truncate_out:
-	if (datablock_addr(tdn.node_page, tdn.ofs_in_node) == blkaddr)
+	if (datablock_addr(tdn.inode, tdn.node_page,
+					tdn.ofs_in_node) == blkaddr)
 		truncate_data_blocks_range(&tdn, 1);
 	if (dn->inode->i_ino == nid && !dn->inode_page_locked)
 		unlock_page(dn->inode_page);
@@ -450,17 +445,9 @@
 	if (IS_INODE(page)) {
 		recover_inline_xattr(inode, page);
 	} else if (f2fs_has_xattr_block(ofs_of_node(page))) {
-<<<<<<< HEAD
-		/*
-		 * Deprecated; xattr blocks should be found from cold log.
-		 * But, we should remain this for backward compatibility.
-		 */
-		recover_xattr_data(inode, page, blkaddr);
-=======
 		err = recover_xattr_data(inode, page);
 		if (!err)
 			recovered++;
->>>>>>> c1fac76c
 		goto out;
 	}
 
@@ -492,8 +479,8 @@
 	for (; start < end; start++, dn.ofs_in_node++) {
 		block_t src, dest;
 
-		src = datablock_addr(dn.node_page, dn.ofs_in_node);
-		dest = datablock_addr(page, dn.ofs_in_node);
+		src = datablock_addr(dn.inode, dn.node_page, dn.ofs_in_node);
+		dest = datablock_addr(dn.inode, page, dn.ofs_in_node);
 
 		/* skip recovering if dest is the same as src */
 		if (src == dest)
@@ -505,8 +492,10 @@
 			continue;
 		}
 
-		if ((start + 1) << PAGE_SHIFT > i_size_read(inode))
-			f2fs_i_size_write(inode, (start + 1) << PAGE_SHIFT);
+		if (!file_keep_isize(inode) &&
+			(i_size_read(inode) <= ((loff_t)start << PAGE_SHIFT)))
+			f2fs_i_size_write(inode,
+				(loff_t)(start + 1) << PAGE_SHIFT);
 
 		/*
 		 * dest is reserved block, invalidate src block
@@ -558,8 +547,10 @@
 	f2fs_put_dnode(&dn);
 out:
 	f2fs_msg(sbi->sb, KERN_NOTICE,
-		"recover_data: ino = %lx, recovered = %d blocks, err = %d",
-		inode->i_ino, recovered, err);
+		"recover_data: ino = %lx (i_size: %s) recovered = %d, err = %d",
+		inode->i_ino,
+		file_keep_isize(inode) ? "keep" : "recover",
+		recovered, err);
 	return err;
 }
 
@@ -627,19 +618,16 @@
 
 int recover_fsync_data(struct f2fs_sb_info *sbi, bool check_only)
 {
-	struct curseg_info *curseg = CURSEG_I(sbi, CURSEG_WARM_NODE);
 	struct list_head inode_list;
 	struct list_head dir_list;
-	block_t blkaddr;
 	int err;
 	int ret = 0;
+	unsigned long s_flags = sbi->sb->s_flags;
 	bool need_writecp = false;
 #ifdef CONFIG_QUOTA
 	int quota_enabled;
 #endif
 
-<<<<<<< HEAD
-=======
 	if (s_flags & MS_RDONLY) {
 		f2fs_msg(sbi->sb, KERN_INFO, "orphan cleanup on readonly fs");
 		sbi->sb->s_flags &= ~MS_RDONLY;
@@ -652,11 +640,12 @@
 	quota_enabled = f2fs_enable_quota_files(sbi, s_flags & MS_RDONLY);
 #endif
 
->>>>>>> c1fac76c
 	fsync_entry_slab = f2fs_kmem_cache_create("f2fs_fsync_inode_entry",
 			sizeof(struct fsync_inode_entry));
-	if (!fsync_entry_slab)
-		return -ENOMEM;
+	if (!fsync_entry_slab) {
+		err = -ENOMEM;
+		goto out;
+	}
 
 	INIT_LIST_HEAD(&inode_list);
 	INIT_LIST_HEAD(&dir_list);
@@ -664,16 +653,14 @@
 	/* prevent checkpoint */
 	mutex_lock(&sbi->cp_mutex);
 
-	blkaddr = NEXT_FREE_BLKADDR(sbi, curseg);
-
 	/* step #1: find fsynced inode numbers */
-	err = find_fsync_dnodes(sbi, &inode_list);
+	err = find_fsync_dnodes(sbi, &inode_list, check_only);
 	if (err || list_empty(&inode_list))
-		goto out;
+		goto skip;
 
 	if (check_only) {
 		ret = 1;
-		goto out;
+		goto skip;
 	}
 
 	need_writecp = true;
@@ -682,7 +669,7 @@
 	err = recover_data(sbi, &inode_list, &dir_list);
 	if (!err)
 		f2fs_bug_on(sbi, !list_empty(&inode_list));
-out:
+skip:
 	destroy_fsync_dnodes(&inode_list);
 
 	/* truncate meta pages to be used by the recovery */
@@ -708,8 +695,6 @@
 	}
 
 	kmem_cache_destroy(fsync_entry_slab);
-<<<<<<< HEAD
-=======
 out:
 #ifdef CONFIG_QUOTA
 	/* Turn quotas off */
@@ -718,6 +703,5 @@
 #endif
 	sbi->sb->s_flags = s_flags; /* Restore MS_RDONLY status */
 
->>>>>>> c1fac76c
 	return ret ? ret: err;
 }