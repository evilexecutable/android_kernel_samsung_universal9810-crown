--- conflicted
+++ resolved
@@ -106,7 +106,7 @@
 		return -EINVAL;
 
 	F2FS_I(inode)->i_advise |= *(char *)value;
-	f2fs_mark_inode_dirty_sync(inode);
+	f2fs_mark_inode_dirty_sync(inode, true);
 	return 0;
 }
 
@@ -217,8 +217,6 @@
 	return entry;
 }
 
-<<<<<<< HEAD
-=======
 static struct f2fs_xattr_entry *__find_inline_xattr(struct inode *inode,
 				void *base_addr, void **last_addr, int index,
 				size_t len, const char *name)
@@ -343,23 +341,18 @@
 	return err;
 }
 
->>>>>>> c1fac76c
 static int read_all_xattrs(struct inode *inode, struct page *ipage,
 							void **base_addr)
 {
 	struct f2fs_xattr_header *header;
-	size_t size = PAGE_SIZE, inline_size = 0;
+	nid_t xnid = F2FS_I(inode)->i_xattr_nid;
+	unsigned int size = VALID_XATTR_BLOCK_SIZE;
+	unsigned int inline_size = inline_xattr_size(inode);
 	void *txattr_addr;
 	int err;
 
-<<<<<<< HEAD
-	inline_size = inline_xattr_size(inode);
-
-	txattr_addr = kzalloc(inline_size + size, GFP_F2FS_ZERO);
-=======
 	txattr_addr = f2fs_kzalloc(F2FS_I_SB(inode),
 			inline_size + size + XATTR_PADDING_SIZE, GFP_NOFS);
->>>>>>> c1fac76c
 	if (!txattr_addr)
 		return -ENOMEM;
 
@@ -371,27 +364,10 @@
 	}
 
 	/* read from xattr node block */
-<<<<<<< HEAD
-	if (F2FS_I(inode)->i_xattr_nid) {
-		struct page *xpage;
-		void *xattr_addr;
-
-		/* The inode already has an extended attribute block. */
-		xpage = get_node_page(sbi, F2FS_I(inode)->i_xattr_nid);
-		if (IS_ERR(xpage)) {
-			err = PTR_ERR(xpage);
-			goto fail;
-		}
-
-		xattr_addr = page_address(xpage);
-		memcpy(txattr_addr + inline_size, xattr_addr, PAGE_SIZE);
-		f2fs_put_page(xpage, 1);
-=======
 	if (xnid) {
 		err = read_xattr_block(inode, txattr_addr);
 		if (err)
 			goto fail;
->>>>>>> c1fac76c
 	}
 
 	header = XATTR_HDR(txattr_addr);
@@ -412,19 +388,13 @@
 				void *txattr_addr, struct page *ipage)
 {
 	struct f2fs_sb_info *sbi = F2FS_I_SB(inode);
-<<<<<<< HEAD
-	size_t inline_size = 0;
-=======
 	size_t inline_size = inline_xattr_size(inode);
 	struct page *in_page = NULL;
->>>>>>> c1fac76c
 	void *xattr_addr;
 	void *inline_addr = NULL;
 	struct page *xpage;
 	nid_t new_nid = 0;
 	int err = 0;
-
-	inline_size = inline_xattr_size(inode);
 
 	if (hsize > inline_size && !F2FS_I(inode)->i_xattr_nid)
 		if (!alloc_nid(sbi, &new_nid))
@@ -472,7 +442,7 @@
 	} else {
 		struct dnode_of_data dn;
 		set_new_dnode(&dn, inode, NULL, NULL, new_nid);
-		xpage = new_node_page(&dn, XATTR_NODE_OFFSET, ipage);
+		xpage = new_node_page(&dn, XATTR_NODE_OFFSET);
 		if (IS_ERR(xpage)) {
 			err = PTR_ERR(xpage);
 			alloc_nid_failed(sbi, new_nid);
@@ -481,10 +451,6 @@
 		alloc_nid_done(sbi, new_nid);
 	}
 	xattr_addr = page_address(xpage);
-<<<<<<< HEAD
-	memcpy(xattr_addr, txattr_addr + inline_size, PAGE_SIZE -
-						sizeof(struct node_footer));
-=======
 
 	if (inline_size)
 		memcpy(inline_addr, txattr_addr, inline_size);
@@ -492,28 +458,21 @@
 
 	if (inline_size)
 		set_page_dirty(ipage ? ipage : in_page);
->>>>>>> c1fac76c
 	set_page_dirty(xpage);
 
-<<<<<<< HEAD
-	/* need to checkpoint during fsync */
-	F2FS_I(inode)->xattr_ver = cur_cp_version(F2FS_CKPT(sbi));
-	return 0;
-=======
 	f2fs_put_page(xpage, 1);
 in_page_out:
 	f2fs_put_page(in_page, 1);
 	return err;
->>>>>>> c1fac76c
 }
 
 int f2fs_getxattr(struct inode *inode, int index, const char *name,
 		void *buffer, size_t buffer_size, struct page *ipage)
 {
-	struct f2fs_xattr_entry *entry;
-	void *base_addr;
+	struct f2fs_xattr_entry *entry = NULL;
 	int error = 0;
-	size_t size, len;
+	unsigned int size, len;
+	void *base_addr = NULL;
 
 	if (name == NULL)
 		return -EINVAL;
@@ -522,21 +481,18 @@
 	if (len > F2FS_NAME_LEN)
 		return -ERANGE;
 
-	error = read_all_xattrs(inode, ipage, &base_addr);
+	down_read(&F2FS_I(inode)->i_xattr_sem);
+	error = lookup_all_xattrs(inode, ipage, index, len, name,
+				&entry, &base_addr);
+	up_read(&F2FS_I(inode)->i_xattr_sem);
 	if (error)
 		return error;
 
-	entry = __find_xattr(base_addr, index, len, name);
-	if (IS_XATTR_LAST_ENTRY(entry)) {
-		error = -ENODATA;
-		goto cleanup;
-	}
-
 	size = le16_to_cpu(entry->e_value_size);
 
 	if (buffer && size > buffer_size) {
 		error = -ERANGE;
-		goto cleanup;
+		goto out;
 	}
 
 	if (buffer) {
@@ -544,8 +500,7 @@
 		memcpy(buffer, pval, size);
 	}
 	error = size;
-
-cleanup:
+out:
 	kzfree(base_addr);
 	return error;
 }
@@ -558,7 +513,9 @@
 	int error = 0;
 	size_t rest = buffer_size;
 
+	down_read(&F2FS_I(inode)->i_xattr_sem);
 	error = read_all_xattrs(inode, NULL, &base_addr);
+	up_read(&F2FS_I(inode)->i_xattr_sem);
 	if (error)
 		return error;
 
@@ -594,6 +551,15 @@
 	return error;
 }
 
+static bool f2fs_xattr_value_same(struct f2fs_xattr_entry *entry,
+					const void *value, size_t size)
+{
+	void *pval = entry->e_name + entry->e_name_len;
+
+	return (le16_to_cpu(entry->e_value_size) == size) &&
+					!memcmp(pval, value, size);
+}
+
 static int __f2fs_setxattr(struct inode *inode, int index,
 			const char *name, const void *value, size_t size,
 			struct page *ipage, int flags)
@@ -628,9 +594,6 @@
 
 	found = IS_XATTR_LAST_ENTRY(here) ? 0 : 1;
 
-<<<<<<< HEAD
-	if ((flags & XATTR_REPLACE) && !found) {
-=======
 	if (found) {
 		if ((flags & XATTR_CREATE)) {
 			error = -EEXIST;
@@ -640,11 +603,7 @@
 		if (value && f2fs_xattr_value_same(here, value, size))
 			goto exit;
 	} else if ((flags & XATTR_REPLACE)) {
->>>>>>> c1fac76c
 		error = -ENODATA;
-		goto exit;
-	} else if ((flags & XATTR_CREATE) && found) {
-		error = -EEXIST;
 		goto exit;
 	}
 
@@ -715,7 +674,7 @@
 	if (index == F2FS_XATTR_INDEX_ENCRYPTION &&
 			!strcmp(name, F2FS_XATTR_NAME_ENCRYPTION_CONTEXT))
 		f2fs_set_encrypted_inode(inode);
-	f2fs_mark_inode_dirty_sync(inode);
+	f2fs_mark_inode_dirty_sync(inode, true);
 	if (!error && S_ISDIR(inode->i_mode))
 		set_sbi_flag(F2FS_I_SB(inode), SBI_NEED_CP);
 exit:
@@ -743,7 +702,9 @@
 	f2fs_lock_op(sbi);
 	/* protect xattr_ver */
 	down_write(&F2FS_I(inode)->i_sem);
+	down_write(&F2FS_I(inode)->i_xattr_sem);
 	err = __f2fs_setxattr(inode, index, name, value, size, ipage, flags);
+	up_write(&F2FS_I(inode)->i_xattr_sem);
 	up_write(&F2FS_I(inode)->i_sem);
 	f2fs_unlock_op(sbi);
 
