--- conflicted
+++ resolved
@@ -568,7 +568,7 @@
 	return diff > 0;
 }
 
-/** 
+/**
  *	struct sk_buff - socket buffer
  *	@next: Next buffer in list
  *	@prev: Previous buffer in list
@@ -854,7 +854,7 @@
  */
 static inline struct dst_entry *skb_dst(const struct sk_buff *skb)
 {
-	/* If refdst was not refcounted, check we still are in a 
+	/* If refdst was not refcounted, check we still are in a
 	 * rcu_read_lock section
 	 */
 	WARN_ON((skb->_skb_refdst & SKB_DST_NOREF) &&
@@ -3000,15 +3000,12 @@
 
 #define rb_to_skb(rb) rb_entry_safe(rb, struct sk_buff, rbnode)
 
-<<<<<<< HEAD
-=======
 #define rb_to_skb(rb) rb_entry_safe(rb, struct sk_buff, rbnode)
 #define skb_rb_first(root) rb_to_skb(rb_first(root))
 #define skb_rb_last(root)  rb_to_skb(rb_last(root))
 #define skb_rb_next(skb)   rb_to_skb(rb_next(&(skb)->rbnode))
 #define skb_rb_prev(skb)   rb_to_skb(rb_prev(&(skb)->rbnode))
 
->>>>>>> c1fac76c
 #define skb_queue_walk(queue, skb) \
 		for (skb = (queue)->next;					\
 		     skb != (struct sk_buff *)(queue);				\
