/*
 * Only give sleepers 50% of their service deficit. This allows
 * them to run sooner, but does not allow tons of sleepers to
 * rip the spread apart.
 */
SCHED_FEAT(GENTLE_FAIR_SLEEPERS, true)

/*
 * Place new tasks ahead so that they do not starve already running
 * tasks
 */
SCHED_FEAT(START_DEBIT, true)

/*
 * Prefer to schedule the task we woke last (assuming it failed
 * wakeup-preemption), since its likely going to consume data we
 * touched, increases cache locality.
 */
SCHED_FEAT(NEXT_BUDDY, false)

/*
 * Prefer to schedule the task that ran last (when we did
 * wake-preempt) as that likely will touch the same data, increases
 * cache locality.
 */
SCHED_FEAT(LAST_BUDDY, true)

/*
 * Consider buddies to be cache hot, decreases the likelyness of a
 * cache buddy being migrated away, increases cache locality.
 */
SCHED_FEAT(CACHE_HOT_BUDDY, true)

/*
 * Allow wakeup-time preemption of the current task:
 */
SCHED_FEAT(WAKEUP_PREEMPTION, true)

SCHED_FEAT(HRTICK, false)
SCHED_FEAT(DOUBLE_TICK, false)
SCHED_FEAT(LB_BIAS, true)

/*
 * Decrement CPU capacity based on time not spent running tasks
 */
SCHED_FEAT(NONTASK_CAPACITY, true)

/*
 * Queue remote wakeups on the target CPU and process them
 * using the scheduler IPI. Reduces rq->lock contention/bounces.
 */
SCHED_FEAT(TTWU_QUEUE, true)

/*
 * When doing wakeups, attempt to limit superfluous scans of the LLC domain.
 */
SCHED_FEAT(SIS_AVG_CPU, false)

#ifdef HAVE_RT_PUSH_IPI
/*
 * In order to avoid a thundering herd attack of CPUs that are
 * lowering their priorities at the same time, and there being
 * a single CPU that has an RT task that can migrate and is waiting
 * to run, where the other CPUs will try to take that CPUs
 * rq lock and possibly create a large contention, sending an
 * IPI to that CPU and let that CPU push the RT task to where
 * it should go may be a better scenario.
 */
SCHED_FEAT(RT_PUSH_IPI, true)
#endif

SCHED_FEAT(FORCE_SD_OVERLAP, false)
SCHED_FEAT(RT_RUNTIME_SHARE, true)
SCHED_FEAT(LB_MIN, false)
SCHED_FEAT(ATTACH_AGE_LOAD, true)

/*
 * Energy aware scheduling. Use platform energy model to guide scheduling
 * decisions optimizing for energy efficiency.
 */
#ifdef CONFIG_DEFAULT_USE_ENERGY_AWARE
SCHED_FEAT(ENERGY_AWARE, true)
#else
SCHED_FEAT(ENERGY_AWARE, false)
#endif

/*
<<<<<<< HEAD
 * SchedTune. Use Performance/Energy filtering function to evaluate the trade
 * off between energy consumption and performance impact when comparing
 * previous and next candidate CPUs.
 */
SCHED_FEAT(ENERGY_FILTER, false)

#ifdef CONFIG_SCHED_EHMP
SCHED_FEAT(EXYNOS_HMP, true)
#else
SCHED_FEAT(EXYNOS_HMP, false)
#endif
=======
 * Minimum capacity capping. Keep track of minimum capacity factor when
 * minimum frequency available to a policy is modified.
 * If enabled, this can be used to inform the scheduler about capacity
 * restrictions.
 */
SCHED_FEAT(MIN_CAPACITY_CAPPING, false)

/*
 * Enforce the priority of candidates selected by find_best_target()
 * ON: If the target CPU saves any energy, use that.
 * OFF: Use whichever of target or backup saves most.
 */
SCHED_FEAT(FBT_STRICT_ORDER, true)
>>>>>>> c1fac76c
<|MERGE_RESOLUTION|>--- conflicted
+++ resolved
@@ -85,19 +85,6 @@
 #endif
 
 /*
-<<<<<<< HEAD
- * SchedTune. Use Performance/Energy filtering function to evaluate the trade
- * off between energy consumption and performance impact when comparing
- * previous and next candidate CPUs.
- */
-SCHED_FEAT(ENERGY_FILTER, false)
-
-#ifdef CONFIG_SCHED_EHMP
-SCHED_FEAT(EXYNOS_HMP, true)
-#else
-SCHED_FEAT(EXYNOS_HMP, false)
-#endif
-=======
  * Minimum capacity capping. Keep track of minimum capacity factor when
  * minimum frequency available to a policy is modified.
  * If enabled, this can be used to inform the scheduler about capacity
@@ -111,4 +98,16 @@
  * OFF: Use whichever of target or backup saves most.
  */
 SCHED_FEAT(FBT_STRICT_ORDER, true)
->>>>>>> c1fac76c
+
+/*
+ * SchedTune. Use Performance/Energy filtering function to evaluate the trade
+ * off between energy consumption and performance impact when comparing
+ * previous and next candidate CPUs.
+ */
+SCHED_FEAT(ENERGY_FILTER, false)
+
+#ifdef CONFIG_SCHED_EHMP
+SCHED_FEAT(EXYNOS_HMP, true)
+#else
+SCHED_FEAT(EXYNOS_HMP, false)
+#endif