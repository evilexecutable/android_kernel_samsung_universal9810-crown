
#include <linux/sched.h>
#include <linux/sched/sysctl.h>
#include <linux/sched/rt.h>
#include <linux/u64_stats_sync.h>
#include <linux/sched/deadline.h>
#include <linux/kernel_stat.h>
#include <linux/binfmts.h>
#include <linux/mutex.h>
#include <linux/spinlock.h>
#include <linux/stop_machine.h>
#include <linux/irq_work.h>
#include <linux/tick.h>
#include <linux/slab.h>

#include "cpupri.h"
#include "cpudeadline.h"
#include "cpuacct.h"

#ifdef CONFIG_SCHED_DEBUG
#define SCHED_WARN_ON(x)	WARN_ONCE(x, #x)
#else
#define SCHED_WARN_ON(x)	((void)(x))
#endif

struct rq;
struct cpuidle_state;

/* task_struct::on_rq states: */
#define TASK_ON_RQ_QUEUED	1
#define TASK_ON_RQ_MIGRATING	2

extern __read_mostly int scheduler_running;

extern unsigned long calc_load_update;
extern atomic_long_t calc_load_tasks;

extern void calc_global_load_tick(struct rq *this_rq);
extern long calc_load_fold_active(struct rq *this_rq, long adjust);
extern void set_rq_online(struct rq *rq);

#ifdef CONFIG_SMP
extern void cpu_load_update_active(struct rq *this_rq);
extern void check_for_migration(struct rq *rq, struct task_struct *p);
#else
static inline void cpu_load_update_active(struct rq *this_rq) { }
static inline void check_for_migration(struct rq *rq, struct task_struct *p) { }
#endif

#ifdef CONFIG_SCHED_SMT
extern void update_idle_core(struct rq *rq);
#else
static inline void update_idle_core(struct rq *rq) { }
#endif

/*
 * Helpers for converting nanosecond timing to jiffy resolution
 */
#define NS_TO_JIFFIES(TIME)	((unsigned long)(TIME) / (NSEC_PER_SEC / HZ))

/*
 * Increase resolution of nice-level calculations for 64-bit architectures.
 * The extra resolution improves shares distribution and load balancing of
 * low-weight task groups (eg. nice +19 on an autogroup), deeper taskgroup
 * hierarchies, especially on larger systems. This is not a user-visible change
 * and does not change the user-interface for setting shares/weights.
 *
 * We increase resolution only if we have enough bits to allow this increased
 * resolution (i.e. 64bit). The costs for increasing resolution when 32bit are
 * pretty high and the returns do not justify the increased costs.
 *
 * Really only required when CONFIG_FAIR_GROUP_SCHED is also set, but to
 * increase coverage and consistency always enable it on 64bit platforms.
 */
#ifdef CONFIG_64BIT
# define NICE_0_LOAD_SHIFT	(SCHED_FIXEDPOINT_SHIFT + SCHED_FIXEDPOINT_SHIFT)
# define scale_load(w)		((w) << SCHED_FIXEDPOINT_SHIFT)
# define scale_load_down(w)	((w) >> SCHED_FIXEDPOINT_SHIFT)
#else
# define NICE_0_LOAD_SHIFT	(SCHED_FIXEDPOINT_SHIFT)
# define scale_load(w)		(w)
# define scale_load_down(w)	(w)
#endif

/*
 * Task weight (visible to users) and its load (invisible to users) have
 * independent resolution, but they should be well calibrated. We use
 * scale_load() and scale_load_down(w) to convert between them. The
 * following must be true:
 *
 *  scale_load(sched_prio_to_weight[USER_PRIO(NICE_TO_PRIO(0))]) == NICE_0_LOAD
 *
 */
#define NICE_0_LOAD		(1L << NICE_0_LOAD_SHIFT)

/*
 * Signed add and clamp on underflow.
 *
 * Explicitly do a load-store to ensure the intermediate value never hits
 * memory. This allows lockless observations without ever seeing the negative
 * values.
 */
#define add_positive(_ptr, _val) do {                           \
	typeof(_ptr) ptr = (_ptr);                              \
	typeof(_val) val = (_val);                              \
	typeof(*ptr) res, var = READ_ONCE(*ptr);                \
								\
	res = var + val;                                        \
								\
	if (val < 0 && res > var)                               \
		res = 0;                                        \
								\
	WRITE_ONCE(*ptr, res);                                  \
} while (0)

/*
 * Unsigned subtract and clamp on underflow.
 *
 * Explicitly do a load-store to ensure the intermediate value never hits
 * memory. This allows lockless observations without ever seeing the negative
 * values.
 */
#define sub_positive(_ptr, _val) do {				\
	typeof(_ptr) ptr = (_ptr);				\
	typeof(*ptr) val = (_val);				\
	typeof(*ptr) res, var = READ_ONCE(*ptr);		\
	res = var - val;					\
	if (res > var)						\
		res = 0;					\
	WRITE_ONCE(*ptr, res);					\
} while (0)

/*
 * Single value that decides SCHED_DEADLINE internal math precision.
 * 10 -> just above 1us
 * 9  -> just above 0.5us
 */
#define DL_SCALE (10)

/*
 * These are the 'tuning knobs' of the scheduler:
 */

/*
 * single value that denotes runtime == period, ie unlimited time.
 */
#define RUNTIME_INF	((u64)~0ULL)

static inline int idle_policy(int policy)
{
	return policy == SCHED_IDLE;
}
static inline int fair_policy(int policy)
{
	return policy == SCHED_NORMAL || policy == SCHED_BATCH;
}

static inline int rt_policy(int policy)
{
	return policy == SCHED_FIFO || policy == SCHED_RR;
}

static inline int dl_policy(int policy)
{
	return policy == SCHED_DEADLINE;
}
static inline bool valid_policy(int policy)
{
	return idle_policy(policy) || fair_policy(policy) ||
		rt_policy(policy) || dl_policy(policy);
}

static inline int task_has_rt_policy(struct task_struct *p)
{
	return rt_policy(p->policy);
}

static inline int task_has_dl_policy(struct task_struct *p)
{
	return dl_policy(p->policy);
}

/*
 * Tells if entity @a should preempt entity @b.
 */
static inline bool
dl_entity_preempt(struct sched_dl_entity *a, struct sched_dl_entity *b)
{
	return dl_time_before(a->deadline, b->deadline);
}

/*
 * This is the priority-queue data structure of the RT scheduling class:
 */
struct rt_prio_array {
	DECLARE_BITMAP(bitmap, MAX_RT_PRIO+1); /* include 1 bit for delimiter */
	struct list_head queue[MAX_RT_PRIO];
};

struct rt_bandwidth {
	/* nests inside the rq lock: */
	raw_spinlock_t		rt_runtime_lock;
	ktime_t			rt_period;
	u64			rt_runtime;
	struct hrtimer		rt_period_timer;
	unsigned int		rt_period_active;
};

void __dl_clear_params(struct task_struct *p);

/*
 * To keep the bandwidth of -deadline tasks and groups under control
 * we need some place where:
 *  - store the maximum -deadline bandwidth of the system (the group);
 *  - cache the fraction of that bandwidth that is currently allocated.
 *
 * This is all done in the data structure below. It is similar to the
 * one used for RT-throttling (rt_bandwidth), with the main difference
 * that, since here we are only interested in admission control, we
 * do not decrease any runtime while the group "executes", neither we
 * need a timer to replenish it.
 *
 * With respect to SMP, the bandwidth is given on a per-CPU basis,
 * meaning that:
 *  - dl_bw (< 100%) is the bandwidth of the system (group) on each CPU;
 *  - dl_total_bw array contains, in the i-eth element, the currently
 *    allocated bandwidth on the i-eth CPU.
 * Moreover, groups consume bandwidth on each CPU, while tasks only
 * consume bandwidth on the CPU they're running on.
 * Finally, dl_total_bw_cpu is used to cache the index of dl_total_bw
 * that will be shown the next time the proc or cgroup controls will
 * be red. It on its turn can be changed by writing on its own
 * control.
 */
struct dl_bandwidth {
	raw_spinlock_t dl_runtime_lock;
	u64 dl_runtime;
	u64 dl_period;
};

static inline int dl_bandwidth_enabled(void)
{
	return sysctl_sched_rt_runtime >= 0;
}

extern struct dl_bw *dl_bw_of(int i);

struct dl_bw {
	raw_spinlock_t lock;
	u64 bw, total_bw;
};

static inline
void __dl_clear(struct dl_bw *dl_b, u64 tsk_bw)
{
	dl_b->total_bw -= tsk_bw;
}

static inline
void __dl_add(struct dl_bw *dl_b, u64 tsk_bw)
{
	dl_b->total_bw += tsk_bw;
}

static inline
bool __dl_overflow(struct dl_bw *dl_b, int cpus, u64 old_bw, u64 new_bw)
{
	return dl_b->bw != -1 &&
	       dl_b->bw * cpus < dl_b->total_bw - old_bw + new_bw;
}

extern struct mutex sched_domains_mutex;

#ifdef CONFIG_CGROUP_SCHED

#include <linux/cgroup.h>

struct cfs_rq;
struct rt_rq;

extern struct list_head task_groups;

struct cfs_bandwidth {
#ifdef CONFIG_CFS_BANDWIDTH
	raw_spinlock_t lock;
	ktime_t period;
	u64 quota, runtime;
	s64 hierarchical_quota;
	u64 runtime_expires;

	int idle, period_active;
	struct hrtimer period_timer, slack_timer;
	struct list_head throttled_cfs_rq;

	/* statistics */
	int nr_periods, nr_throttled;
	u64 throttled_time;

	bool distribute_running;
#endif
};

/* task group related information */
struct task_group {
	struct cgroup_subsys_state css;

#ifdef CONFIG_FAIR_GROUP_SCHED
	/* schedulable entities of this group on each cpu */
	struct sched_entity **se;
	/* runqueue "owned" by this group on each cpu */
	struct cfs_rq **cfs_rq;
	unsigned long shares;

#ifdef	CONFIG_SMP
	/*
	 * load_avg can be heavily contended at clock tick time, so put
	 * it in its own cacheline separated from the fields above which
	 * will also be accessed at each tick.
	 */
	atomic_long_t load_avg ____cacheline_aligned;
#endif
#endif

#ifdef CONFIG_RT_GROUP_SCHED
	struct sched_rt_entity **rt_se;
	struct rt_rq **rt_rq;

	struct rt_bandwidth rt_bandwidth;
#endif

	struct rcu_head rcu;
	struct list_head list;

	struct task_group *parent;
	struct list_head siblings;
	struct list_head children;

#ifdef CONFIG_SCHED_AUTOGROUP
	struct autogroup *autogroup;
#endif

	struct cfs_bandwidth cfs_bandwidth;
};

#ifdef CONFIG_FAIR_GROUP_SCHED
#define ROOT_TASK_GROUP_LOAD	NICE_0_LOAD

/*
 * A weight of 0 or 1 can cause arithmetics problems.
 * A weight of a cfs_rq is the sum of weights of which entities
 * are queued on this cfs_rq, so a weight of a entity should not be
 * too large, so as the shares value of a task group.
 * (The default weight is 1024 - so there's no practical
 *  limitation from this.)
 */
#define MIN_SHARES	(1UL <<  1)
#define MAX_SHARES	(1UL << 18)
#endif

typedef int (*tg_visitor)(struct task_group *, void *);

extern int walk_tg_tree_from(struct task_group *from,
			     tg_visitor down, tg_visitor up, void *data);

/*
 * Iterate the full tree, calling @down when first entering a node and @up when
 * leaving it for the final time.
 *
 * Caller must hold rcu_lock or sufficient equivalent.
 */
static inline int walk_tg_tree(tg_visitor down, tg_visitor up, void *data)
{
	return walk_tg_tree_from(&root_task_group, down, up, data);
}

extern int tg_nop(struct task_group *tg, void *data);

extern void free_fair_sched_group(struct task_group *tg);
extern int alloc_fair_sched_group(struct task_group *tg, struct task_group *parent);
extern void online_fair_sched_group(struct task_group *tg);
extern void unregister_fair_sched_group(struct task_group *tg);
extern void init_tg_cfs_entry(struct task_group *tg, struct cfs_rq *cfs_rq,
			struct sched_entity *se, int cpu,
			struct sched_entity *parent);
extern void init_cfs_bandwidth(struct cfs_bandwidth *cfs_b);

extern void __refill_cfs_bandwidth_runtime(struct cfs_bandwidth *cfs_b);
extern void start_cfs_bandwidth(struct cfs_bandwidth *cfs_b);
extern void unthrottle_cfs_rq(struct cfs_rq *cfs_rq);

extern void free_rt_sched_group(struct task_group *tg);
extern int alloc_rt_sched_group(struct task_group *tg, struct task_group *parent);
extern void init_tg_rt_entry(struct task_group *tg, struct rt_rq *rt_rq,
		struct sched_rt_entity *rt_se, int cpu,
		struct sched_rt_entity *parent);

extern struct task_group *sched_create_group(struct task_group *parent);
extern void sched_online_group(struct task_group *tg,
			       struct task_group *parent);
extern void sched_destroy_group(struct task_group *tg);
extern void sched_offline_group(struct task_group *tg);

extern void sched_move_task(struct task_struct *tsk);

#ifdef CONFIG_FAIR_GROUP_SCHED
extern int sched_group_set_shares(struct task_group *tg, unsigned long shares);

#ifdef CONFIG_RT_GROUP_SCHED
#ifdef CONFIG_SMP
extern void set_task_rq_rt(struct sched_rt_entity *rt_se,
			    struct rt_rq *prev, struct rt_rq *next);
#else /* !CONFIG_SMP */
static inline void set_task_rq_rt(struct sched_rt_entity *rt_se,
				struct rt_rq *prev, struct rt_rq *next) { }
#endif /* CONFIG_SMP */
#endif /* CONFIG_RT_GROUP_SCHED */

#ifdef CONFIG_SMP
extern void set_task_rq_fair(struct sched_entity *se,
			     struct cfs_rq *prev, struct cfs_rq *next);
#else /* !CONFIG_SMP */
static inline void set_task_rq_fair(struct sched_entity *se,
			     struct cfs_rq *prev, struct cfs_rq *next) { }
#endif /* CONFIG_SMP */
#endif /* CONFIG_FAIR_GROUP_SCHED */

#else /* CONFIG_CGROUP_SCHED */

struct cfs_bandwidth { };

#endif	/* CONFIG_CGROUP_SCHED */

/* CFS-related fields in a runqueue */
struct cfs_rq {
	struct load_weight load;
	unsigned int nr_running, h_nr_running;

	u64 exec_clock;
	u64 min_vruntime;
#ifndef CONFIG_64BIT
	u64 min_vruntime_copy;
#endif

	struct rb_root tasks_timeline;
	struct rb_node *rb_leftmost;

	/*
	 * 'curr' points to currently running entity on this cfs_rq.
	 * It is set to NULL otherwise (i.e when none are currently running).
	 */
	struct sched_entity *curr, *next, *last, *skip;

#ifdef	CONFIG_SCHED_DEBUG
	unsigned int nr_spread_over;
#endif

#ifdef CONFIG_SMP
	/*
	 * CFS load tracking
	 */
	struct sched_avg avg;
	u64 runnable_load_sum;
	unsigned long runnable_load_avg;
#ifdef CONFIG_FAIR_GROUP_SCHED
	unsigned long tg_load_avg_contrib;
	unsigned long propagate_avg;
#endif
	atomic_long_t removed_load_avg, removed_util_avg;
#ifndef CONFIG_64BIT
	u64 load_last_update_time_copy;
#endif

#ifdef CONFIG_FAIR_GROUP_SCHED
	/*
	 *   h_load = weight * f(tg)
	 *
	 * Where f(tg) is the recursive weight fraction assigned to
	 * this group.
	 */
	unsigned long h_load;
	u64 last_h_load_update;
	struct sched_entity *h_load_next;
#endif /* CONFIG_FAIR_GROUP_SCHED */
#endif /* CONFIG_SMP */

#ifdef CONFIG_FAIR_GROUP_SCHED
	struct rq *rq;	/* cpu runqueue to which this cfs_rq is attached */

	/*
	 * leaf cfs_rqs are those that hold tasks (lowest schedulable entity in
	 * a hierarchy). Non-leaf lrqs hold other higher schedulable entities
	 * (like users, containers etc.)
	 *
	 * leaf_cfs_rq_list ties together list of leaf cfs_rq's in a cpu. This
	 * list is used during load balance.
	 */
	int on_list;
	struct list_head leaf_cfs_rq_list;
	struct task_group *tg;	/* group that "owns" this runqueue */

#ifdef CONFIG_CFS_BANDWIDTH
	int runtime_enabled;
	u64 runtime_expires;
	s64 runtime_remaining;

	u64 throttled_clock, throttled_clock_task;
	u64 throttled_clock_task_time;
	int throttled, throttle_count;
	struct list_head throttled_list;
#ifdef CONFIG_SCHED_WALT
	u64 cumulative_runnable_avg;
#endif /* CONFIG_SCHED_WALT */
#endif /* CONFIG_CFS_BANDWIDTH */
#endif /* CONFIG_FAIR_GROUP_SCHED */
};

static inline int rt_bandwidth_enabled(void)
{
	return sysctl_sched_rt_runtime >= 0;
}

/* RT IPI pull logic requires IRQ_WORK */
#if defined(CONFIG_IRQ_WORK) && defined(CONFIG_SMP)
# define HAVE_RT_PUSH_IPI
#endif

/* Real-Time classes' related field in a runqueue: */
struct rt_rq {
	struct rt_prio_array active;
	unsigned int rt_nr_running;
	unsigned int rr_nr_running;
#if defined CONFIG_SMP || defined CONFIG_RT_GROUP_SCHED
	struct {
		int curr; /* highest queued rt task prio */
#ifdef CONFIG_SMP
		int next; /* next highest */
#endif
	} highest_prio;
#endif
#ifdef CONFIG_SMP
	unsigned long rt_nr_migratory;
	unsigned long rt_nr_total;
	int overloaded;
	struct plist_head pushable_tasks;
<<<<<<< HEAD
	struct sched_avg avg;
	struct sched_rt_entity *curr;
	atomic_long_t removed_util_avg;
	atomic_long_t removed_load_avg;

#ifdef HAVE_RT_PUSH_IPI
	int push_flags;
	int push_cpu;
	struct irq_work push_work;
	raw_spinlock_t push_lock;
#endif
=======
>>>>>>> c1fac76c
#endif /* CONFIG_SMP */
	int rt_queued;

	int rt_throttled;
	u64 rt_time;
	u64 rt_runtime;
	/* Nests inside the rq lock: */
	raw_spinlock_t rt_runtime_lock;

#ifdef CONFIG_RT_GROUP_SCHED
	unsigned long rt_nr_boosted;

	struct rq *rq;
	struct task_group *tg;
	unsigned long propagate_avg;
#ifndef CONFIG_64BIT
	u64 load_last_update_time_copy;
#endif
#endif
};

/* Deadline class' related fields in a runqueue */
struct dl_rq {
	/* runqueue is an rbtree, ordered by deadline */
	struct rb_root rb_root;
	struct rb_node *rb_leftmost;

	unsigned long dl_nr_running;

#ifdef CONFIG_SMP
	/*
	 * Deadline values of the currently executing and the
	 * earliest ready task on this rq. Caching these facilitates
	 * the decision wether or not a ready but not running task
	 * should migrate somewhere else.
	 */
	struct {
		u64 curr;
		u64 next;
	} earliest_dl;

	unsigned long dl_nr_migratory;
	int overloaded;

	/*
	 * Tasks on this rq that can be pushed away. They are kept in
	 * an rb-tree, ordered by tasks' deadlines, with caching
	 * of the leftmost (earliest deadline) element.
	 */
	struct rb_root pushable_dl_tasks_root;
	struct rb_node *pushable_dl_tasks_leftmost;
#else
	struct dl_bw dl_bw;
#endif
	/* This is the "average utilization" for this runqueue */
	s64 avg_bw;
};

#ifdef CONFIG_SMP

struct max_cpu_capacity {
	raw_spinlock_t lock;
	unsigned long val;
	int cpu;
};

/*
 * We add the notion of a root-domain which will be used to define per-domain
 * variables. Each exclusive cpuset essentially defines an island domain by
 * fully partitioning the member cpus from any other cpuset. Whenever a new
 * exclusive cpuset is created, we also create and attach a new root-domain
 * object.
 *
 */
struct root_domain {
	atomic_t refcount;
	atomic_t rto_count;
	struct rcu_head rcu;
	cpumask_var_t span;
	cpumask_var_t online;

	/* Indicate more than one runnable task for any CPU */
	bool overload;

	/* Indicate one or more cpus over-utilized (tipping point) */
	bool overutilized;

	/*
	 * The bit corresponding to a CPU gets set here if such CPU has more
	 * than one runnable -deadline task (as it is below for RT tasks).
	 */
	cpumask_var_t dlo_mask;
	atomic_t dlo_count;
	struct dl_bw dl_bw;
	struct cpudl cpudl;

#ifdef HAVE_RT_PUSH_IPI
	/*
	 * For IPI pull requests, loop across the rto_mask.
	 */
	struct irq_work rto_push_work;
	raw_spinlock_t rto_lock;
	/* These are only updated and read within rto_lock */
	int rto_loop;
	int rto_cpu;
	/* These atomics are updated outside of a lock */
	atomic_t rto_loop_next;
	atomic_t rto_loop_start;
#endif
	/*
	 * The "RT overload" flag: it gets set if a CPU has more than
	 * one runnable RT task.
	 */
	cpumask_var_t rto_mask;
	struct cpupri cpupri;

	/* Maximum cpu capacity in the system. */
	struct max_cpu_capacity max_cpu_capacity;

	/* First cpu with maximum and minimum original capacity */
	int max_cap_orig_cpu, min_cap_orig_cpu;
};

extern struct root_domain def_root_domain;
extern void sched_get_rd(struct root_domain *rd);
extern void sched_put_rd(struct root_domain *rd);

#ifdef HAVE_RT_PUSH_IPI
extern void rto_push_irq_work_func(struct irq_work *work);
#endif
#endif /* CONFIG_SMP */

/*
 * This is the main, per-CPU runqueue data structure.
 *
 * Locking rule: those places that want to lock multiple runqueues
 * (such as the load balancing or the thread migration code), lock
 * acquire operations must be ordered by ascending &runqueue.
 */
struct rq {
	/* runqueue lock: */
	raw_spinlock_t lock;

	/*
	 * nr_running and cpu_load should be in the same cacheline because
	 * remote CPUs use both these fields when doing load calculation.
	 */
	unsigned int nr_running;
#ifdef CONFIG_NUMA_BALANCING
	unsigned int nr_numa_running;
	unsigned int nr_preferred_running;
#endif
	#define CPU_LOAD_IDX_MAX 5
	unsigned long cpu_load[CPU_LOAD_IDX_MAX];
	unsigned int misfit_task;
#ifdef CONFIG_NO_HZ_COMMON
#ifdef CONFIG_SMP
	unsigned long last_load_update_tick;
#endif /* CONFIG_SMP */
	unsigned long nohz_flags;
#endif /* CONFIG_NO_HZ_COMMON */
#ifdef CONFIG_NO_HZ_FULL
	unsigned long last_sched_tick;
#endif

#ifdef CONFIG_CPU_QUIET
	/* time-based average load */
	u64 nr_last_stamp;
	u64 nr_running_integral;
	seqcount_t ave_seqcnt;
#endif

	/* capture load from *all* tasks on this cpu: */
	struct load_weight load;
	unsigned long nr_load_updates;
	u64 nr_switches;

	struct cfs_rq cfs;
	struct rt_rq rt;
	struct dl_rq dl;

#ifdef CONFIG_FAIR_GROUP_SCHED
	/* list of leaf cfs_rq on this cpu: */
	struct list_head leaf_cfs_rq_list;
	struct list_head *tmp_alone_branch;
#endif /* CONFIG_FAIR_GROUP_SCHED */

	/*
	 * This is part of a global counter where only the total sum
	 * over all CPUs matters. A task can increase this counter on
	 * one CPU and if it got migrated afterwards it may decrease
	 * it on another CPU. Always updated under the runqueue lock:
	 */
	unsigned long nr_uninterruptible;

	struct task_struct *curr, *idle, *stop;
	unsigned long next_balance;
	struct mm_struct *prev_mm;

	unsigned int clock_skip_update;
	u64 clock;
	u64 clock_task;

	atomic_t nr_iowait;

#ifdef CONFIG_SMP
	struct root_domain *rd;
	struct sched_domain *sd;

	unsigned long cpu_capacity;
	unsigned long cpu_capacity_orig;
	unsigned long cpu_capacity_margin;

	struct callback_head *balance_callback;

	unsigned char idle_balance;
	/* For active balancing */
	int active_balance;
	int push_cpu;
	struct task_struct *push_task;
	struct cpu_stop_work active_balance_work;
	/* cpu of this runqueue: */
	int cpu;
	int online;

	struct list_head cfs_tasks;

	u64 rt_avg;
	u64 age_stamp;
	u64 idle_stamp;
	u64 avg_idle;

	/* This is used to determine avg_idle's max value */
	u64 max_idle_balance_cost;

#ifdef CONFIG_SCHED_HMP
	struct task_struct *migrate_task;
	u64 hmp_last_up_migration;
	u64 hmp_last_down_migration;
#endif

#endif

#ifdef CONFIG_SCHED_WALT
	u64 cumulative_runnable_avg;
	u64 window_start;
	u64 curr_runnable_sum;
	u64 prev_runnable_sum;
	u64 nt_curr_runnable_sum;
	u64 nt_prev_runnable_sum;
	u64 cur_irqload;
	u64 avg_irqload;
	u64 irqload_ts;
	u64 cum_window_demand;
#endif /* CONFIG_SCHED_WALT */

#ifdef CONFIG_SCHED_EHMP
	bool ontime_migrating;
#endif

#ifdef CONFIG_IRQ_TIME_ACCOUNTING
	u64 prev_irq_time;
#endif
#ifdef CONFIG_PARAVIRT
	u64 prev_steal_time;
#endif
#ifdef CONFIG_PARAVIRT_TIME_ACCOUNTING
	u64 prev_steal_time_rq;
#endif

	/* calc_load related fields */
	unsigned long calc_load_update;
	long calc_load_active;

#ifdef CONFIG_SCHED_HRTICK
#ifdef CONFIG_SMP
	int hrtick_csd_pending;
	struct call_single_data hrtick_csd;
#endif
	struct hrtimer hrtick_timer;
#endif

#ifdef CONFIG_SCHEDSTATS
	/* latency stats */
	struct sched_info rq_sched_info;
	unsigned long long rq_cpu_time;
	/* could above be rq->cfs_rq.exec_clock + rq->rt_rq.rt_runtime ? */

	/* sys_sched_yield() stats */
	unsigned int yld_count;

	/* schedule() stats */
	unsigned int sched_count;
	unsigned int sched_goidle;

	/* try_to_wake_up() stats */
	unsigned int ttwu_count;
	unsigned int ttwu_local;
#ifdef CONFIG_SMP
	struct eas_stats eas_stats;
#endif
#endif

#ifdef CONFIG_SMP
	struct llist_head wake_list;
#endif

#ifdef CONFIG_CPU_IDLE
	/* Must be inspected within a rcu lock section */
	struct cpuidle_state *idle_state;
	int idle_state_idx;
#endif
};

#ifdef CONFIG_SCHEDSTATS
extern void set_schedstats(bool enabled);
#else
static inline void set_scedstats(bool enabled) { }
#endif

static inline int cpu_of(struct rq *rq)
{
#ifdef CONFIG_SMP
	return rq->cpu;
#else
	return 0;
#endif
}

DECLARE_PER_CPU_SHARED_ALIGNED(struct rq, runqueues);

#define cpu_rq(cpu)		(&per_cpu(runqueues, (cpu)))
#define this_rq()		this_cpu_ptr(&runqueues)
#define task_rq(p)		cpu_rq(task_cpu(p))
#define cpu_curr(cpu)		(cpu_rq(cpu)->curr)
#define raw_rq()		raw_cpu_ptr(&runqueues)

static inline u64 __rq_clock_broken(struct rq *rq)
{
	return READ_ONCE(rq->clock);
}

static inline u64 rq_clock(struct rq *rq)
{
	lockdep_assert_held(&rq->lock);
	return rq->clock;
}

static inline u64 rq_clock_task(struct rq *rq)
{
	lockdep_assert_held(&rq->lock);
	return rq->clock_task;
}

#define RQCF_REQ_SKIP	0x01
#define RQCF_ACT_SKIP	0x02

static inline void rq_clock_skip_update(struct rq *rq, bool skip)
{
	lockdep_assert_held(&rq->lock);
	if (skip)
		rq->clock_skip_update |= RQCF_REQ_SKIP;
	else
		rq->clock_skip_update &= ~RQCF_REQ_SKIP;
}

#ifdef CONFIG_NUMA
enum numa_topology_type {
	NUMA_DIRECT,
	NUMA_GLUELESS_MESH,
	NUMA_BACKPLANE,
};
extern enum numa_topology_type sched_numa_topology_type;
extern int sched_max_numa_distance;
extern bool find_numa_distance(int distance);
#endif

#ifdef CONFIG_NUMA_BALANCING
/* The regions in numa_faults array from task_struct */
enum numa_faults_stats {
	NUMA_MEM = 0,
	NUMA_CPU,
	NUMA_MEMBUF,
	NUMA_CPUBUF
};
extern void sched_setnuma(struct task_struct *p, int node);
extern int migrate_task_to(struct task_struct *p, int cpu);
extern int migrate_swap(struct task_struct *, struct task_struct *);
#endif /* CONFIG_NUMA_BALANCING */

#ifdef CONFIG_SMP

static inline void
queue_balance_callback(struct rq *rq,
		       struct callback_head *head,
		       void (*func)(struct rq *rq))
{
	lockdep_assert_held(&rq->lock);

	if (unlikely(head->next))
		return;

	head->func = (void (*)(struct callback_head *))func;
	head->next = rq->balance_callback;
	rq->balance_callback = head;
}

extern void sched_ttwu_pending(void);

#define rcu_dereference_check_sched_domain(p) \
	rcu_dereference_check((p), \
			      lockdep_is_held(&sched_domains_mutex))

/*
 * The domain tree (rq->sd) is protected by RCU's quiescent state transition.
 * See detach_destroy_domains: synchronize_sched for details.
 *
 * The domain tree of any CPU may only be accessed from within
 * preempt-disabled sections.
 */
#define for_each_domain(cpu, __sd) \
	for (__sd = rcu_dereference_check_sched_domain(cpu_rq(cpu)->sd); \
			__sd; __sd = __sd->parent)

#define for_each_lower_domain(sd) for (; sd; sd = sd->child)

/**
 * highest_flag_domain - Return highest sched_domain containing flag.
 * @cpu:	The cpu whose highest level of sched domain is to
 *		be returned.
 * @flag:	The flag to check for the highest sched_domain
 *		for the given cpu.
 *
 * Returns the highest sched_domain of a cpu which contains the given flag.
 */
static inline struct sched_domain *highest_flag_domain(int cpu, int flag)
{
	struct sched_domain *sd, *hsd = NULL;

	for_each_domain(cpu, sd) {
		if (!(sd->flags & flag))
			break;
		hsd = sd;
	}

	return hsd;
}

static inline struct sched_domain *lowest_flag_domain(int cpu, int flag)
{
	struct sched_domain *sd;

	for_each_domain(cpu, sd) {
		if (sd->flags & flag)
			break;
	}

	return sd;
}

DECLARE_PER_CPU(struct sched_domain *, sd_llc);
DECLARE_PER_CPU(int, sd_llc_size);
DECLARE_PER_CPU(int, sd_llc_id);
DECLARE_PER_CPU(struct sched_domain_shared *, sd_llc_shared);
DECLARE_PER_CPU(struct sched_domain *, sd_numa);
DECLARE_PER_CPU(struct sched_domain *, sd_asym);
DECLARE_PER_CPU(struct sched_domain *, sd_ea);
DECLARE_PER_CPU(struct sched_domain *, sd_scs);

struct sched_group_capacity {
	atomic_t ref;
	/*
	 * CPU capacity of this group, SCHED_CAPACITY_SCALE being max capacity
	 * for a single CPU.
	 */
	unsigned long capacity;
	unsigned long max_capacity; /* Max per-cpu capacity in group */
	unsigned long min_capacity; /* Min per-CPU capacity in group */
	unsigned long next_update;
	int imbalance; /* XXX unrelated to capacity but shared group state */

	unsigned long cpumask[0]; /* iteration mask */
};

struct sched_group {
	struct sched_group *next;	/* Must be a circular list */
	atomic_t ref;

	unsigned int group_weight;
	struct sched_group_capacity *sgc;
	const struct sched_group_energy *sge;

	/*
	 * The CPUs this group covers.
	 *
	 * NOTE: this field is variable length. (Allocated dynamically
	 * by attaching extra space to the end of the structure,
	 * depending on how many CPUs the kernel has booted up with)
	 */
	unsigned long cpumask[0];
};

static inline struct cpumask *sched_group_cpus(struct sched_group *sg)
{
	return to_cpumask(sg->cpumask);
}

/*
 * cpumask masking which cpus in the group are allowed to iterate up the domain
 * tree.
 */
static inline struct cpumask *sched_group_mask(struct sched_group *sg)
{
	return to_cpumask(sg->sgc->cpumask);
}

/**
 * group_first_cpu - Returns the first cpu in the cpumask of a sched_group.
 * @group: The group whose first cpu is to be returned.
 */
static inline unsigned int group_first_cpu(struct sched_group *group)
{
	return cpumask_first(sched_group_cpus(group));
}

extern int group_balance_cpu(struct sched_group *sg);

#if defined(CONFIG_SCHED_DEBUG) && defined(CONFIG_SYSCTL)
void register_sched_domain_sysctl(void);
void dirty_sched_domain_sysctl(int cpu);
void unregister_sched_domain_sysctl(void);
#else
static inline void register_sched_domain_sysctl(void)
{
}
static inline void dirty_sched_domain_sysctl(void)
{
}
static inline void unregister_sched_domain_sysctl(void)
{
}
#endif

#ifdef CONFIG_SCHED_HMP
#define MOVETASK_ONEPATH

static LIST_HEAD(hmp_domains);
DECLARE_PER_CPU(struct hmp_domain *, hmp_cpu_domain);
#define hmp_cpu_domain(cpu)	(per_cpu(hmp_cpu_domain, (cpu)))
#endif /* CONFIG_SCHED_HMP */

#else

static inline void sched_ttwu_pending(void) { }

#endif /* CONFIG_SMP */

#include "stats.h"
#include "auto_group.h"

#ifdef CONFIG_CGROUP_SCHED

/*
 * Return the group to which this tasks belongs.
 *
 * We cannot use task_css() and friends because the cgroup subsystem
 * changes that value before the cgroup_subsys::attach() method is called,
 * therefore we cannot pin it and might observe the wrong value.
 *
 * The same is true for autogroup's p->signal->autogroup->tg, the autogroup
 * core changes this before calling sched_move_task().
 *
 * Instead we use a 'copy' which is updated from sched_move_task() while
 * holding both task_struct::pi_lock and rq::lock.
 */
static inline struct task_group *task_group(struct task_struct *p)
{
	return p->sched_task_group;
}

/* Change a task's cfs_rq and parent entity if it moves across CPUs/groups */
static inline void set_task_rq(struct task_struct *p, unsigned int cpu)
{
#if defined(CONFIG_FAIR_GROUP_SCHED) || defined(CONFIG_RT_GROUP_SCHED)
	struct task_group *tg = task_group(p);
#endif

#ifdef CONFIG_FAIR_GROUP_SCHED
	set_task_rq_fair(&p->se, p->se.cfs_rq, tg->cfs_rq[cpu]);
	p->se.cfs_rq = tg->cfs_rq[cpu];
	p->se.parent = tg->se[cpu];
#endif

#ifdef CONFIG_RT_GROUP_SCHED
	set_task_rq_rt(&p->rt, p->rt.rt_rq, tg->rt_rq[cpu]);
	p->rt.rt_rq  = tg->rt_rq[cpu];
	p->rt.parent = tg->rt_se[cpu];
#endif
}

#else /* CONFIG_CGROUP_SCHED */

static inline void set_task_rq(struct task_struct *p, unsigned int cpu) { }
static inline struct task_group *task_group(struct task_struct *p)
{
	return NULL;
}

#endif /* CONFIG_CGROUP_SCHED */

static inline void __set_task_cpu(struct task_struct *p, unsigned int cpu)
{
	set_task_rq(p, cpu);
#ifdef CONFIG_SMP
	/*
	 * After ->cpu is set up to a new value, task_rq_lock(p, ...) can be
	 * successfuly executed on another CPU. We must ensure that updates of
	 * per-task data have been completed by this moment.
	 */
	smp_wmb();
#ifdef CONFIG_THREAD_INFO_IN_TASK
	p->cpu = cpu;
#else
	task_thread_info(p)->cpu = cpu;
#endif
	p->wake_cpu = cpu;
#endif
}

/*
 * Tunables that become constants when CONFIG_SCHED_DEBUG is off:
 */
#ifdef CONFIG_SCHED_DEBUG
# include <linux/static_key.h>
# define const_debug __read_mostly
#else
# define const_debug const
#endif

extern const_debug unsigned int sysctl_sched_features;

#define SCHED_FEAT(name, enabled)	\
	__SCHED_FEAT_##name ,

enum {
#include "features.h"
	__SCHED_FEAT_NR,
};

#undef SCHED_FEAT

#if defined(CONFIG_SCHED_DEBUG) && defined(HAVE_JUMP_LABEL)
#define SCHED_FEAT(name, enabled)					\
static __always_inline bool static_branch_##name(struct static_key *key) \
{									\
	return static_key_##enabled(key);				\
}

#include "features.h"

#undef SCHED_FEAT

extern struct static_key sched_feat_keys[__SCHED_FEAT_NR];
#define sched_feat(x) (static_branch_##x(&sched_feat_keys[__SCHED_FEAT_##x]))
#else /* !(SCHED_DEBUG && HAVE_JUMP_LABEL) */
#define sched_feat(x) (sysctl_sched_features & (1UL << __SCHED_FEAT_##x))
#endif /* SCHED_DEBUG && HAVE_JUMP_LABEL */

extern struct static_key_false sched_numa_balancing;
extern struct static_key_false sched_schedstats;

static inline u64 global_rt_period(void)
{
	return (u64)sysctl_sched_rt_period * NSEC_PER_USEC;
}

static inline u64 global_rt_runtime(void)
{
	if (sysctl_sched_rt_runtime < 0)
		return RUNTIME_INF;

	return (u64)sysctl_sched_rt_runtime * NSEC_PER_USEC;
}

#define rt_entity_is_task(rt_se) (!(rt_se)->my_q)

static inline struct task_struct *rt_task_of(struct sched_rt_entity *rt_se)
{
#ifdef CONFIG_SCHED_DEBUG
	WARN_ON_ONCE(!rt_entity_is_task(rt_se));
#endif
	return container_of(rt_se, struct task_struct, rt);
}

static inline int task_current(struct rq *rq, struct task_struct *p)
{
	return rq->curr == p;
}

static inline int task_running(struct rq *rq, struct task_struct *p)
{
#ifdef CONFIG_SMP
	return p->on_cpu;
#else
	return task_current(rq, p);
#endif
}

static inline int task_on_rq_queued(struct task_struct *p)
{
	return p->on_rq == TASK_ON_RQ_QUEUED;
}

static inline int task_on_rq_migrating(struct task_struct *p)
{
	return p->on_rq == TASK_ON_RQ_MIGRATING;
}

#ifndef prepare_arch_switch
# define prepare_arch_switch(next)	do { } while (0)
#endif
#ifndef finish_arch_post_lock_switch
# define finish_arch_post_lock_switch()	do { } while (0)
#endif

static inline void prepare_lock_switch(struct rq *rq, struct task_struct *next)
{
#ifdef CONFIG_SMP
	/*
	 * We can optimise this out completely for !SMP, because the
	 * SMP rebalancing from interrupt is the only thing that cares
	 * here.
	 */
	next->on_cpu = 1;
#endif
}

static inline void finish_lock_switch(struct rq *rq, struct task_struct *prev)
{
#ifdef CONFIG_SMP
	/*
	 * After ->on_cpu is cleared, the task can be moved to a different CPU.
	 * We must ensure this doesn't happen until the switch is completely
	 * finished.
	 *
	 * In particular, the load of prev->state in finish_task_switch() must
	 * happen before this.
	 *
	 * Pairs with the smp_cond_load_acquire() in try_to_wake_up().
	 */
	smp_store_release(&prev->on_cpu, 0);
#endif
#ifdef CONFIG_DEBUG_SPINLOCK
	/* this is a valid case when another task releases the spinlock */
	rq->lock.owner = current;
#endif
	/*
	 * If we are tracking spinlock dependencies then we have to
	 * fix up the runqueue lock - which gets 'carried over' from
	 * prev into current:
	 */
	spin_acquire(&rq->lock.dep_map, 0, 0, _THIS_IP_);

	raw_spin_unlock_irq(&rq->lock);
}

/*
 * wake flags
 */
#define WF_SYNC		0x01		/* waker goes to sleep after wakeup */
#define WF_FORK		0x02		/* child wakeup after fork */
#define WF_MIGRATED	0x4		/* internal use, task got migrated */

/*
 * To aid in avoiding the subversion of "niceness" due to uneven distribution
 * of tasks with abnormal "nice" values across CPUs the contribution that
 * each task makes to its run queue's load is weighted according to its
 * scheduling class and "nice" value. For SCHED_NORMAL tasks this is just a
 * scaled version of the new time slice allocation that they receive on time
 * slice expiry etc.
 */

#define WEIGHT_IDLEPRIO                3
#define WMULT_IDLEPRIO         1431655765

extern const int sched_prio_to_weight[40];
extern const u32 sched_prio_to_wmult[40];
extern const int rtprio_to_weight[51];

/*
 * {de,en}queue flags:
 *
 * DEQUEUE_SLEEP  - task is no longer runnable
 * ENQUEUE_WAKEUP - task just became runnable
 *
 * SAVE/RESTORE - an otherwise spurious dequeue/enqueue, done to ensure tasks
 *                are in a known state which allows modification. Such pairs
 *                should preserve as much state as possible.
 *
 * MOVE - paired with SAVE/RESTORE, explicitly does not preserve the location
 *        in the runqueue.
 *
 * ENQUEUE_HEAD      - place at front of runqueue (tail if not specified)
 * ENQUEUE_REPLENISH - CBS (replenish runtime and postpone deadline)
 * ENQUEUE_MIGRATED  - the task was migrated during wakeup
 *
 */

#define DEQUEUE_SLEEP		0x01
#define DEQUEUE_SAVE		0x02 /* matches ENQUEUE_RESTORE */
#define DEQUEUE_MOVE		0x04 /* matches ENQUEUE_MOVE */

#define ENQUEUE_WAKEUP		0x01
#define ENQUEUE_RESTORE		0x02
#define ENQUEUE_MOVE		0x04

#define ENQUEUE_HEAD		0x08
#define ENQUEUE_REPLENISH	0x10
#ifdef CONFIG_SMP
#define ENQUEUE_MIGRATED	0x20
#else
#define ENQUEUE_MIGRATED	0x00
#endif
#define ENQUEUE_WAKEUP_NEW	0x40

#define RETRY_TASK		((void *)-1UL)

struct sched_class {
	const struct sched_class *next;

	void (*enqueue_task) (struct rq *rq, struct task_struct *p, int flags);
	void (*dequeue_task) (struct rq *rq, struct task_struct *p, int flags);
	void (*yield_task) (struct rq *rq);
	bool (*yield_to_task) (struct rq *rq, struct task_struct *p, bool preempt);

	void (*check_preempt_curr) (struct rq *rq, struct task_struct *p, int flags);

	/*
	 * It is the responsibility of the pick_next_task() method that will
	 * return the next task to call put_prev_task() on the @prev task or
	 * something equivalent.
	 *
	 * May return RETRY_TASK when it finds a higher prio class has runnable
	 * tasks.
	 */
	struct task_struct * (*pick_next_task) (struct rq *rq,
						struct task_struct *prev,
						struct pin_cookie cookie);
	void (*put_prev_task) (struct rq *rq, struct task_struct *p);

#ifdef CONFIG_SMP
	int  (*select_task_rq)(struct task_struct *p, int task_cpu, int sd_flag, int flags);
	void (*migrate_task_rq)(struct task_struct *p);

	void (*task_woken) (struct rq *this_rq, struct task_struct *task);

	void (*set_cpus_allowed)(struct task_struct *p,
				 const struct cpumask *newmask);

	void (*rq_online)(struct rq *rq);
	void (*rq_offline)(struct rq *rq);
#endif

	void (*set_curr_task) (struct rq *rq);
	void (*task_tick) (struct rq *rq, struct task_struct *p, int queued);
	void (*task_fork) (struct task_struct *p);
	void (*task_dead) (struct task_struct *p);

	/*
	 * The switched_from() call is allowed to drop rq->lock, therefore we
	 * cannot assume the switched_from/switched_to pair is serliazed by
	 * rq->lock. They are however serialized by p->pi_lock.
	 */
	void (*switched_from) (struct rq *this_rq, struct task_struct *task);
	void (*switched_to) (struct rq *this_rq, struct task_struct *task);
	void (*prio_changed) (struct rq *this_rq, struct task_struct *task,
			     int oldprio);

	unsigned int (*get_rr_interval) (struct rq *rq,
					 struct task_struct *task);

	void (*update_curr) (struct rq *rq);

#define TASK_SET_GROUP  0
#define TASK_MOVE_GROUP	1

#ifdef CONFIG_FAIR_GROUP_SCHED
	void (*task_change_group) (struct task_struct *p, int type);
#endif
};

static inline void put_prev_task(struct rq *rq, struct task_struct *prev)
{
	prev->sched_class->put_prev_task(rq, prev);
}

static inline void set_curr_task(struct rq *rq, struct task_struct *curr)
{
	curr->sched_class->set_curr_task(rq);
}

#define sched_class_highest (&stop_sched_class)
#define for_each_class(class) \
   for (class = sched_class_highest; class; class = class->next)

extern const struct sched_class stop_sched_class;
extern const struct sched_class dl_sched_class;
extern const struct sched_class rt_sched_class;
extern const struct sched_class fair_sched_class;
extern const struct sched_class idle_sched_class;


#ifdef CONFIG_SMP

extern void init_max_cpu_capacity(struct max_cpu_capacity *mcc);
extern void update_group_capacity(struct sched_domain *sd, int cpu);

#ifdef CONFIG_SCHED_HMP
extern void trigger_load_balance(struct rq *rq, int cpu);
#else
extern void trigger_load_balance(struct rq *rq);
#endif


extern void set_cpus_allowed_common(struct task_struct *p, const struct cpumask *new_mask);

#endif

#ifdef CONFIG_CPU_IDLE
static inline void idle_set_state(struct rq *rq,
				  struct cpuidle_state *idle_state)
{
	rq->idle_state = idle_state;
}

static inline struct cpuidle_state *idle_get_state(struct rq *rq)
{
	SCHED_WARN_ON(!rcu_read_lock_held());
	return rq->idle_state;
}

static inline void idle_set_state_idx(struct rq *rq, int idle_state_idx)
{
	rq->idle_state_idx = idle_state_idx;
}

static inline int idle_get_state_idx(struct rq *rq)
{
	WARN_ON(!rcu_read_lock_held());
	return rq->idle_state_idx;
}
#else
static inline void idle_set_state(struct rq *rq,
				  struct cpuidle_state *idle_state)
{
}

static inline struct cpuidle_state *idle_get_state(struct rq *rq)
{
	return NULL;
}

static inline void idle_set_state_idx(struct rq *rq, int idle_state_idx)
{
}

static inline int idle_get_state_idx(struct rq *rq)
{
	return -1;
}
#endif

extern void sysrq_sched_debug_show(void);
extern void sched_init_granularity(void);
extern void update_max_interval(void);

extern void init_sched_dl_class(void);
extern void init_sched_rt_class(void);
extern void init_sched_fair_class(void);

extern void resched_curr(struct rq *rq);
extern void resched_cpu(int cpu);

extern struct rt_bandwidth def_rt_bandwidth;
extern void init_rt_bandwidth(struct rt_bandwidth *rt_b, u64 period, u64 runtime);

extern struct dl_bandwidth def_dl_bandwidth;
extern void init_dl_bandwidth(struct dl_bandwidth *dl_b, u64 period, u64 runtime);
extern void init_dl_task_timer(struct sched_dl_entity *dl_se);

unsigned long to_ratio(u64 period, u64 runtime);

extern void init_entity_runnable_average(struct sched_entity *se);
extern void init_rt_entity_runnable_average(struct sched_rt_entity *rt_se);
extern void post_init_entity_util_avg(struct sched_entity *se);

#ifdef CONFIG_NO_HZ_FULL
extern bool sched_can_stop_tick(struct rq *rq);

/*
 * Tick may be needed by tasks in the runqueue depending on their policy and
 * requirements. If tick is needed, lets send the target an IPI to kick it out of
 * nohz mode if necessary.
 */
static inline void sched_update_tick_dependency(struct rq *rq)
{
	int cpu;

	if (!tick_nohz_full_enabled())
		return;

	cpu = cpu_of(rq);

	if (!tick_nohz_full_cpu(cpu))
		return;

	if (sched_can_stop_tick(rq))
		tick_nohz_dep_clear_cpu(cpu, TICK_DEP_BIT_SCHED);
	else
		tick_nohz_dep_set_cpu(cpu, TICK_DEP_BIT_SCHED);
}
#else
static inline void sched_update_tick_dependency(struct rq *rq) { }
#endif

static inline void __add_nr_running(struct rq *rq, unsigned count)
{
	unsigned prev_nr = rq->nr_running;

	rq->nr_running = prev_nr + count;

	if (prev_nr < 2 && rq->nr_running >= 2) {
#ifdef CONFIG_SMP
		if (!rq->rd->overload)
			rq->rd->overload = true;
#endif
	}

	sched_update_tick_dependency(rq);
}

static inline void __sub_nr_running(struct rq *rq, unsigned count)
{
	rq->nr_running -= count;
	/* Check if we still need preemption */
	sched_update_tick_dependency(rq);
}

#ifdef CONFIG_CPU_QUIET
#define NR_AVE_SCALE(x)		((x) << FSHIFT)
static inline u64 do_nr_running_integral(struct rq *rq)
{
	s64 nr, deltax;
	u64 nr_running_integral = rq->nr_running_integral;

	deltax = rq->clock_task - rq->nr_last_stamp;
	nr = NR_AVE_SCALE(rq->nr_running);

	nr_running_integral += nr * deltax;

	return nr_running_integral;
}

static inline void add_nr_running(struct rq *rq, unsigned count)
{
	write_seqcount_begin(&rq->ave_seqcnt);
	rq->nr_running_integral = do_nr_running_integral(rq);
	rq->nr_last_stamp = rq->clock_task;
	__add_nr_running(rq, count);
	write_seqcount_end(&rq->ave_seqcnt);
}

static inline void sub_nr_running(struct rq *rq, unsigned count)
{
	write_seqcount_begin(&rq->ave_seqcnt);
	rq->nr_running_integral = do_nr_running_integral(rq);
	rq->nr_last_stamp = rq->clock_task;
	__sub_nr_running(rq, count);
	write_seqcount_end(&rq->ave_seqcnt);
}
#else
#define add_nr_running __add_nr_running
#define sub_nr_running __sub_nr_running
#endif

static inline void rq_last_tick_reset(struct rq *rq)
{
#ifdef CONFIG_NO_HZ_FULL
	rq->last_sched_tick = jiffies;
#endif
}

extern void update_rq_clock(struct rq *rq);

extern void activate_task(struct rq *rq, struct task_struct *p, int flags);
extern void deactivate_task(struct rq *rq, struct task_struct *p, int flags);

extern void check_preempt_curr(struct rq *rq, struct task_struct *p, int flags);

extern const_debug unsigned int sysctl_sched_time_avg;
extern const_debug unsigned int sysctl_sched_nr_migrate;
extern const_debug unsigned int sysctl_sched_migration_cost;

static inline u64 sched_avg_period(void)
{
	return (u64)sysctl_sched_time_avg * NSEC_PER_MSEC / 2;
}

#ifdef CONFIG_SCHED_HRTICK

/*
 * Use hrtick when:
 *  - enabled by features
 *  - hrtimer is actually high res
 */
static inline int hrtick_enabled(struct rq *rq)
{
	if (!sched_feat(HRTICK))
		return 0;
	if (!cpu_active(cpu_of(rq)))
		return 0;
	return hrtimer_is_hres_active(&rq->hrtick_timer);
}

void hrtick_start(struct rq *rq, u64 delay);

#else

static inline int hrtick_enabled(struct rq *rq)
{
	return 0;
}

#endif /* CONFIG_SCHED_HRTICK */

#ifdef CONFIG_SMP
extern void sched_avg_update(struct rq *rq);

#ifndef arch_scale_freq_capacity
static __always_inline
unsigned long arch_scale_freq_capacity(struct sched_domain *sd, int cpu)
{
	return SCHED_CAPACITY_SCALE;
}
#endif

#ifndef arch_scale_max_freq_capacity
static __always_inline
unsigned long arch_scale_max_freq_capacity(struct sched_domain *sd, int cpu)
{
	return SCHED_CAPACITY_SCALE;
}
#endif

#ifndef arch_scale_min_freq_capacity
static __always_inline
unsigned long arch_scale_min_freq_capacity(struct sched_domain *sd, int cpu)
{
	/*
	 * Multiplied with any capacity value, this scale factor will return
	 * 0, which represents an un-capped state
	 */
	return 0;
}
#endif

#ifndef arch_scale_cpu_capacity
static __always_inline
unsigned long arch_scale_cpu_capacity(struct sched_domain *sd, int cpu)
{
	if (sd && (sd->flags & SD_SHARE_CPUCAPACITY) && (sd->span_weight > 1))
		return sd->smt_gain / sd->span_weight;

	return SCHED_CAPACITY_SCALE;
}
#endif

#ifdef CONFIG_SMP
static inline unsigned long capacity_of(int cpu)
{
	return cpu_rq(cpu)->cpu_capacity;
}

static inline unsigned long capacity_orig_of(int cpu)
{
	return cpu_rq(cpu)->cpu_capacity_orig;
}

static inline unsigned long capacity_margin_of(int cpu)
{
	return cpu_rq(cpu)->cpu_capacity_margin;
}

extern unsigned int sysctl_sched_use_walt_cpu_util;
extern unsigned int walt_ravg_window;
extern bool walt_disabled;

/*
 * cpu_util returns the amount of capacity of a CPU that is used by all classes
 * tasks. The unit of the return value must be the one of capacity so we can
 * compare the utilization with the capacity of the CPU that is available for
 * task (ie cpu_capacity).
 *
 * util_avg is the sum of running time of runnable tasks plus the
 * recent utilization of currently non-runnable tasks on a CPU. It represents
 * the amount of utilization of a CPU in the range [0..capacity_orig] where
 * capacity_orig is the cpu_capacity available at the highest frequency
 * (arch_scale_freq_capacity()).
 * The utilization of a CPU converges towards a sum equal to or less than the
 * current capacity (capacity_curr <= capacity_orig) of the CPU because it is
 * the running time on this CPU scaled by capacity_curr.
 *
 * Nevertheless, util_avg can be higher than capacity_curr or even
 * higher than capacity_orig because of unfortunate rounding in
 * util_avg or just after migrating tasks and new task wakeups until
 * the average stabilizes with the new running time. We need to check that the
 * utilization stays within the range of [0..capacity_orig] and cap it if
 * necessary. Without utilization capping, a group could be seen as overloaded
 * (CPU0 utilization at 121% + CPU1 utilization at 80%) whereas CPU1 has 20% of
 * available capacity. We allow utilization to overshoot capacity_curr (but not
 * capacity_orig) as it useful for predicting the capacity required after task
 * migrations (scheduler-driven DVFS).
 */
static inline unsigned long __cpu_util(int cpu, int delta)
{
	unsigned long capacity = capacity_orig_of(cpu);
	unsigned long util;

#ifdef CONFIG_SCHED_WALT
	if (!walt_disabled && sysctl_sched_use_walt_cpu_util) 
		util = div64_u64(cpu_rq(cpu)->cumulative_runnable_avg,
			       walt_ravg_window >> SCHED_CAPACITY_SHIFT);
#endif
	util = cpu_rq(cpu)->cfs.avg.util_avg + cpu_rq(cpu)->rt.avg.util_avg;
	delta += util;
	if (delta < 0)
		return 0;

	return (delta >= capacity) ? capacity : delta;
}

static inline unsigned long cpu_util(int cpu)
{
	return __cpu_util(cpu, 0);
}
<<<<<<< HEAD
#endif

#ifdef CONFIG_CPU_FREQ_GOV_SCHED
#define capacity_max SCHED_CAPACITY_SCALE
extern unsigned int capacity_margin;
extern struct static_key __sched_freq;

static inline bool sched_freq(void)
{
	return static_key_false(&__sched_freq);
}

DECLARE_PER_CPU(struct sched_capacity_reqs, cpu_sched_capacity_reqs);
void update_cpu_capacity_request(int cpu, bool request);

static inline void set_cfs_cpu_capacity(int cpu, bool request,
					unsigned long capacity)
=======

static inline unsigned long cpu_util_freq(int cpu)
>>>>>>> c1fac76c
{
	unsigned long util = cpu_rq(cpu)->cfs.avg.util_avg;
	unsigned long capacity = capacity_orig_of(cpu);

#ifdef CONFIG_SCHED_WALT
	if (!walt_disabled && sysctl_sched_use_walt_cpu_util)
		util = div64_u64(cpu_rq(cpu)->prev_runnable_sum,
				 walt_ravg_window >> SCHED_CAPACITY_SHIFT);
#endif
	return (util >= capacity) ? capacity : util;
}

#endif

static inline void sched_rt_avg_update(struct rq *rq, u64 rt_delta)
{
	rq->rt_avg += rt_delta * arch_scale_freq_capacity(NULL, cpu_of(rq));
}
#else
static inline void sched_rt_avg_update(struct rq *rq, u64 rt_delta) { }
static inline void sched_avg_update(struct rq *rq) { }
#endif

struct rq_flags {
	unsigned long flags;
	struct pin_cookie cookie;
};

struct rq *__task_rq_lock(struct task_struct *p, struct rq_flags *rf)
	__acquires(rq->lock);
struct rq *task_rq_lock(struct task_struct *p, struct rq_flags *rf)
	__acquires(p->pi_lock)
	__acquires(rq->lock);

static inline void __task_rq_unlock(struct rq *rq, struct rq_flags *rf)
	__releases(rq->lock)
{
	lockdep_unpin_lock(&rq->lock, rf->cookie);
	raw_spin_unlock(&rq->lock);
}

static inline void
task_rq_unlock(struct rq *rq, struct task_struct *p, struct rq_flags *rf)
	__releases(rq->lock)
	__releases(p->pi_lock)
{
	lockdep_unpin_lock(&rq->lock, rf->cookie);
	raw_spin_unlock(&rq->lock);
	raw_spin_unlock_irqrestore(&p->pi_lock, rf->flags);
}

extern struct rq *lock_rq_of(struct task_struct *p, struct rq_flags *flags);
extern void unlock_rq_of(struct rq *rq, struct task_struct *p, struct rq_flags *flags);

#ifdef CONFIG_SMP
#ifdef CONFIG_PREEMPT

static inline void double_rq_lock(struct rq *rq1, struct rq *rq2);

/*
 * fair double_lock_balance: Safely acquires both rq->locks in a fair
 * way at the expense of forcing extra atomic operations in all
 * invocations.  This assures that the double_lock is acquired using the
 * same underlying policy as the spinlock_t on this architecture, which
 * reduces latency compared to the unfair variant below.  However, it
 * also adds more overhead and therefore may reduce throughput.
 */
static inline int _double_lock_balance(struct rq *this_rq, struct rq *busiest)
	__releases(this_rq->lock)
	__acquires(busiest->lock)
	__acquires(this_rq->lock)
{
	raw_spin_unlock(&this_rq->lock);
	double_rq_lock(this_rq, busiest);

	return 1;
}

#else
/*
 * Unfair double_lock_balance: Optimizes throughput at the expense of
 * latency by eliminating extra atomic operations when the locks are
 * already in proper order on entry.  This favors lower cpu-ids and will
 * grant the double lock to lower cpus over higher ids under contention,
 * regardless of entry order into the function.
 */
static inline int _double_lock_balance(struct rq *this_rq, struct rq *busiest)
	__releases(this_rq->lock)
	__acquires(busiest->lock)
	__acquires(this_rq->lock)
{
	int ret = 0;

	if (unlikely(!raw_spin_trylock(&busiest->lock))) {
		if (busiest < this_rq) {
			raw_spin_unlock(&this_rq->lock);
			raw_spin_lock(&busiest->lock);
			raw_spin_lock_nested(&this_rq->lock,
					      SINGLE_DEPTH_NESTING);
			ret = 1;
		} else
			raw_spin_lock_nested(&busiest->lock,
					      SINGLE_DEPTH_NESTING);
	}
	return ret;
}

#endif /* CONFIG_PREEMPT */

/*
 * double_lock_balance - lock the busiest runqueue, this_rq is locked already.
 */
static inline int double_lock_balance(struct rq *this_rq, struct rq *busiest)
{
	if (unlikely(!irqs_disabled())) {
		/* printk() doesn't work good under rq->lock */
		raw_spin_unlock(&this_rq->lock);
		BUG_ON(1);
	}

	return _double_lock_balance(this_rq, busiest);
}

static inline void double_unlock_balance(struct rq *this_rq, struct rq *busiest)
	__releases(busiest->lock)
{
	if (this_rq != busiest)
		raw_spin_unlock(&busiest->lock);
	lock_set_subclass(&this_rq->lock.dep_map, 0, _RET_IP_);
}

static inline void double_lock(spinlock_t *l1, spinlock_t *l2)
{
	if (l1 > l2)
		swap(l1, l2);

	spin_lock(l1);
	spin_lock_nested(l2, SINGLE_DEPTH_NESTING);
}

static inline void double_lock_irq(spinlock_t *l1, spinlock_t *l2)
{
	if (l1 > l2)
		swap(l1, l2);

	spin_lock_irq(l1);
	spin_lock_nested(l2, SINGLE_DEPTH_NESTING);
}

static inline void double_raw_lock(raw_spinlock_t *l1, raw_spinlock_t *l2)
{
	if (l1 > l2)
		swap(l1, l2);

	raw_spin_lock(l1);
	raw_spin_lock_nested(l2, SINGLE_DEPTH_NESTING);
}

/*
 * double_rq_lock - safely lock two runqueues
 *
 * Note this does not disable interrupts like task_rq_lock,
 * you need to do so manually before calling.
 */
static inline void double_rq_lock(struct rq *rq1, struct rq *rq2)
	__acquires(rq1->lock)
	__acquires(rq2->lock)
{
	BUG_ON(!irqs_disabled());
	if (rq1 == rq2) {
		raw_spin_lock(&rq1->lock);
		__acquire(rq2->lock);	/* Fake it out ;) */
	} else {
		if (rq1 < rq2) {
			raw_spin_lock(&rq1->lock);
			raw_spin_lock_nested(&rq2->lock, SINGLE_DEPTH_NESTING);
		} else {
			raw_spin_lock(&rq2->lock);
			raw_spin_lock_nested(&rq1->lock, SINGLE_DEPTH_NESTING);
		}
	}
}

/*
 * double_rq_unlock - safely unlock two runqueues
 *
 * Note this does not restore interrupts like task_rq_unlock,
 * you need to do so manually after calling.
 */
static inline void double_rq_unlock(struct rq *rq1, struct rq *rq2)
	__releases(rq1->lock)
	__releases(rq2->lock)
{
	raw_spin_unlock(&rq1->lock);
	if (rq1 != rq2)
		raw_spin_unlock(&rq2->lock);
	else
		__release(rq2->lock);
}

#else /* CONFIG_SMP */

/*
 * double_rq_lock - safely lock two runqueues
 *
 * Note this does not disable interrupts like task_rq_lock,
 * you need to do so manually before calling.
 */
static inline void double_rq_lock(struct rq *rq1, struct rq *rq2)
	__acquires(rq1->lock)
	__acquires(rq2->lock)
{
	BUG_ON(!irqs_disabled());
	BUG_ON(rq1 != rq2);
	raw_spin_lock(&rq1->lock);
	__acquire(rq2->lock);	/* Fake it out ;) */
}

/*
 * double_rq_unlock - safely unlock two runqueues
 *
 * Note this does not restore interrupts like task_rq_unlock,
 * you need to do so manually after calling.
 */
static inline void double_rq_unlock(struct rq *rq1, struct rq *rq2)
	__releases(rq1->lock)
	__releases(rq2->lock)
{
	BUG_ON(rq1 != rq2);
	raw_spin_unlock(&rq1->lock);
	__release(rq2->lock);
}

#endif

extern struct sched_entity *__pick_first_entity(struct cfs_rq *cfs_rq);
extern struct sched_entity *__pick_last_entity(struct cfs_rq *cfs_rq);

#ifdef	CONFIG_SCHED_DEBUG
extern void print_cfs_stats(struct seq_file *m, int cpu);
extern void print_rt_stats(struct seq_file *m, int cpu);
extern void print_dl_stats(struct seq_file *m, int cpu);
extern void
print_cfs_rq(struct seq_file *m, int cpu, struct cfs_rq *cfs_rq);

#ifdef CONFIG_NUMA_BALANCING
extern void
show_numa_stats(struct task_struct *p, struct seq_file *m);
extern void
print_numa_stats(struct seq_file *m, int node, unsigned long tsf,
	unsigned long tpf, unsigned long gsf, unsigned long gpf);
#endif /* CONFIG_NUMA_BALANCING */
#endif /* CONFIG_SCHED_DEBUG */

extern void init_cfs_rq(struct cfs_rq *cfs_rq);
extern void init_rt_rq(struct rt_rq *rt_rq);
extern void init_dl_rq(struct dl_rq *dl_rq);

extern void cfs_bandwidth_usage_inc(void);
extern void cfs_bandwidth_usage_dec(void);

#ifdef CONFIG_NO_HZ_COMMON
enum rq_nohz_flag_bits {
	NOHZ_TICK_STOPPED,
	NOHZ_BALANCE_KICK,
};

#define nohz_flags(cpu)	(&cpu_rq(cpu)->nohz_flags)

extern void nohz_balance_exit_idle(unsigned int cpu);
#else
static inline void nohz_balance_exit_idle(unsigned int cpu) { }
#endif

#ifdef CONFIG_IRQ_TIME_ACCOUNTING
struct irqtime {
	u64			total;
	u64			tick_delta;
	u64			irq_start_time;
	struct u64_stats_sync	sync;
};

DECLARE_PER_CPU(struct irqtime, cpu_irqtime);

/*
 * Returns the irqtime minus the softirq time computed by ksoftirqd.
 * Otherwise ksoftirqd's sum_exec_runtime is substracted its own runtime
 * and never move forward.
 */
static inline u64 irq_time_read(int cpu)
{
	struct irqtime *irqtime = &per_cpu(cpu_irqtime, cpu);
	unsigned int seq;
	u64 total;

	do {
		seq = __u64_stats_fetch_begin(&irqtime->sync);
		total = irqtime->total;
	} while (__u64_stats_fetch_retry(&irqtime->sync, seq));

	return total;
}
#endif /* CONFIG_IRQ_TIME_ACCOUNTING */

#ifdef CONFIG_CPU_FREQ
DECLARE_PER_CPU(struct update_util_data *, cpufreq_update_util_data);

/**
 * cpufreq_update_util - Take a note about CPU utilization changes.
 * @rq: Runqueue to carry out the update for.
 * @flags: Update reason flags.
 *
 * This function is called by the scheduler on the CPU whose utilization is
 * being updated.
 *
 * It can only be called from RCU-sched read-side critical sections.
 *
 * The way cpufreq is currently arranged requires it to evaluate the CPU
 * performance state (frequency/voltage) on a regular basis to prevent it from
 * being stuck in a completely inadequate performance level for too long.
 * That is not guaranteed to happen if the updates are only triggered from CFS,
 * though, because they may not be coming in if RT or deadline tasks are active
 * all the time (or there are RT and DL tasks only).
 *
 * As a workaround for that issue, this function is called by the RT and DL
 * sched classes to trigger extra cpufreq updates to prevent it from stalling,
 * but that really is a band-aid.  Going forward it should be replaced with
 * solutions targeted more specifically at RT and DL tasks.
 */
static inline void cpufreq_update_util(struct rq *rq, unsigned int flags)
{
	struct update_util_data *data;

	data = rcu_dereference_sched(*this_cpu_ptr(&cpufreq_update_util_data));
	if (data)
		data->func(data, rq_clock(rq), flags);
}

static inline void cpufreq_update_this_cpu(struct rq *rq, unsigned int flags)
{
	if (cpu_of(rq) == smp_processor_id())
		cpufreq_update_util(rq, flags);
}
#else
static inline void cpufreq_update_util(struct rq *rq, unsigned int flags) {}
static inline void cpufreq_update_this_cpu(struct rq *rq, unsigned int flags) {}
#endif /* CONFIG_CPU_FREQ */

#ifdef CONFIG_SCHED_WALT

static inline bool
walt_task_in_cum_window_demand(struct rq *rq, struct task_struct *p)
{
	return cpu_of(rq) == task_cpu(p) &&
	       (p->on_rq || p->last_sleep_ts >= rq->window_start);
}

#endif /* CONFIG_SCHED_WALT */

#ifdef arch_scale_freq_capacity
#ifndef arch_scale_freq_invariant
#define arch_scale_freq_invariant()	(true)
#endif
#else /* arch_scale_freq_capacity */
#define arch_scale_freq_invariant()	(false)
#endif<|MERGE_RESOLUTION|>--- conflicted
+++ resolved
@@ -542,20 +542,11 @@
 	unsigned long rt_nr_total;
 	int overloaded;
 	struct plist_head pushable_tasks;
-<<<<<<< HEAD
 	struct sched_avg avg;
 	struct sched_rt_entity *curr;
 	atomic_long_t removed_util_avg;
 	atomic_long_t removed_load_avg;
 
-#ifdef HAVE_RT_PUSH_IPI
-	int push_flags;
-	int push_cpu;
-	struct irq_work push_work;
-	raw_spinlock_t push_lock;
-#endif
-=======
->>>>>>> c1fac76c
 #endif /* CONFIG_SMP */
 	int rt_queued;
 
@@ -1479,7 +1470,6 @@
 extern void trigger_load_balance(struct rq *rq);
 #endif
 
-
 extern void set_cpus_allowed_common(struct task_struct *p, const struct cpumask *new_mask);
 
 #endif
@@ -1785,7 +1775,7 @@
 	unsigned long util;
 
 #ifdef CONFIG_SCHED_WALT
-	if (!walt_disabled && sysctl_sched_use_walt_cpu_util) 
+	if (!walt_disabled && sysctl_sched_use_walt_cpu_util)
 		util = div64_u64(cpu_rq(cpu)->cumulative_runnable_avg,
 			       walt_ravg_window >> SCHED_CAPACITY_SHIFT);
 #endif
@@ -1801,28 +1791,8 @@
 {
 	return __cpu_util(cpu, 0);
 }
-<<<<<<< HEAD
-#endif
-
-#ifdef CONFIG_CPU_FREQ_GOV_SCHED
-#define capacity_max SCHED_CAPACITY_SCALE
-extern unsigned int capacity_margin;
-extern struct static_key __sched_freq;
-
-static inline bool sched_freq(void)
-{
-	return static_key_false(&__sched_freq);
-}
-
-DECLARE_PER_CPU(struct sched_capacity_reqs, cpu_sched_capacity_reqs);
-void update_cpu_capacity_request(int cpu, bool request);
-
-static inline void set_cfs_cpu_capacity(int cpu, bool request,
-					unsigned long capacity)
-=======
 
 static inline unsigned long cpu_util_freq(int cpu)
->>>>>>> c1fac76c
 {
 	unsigned long util = cpu_rq(cpu)->cfs.avg.util_avg;
 	unsigned long capacity = capacity_orig_of(cpu);
