--- conflicted
+++ resolved
@@ -293,39 +293,6 @@
 	}
 	return true;
 }
-
-/* This function checks if we want to defer sending SYN until the first
- * write().  We defer under the following conditions:
- * 1. fastopen_connect sockopt is set
- * 2. we have a valid cookie
- * Return value: return true if we want to defer until application writes data
- *               return false if we want to send out SYN immediately
- */
-bool tcp_fastopen_defer_connect(struct sock *sk, int *err)
-{
-	struct tcp_fastopen_cookie cookie = { .len = 0 };
-	struct tcp_sock *tp = tcp_sk(sk);
-	u16 mss;
-
-	if (tp->fastopen_connect && !tp->fastopen_req) {
-		if (tcp_fastopen_cookie_check(sk, &mss, &cookie)) {
-			inet_sk(sk)->defer_connect = 1;
-			return true;
-		}
-
-		/* Alloc fastopen_req in order for FO option to be included
-		 * in SYN
-		 */
-		tp->fastopen_req = kzalloc(sizeof(*tp->fastopen_req),
-					   sk->sk_allocation);
-		if (tp->fastopen_req)
-			tp->fastopen_req->cookie = cookie;
-		else
-			*err = -ENOBUFS;
-	}
-	return false;
-}
-EXPORT_SYMBOL(tcp_fastopen_defer_connect);
 
 /* Returns true if we should perform Fast Open on the SYN. The cookie (foc)
  * may be updated and return the client in the SYN-ACK later. E.g., Fast Open
@@ -402,9 +369,6 @@
 		return true;
 	}
 	return cookie->len > 0;
-<<<<<<< HEAD
-}
-=======
 }
 
 /* This function checks if we want to defer sending SYN until the first
@@ -438,5 +402,4 @@
 	}
 	return false;
 }
-EXPORT_SYMBOL(tcp_fastopen_defer_connect);
->>>>>>> c1fac76c
+EXPORT_SYMBOL(tcp_fastopen_defer_connect);