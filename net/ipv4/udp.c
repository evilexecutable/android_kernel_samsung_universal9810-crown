/*
 * INET		An implementation of the TCP/IP protocol suite for the LINUX
 *		operating system.  INET is implemented using the  BSD Socket
 *		interface as the means of communication with the user level.
 *
 *		The User Datagram Protocol (UDP).
 *
 * Authors:	Ross Biro
 *		Fred N. van Kempen, <waltje@uWalt.NL.Mugnet.ORG>
 *		Arnt Gulbrandsen, <agulbra@nvg.unit.no>
 *		Alan Cox, <alan@lxorguk.ukuu.org.uk>
 *		Hirokazu Takahashi, <taka@valinux.co.jp>
 *
 * Fixes:
 *		Alan Cox	:	verify_area() calls
 *		Alan Cox	: 	stopped close while in use off icmp
 *					messages. Not a fix but a botch that
 *					for udp at least is 'valid'.
 *		Alan Cox	:	Fixed icmp handling properly
 *		Alan Cox	: 	Correct error for oversized datagrams
 *		Alan Cox	:	Tidied select() semantics.
 *		Alan Cox	:	udp_err() fixed properly, also now
 *					select and read wake correctly on errors
 *		Alan Cox	:	udp_send verify_area moved to avoid mem leak
 *		Alan Cox	:	UDP can count its memory
 *		Alan Cox	:	send to an unknown connection causes
 *					an ECONNREFUSED off the icmp, but
 *					does NOT close.
 *		Alan Cox	:	Switched to new sk_buff handlers. No more backlog!
 *		Alan Cox	:	Using generic datagram code. Even smaller and the PEEK
 *					bug no longer crashes it.
 *		Fred Van Kempen	: 	Net2e support for sk->broadcast.
 *		Alan Cox	:	Uses skb_free_datagram
 *		Alan Cox	:	Added get/set sockopt support.
 *		Alan Cox	:	Broadcasting without option set returns EACCES.
 *		Alan Cox	:	No wakeup calls. Instead we now use the callbacks.
 *		Alan Cox	:	Use ip_tos and ip_ttl
 *		Alan Cox	:	SNMP Mibs
 *		Alan Cox	:	MSG_DONTROUTE, and 0.0.0.0 support.
 *		Matt Dillon	:	UDP length checks.
 *		Alan Cox	:	Smarter af_inet used properly.
 *		Alan Cox	:	Use new kernel side addressing.
 *		Alan Cox	:	Incorrect return on truncated datagram receive.
 *	Arnt Gulbrandsen 	:	New udp_send and stuff
 *		Alan Cox	:	Cache last socket
 *		Alan Cox	:	Route cache
 *		Jon Peatfield	:	Minor efficiency fix to sendto().
 *		Mike Shaver	:	RFC1122 checks.
 *		Alan Cox	:	Nonblocking error fix.
 *	Willy Konynenberg	:	Transparent proxying support.
 *		Mike McLagan	:	Routing by source
 *		David S. Miller	:	New socket lookup architecture.
 *					Last socket cache retained as it
 *					does have a high hit rate.
 *		Olaf Kirch	:	Don't linearise iovec on sendmsg.
 *		Andi Kleen	:	Some cleanups, cache destination entry
 *					for connect.
 *	Vitaly E. Lavrov	:	Transparent proxy revived after year coma.
 *		Melvin Smith	:	Check msg_name not msg_namelen in sendto(),
 *					return ENOTCONN for unconnected sockets (POSIX)
 *		Janos Farkas	:	don't deliver multi/broadcasts to a different
 *					bound-to-device socket
 *	Hirokazu Takahashi	:	HW checksumming for outgoing UDP
 *					datagrams.
 *	Hirokazu Takahashi	:	sendfile() on UDP works now.
 *		Arnaldo C. Melo :	convert /proc/net/udp to seq_file
 *	YOSHIFUJI Hideaki @USAGI and:	Support IPV6_V6ONLY socket option, which
 *	Alexey Kuznetsov:		allow both IPv4 and IPv6 sockets to bind
 *					a single port at the same time.
 *	Derek Atkins <derek@ihtfp.com>: Add Encapulation Support
 *	James Chapman		:	Add L2TP encapsulation type.
 *
 *
 *		This program is free software; you can redistribute it and/or
 *		modify it under the terms of the GNU General Public License
 *		as published by the Free Software Foundation; either version
 *		2 of the License, or (at your option) any later version.
 */

#define pr_fmt(fmt) "UDP: " fmt

#include <asm/uaccess.h>
#include <asm/ioctls.h>
#include <linux/bootmem.h>
#include <linux/highmem.h>
#include <linux/swap.h>
#include <linux/types.h>
#include <linux/fcntl.h>
#include <linux/module.h>
#include <linux/socket.h>
#include <linux/sockios.h>
#include <linux/igmp.h>
#include <linux/inetdevice.h>
#include <linux/in.h>
#include <linux/errno.h>
#include <linux/timer.h>
#include <linux/mm.h>
#include <linux/inet.h>
#include <linux/netdevice.h>
#include <linux/slab.h>
#include <net/tcp_states.h>
#include <linux/skbuff.h>
#include <linux/proc_fs.h>
#include <linux/seq_file.h>
#include <net/net_namespace.h>
#include <net/icmp.h>
#include <net/inet_hashtables.h>
#include <net/route.h>
#include <net/checksum.h>
#include <net/xfrm.h>
#include <trace/events/udp.h>
#include <linux/static_key.h>
#include <trace/events/skb.h>
#include <net/busy_poll.h>
#include "udp_impl.h"
#include <net/sock_reuseport.h>
#include <net/addrconf.h>
/* START_OF_KNOX_NPA */
#include <net/ncm.h>
/* END_OF_KNOX_NPA */

struct udp_table udp_table __read_mostly;
EXPORT_SYMBOL(udp_table);

long sysctl_udp_mem[3] __read_mostly;
EXPORT_SYMBOL(sysctl_udp_mem);

int sysctl_udp_rmem_min __read_mostly;
EXPORT_SYMBOL(sysctl_udp_rmem_min);

int sysctl_udp_wmem_min __read_mostly;
EXPORT_SYMBOL(sysctl_udp_wmem_min);

atomic_long_t udp_memory_allocated;
EXPORT_SYMBOL(udp_memory_allocated);

#define MAX_UDP_PORTS 65536
#define PORTS_PER_CHAIN (MAX_UDP_PORTS / UDP_HTABLE_SIZE_MIN)

static int udp_lib_lport_inuse(struct net *net, __u16 num,
			       const struct udp_hslot *hslot,
			       unsigned long *bitmap,
			       struct sock *sk,
			       int (*saddr_comp)(const struct sock *sk1,
						 const struct sock *sk2,
						 bool match_wildcard),
			       unsigned int log)
{
	struct sock *sk2;
	kuid_t uid = sock_i_uid(sk);

	sk_for_each(sk2, &hslot->head) {
		if (net_eq(sock_net(sk2), net) &&
		    sk2 != sk &&
		    (bitmap || udp_sk(sk2)->udp_port_hash == num) &&
		    (!sk2->sk_reuse || !sk->sk_reuse) &&
		    (!sk2->sk_bound_dev_if || !sk->sk_bound_dev_if ||
		     sk2->sk_bound_dev_if == sk->sk_bound_dev_if) &&
		    (!sk2->sk_reuseport || !sk->sk_reuseport ||
		     rcu_access_pointer(sk->sk_reuseport_cb) ||
		     !uid_eq(uid, sock_i_uid(sk2))) &&
		    saddr_comp(sk, sk2, true)) {
			if (!bitmap)
				return 1;
			__set_bit(udp_sk(sk2)->udp_port_hash >> log, bitmap);
		}
	}
	return 0;
}

/*
 * Note: we still hold spinlock of primary hash chain, so no other writer
 * can insert/delete a socket with local_port == num
 */
static int udp_lib_lport_inuse2(struct net *net, __u16 num,
				struct udp_hslot *hslot2,
				struct sock *sk,
				int (*saddr_comp)(const struct sock *sk1,
						  const struct sock *sk2,
						  bool match_wildcard))
{
	struct sock *sk2;
	kuid_t uid = sock_i_uid(sk);
	int res = 0;

	spin_lock(&hslot2->lock);
	udp_portaddr_for_each_entry(sk2, &hslot2->head) {
		if (net_eq(sock_net(sk2), net) &&
		    sk2 != sk &&
		    (udp_sk(sk2)->udp_port_hash == num) &&
		    (!sk2->sk_reuse || !sk->sk_reuse) &&
		    (!sk2->sk_bound_dev_if || !sk->sk_bound_dev_if ||
		     sk2->sk_bound_dev_if == sk->sk_bound_dev_if) &&
		    (!sk2->sk_reuseport || !sk->sk_reuseport ||
		     rcu_access_pointer(sk->sk_reuseport_cb) ||
		     !uid_eq(uid, sock_i_uid(sk2))) &&
		    saddr_comp(sk, sk2, true)) {
			res = 1;
			break;
		}
	}
	spin_unlock(&hslot2->lock);
	return res;
}

static int udp_reuseport_add_sock(struct sock *sk, struct udp_hslot *hslot,
				  int (*saddr_same)(const struct sock *sk1,
						    const struct sock *sk2,
						    bool match_wildcard))
{
	struct net *net = sock_net(sk);
	kuid_t uid = sock_i_uid(sk);
	struct sock *sk2;

	sk_for_each(sk2, &hslot->head) {
		if (net_eq(sock_net(sk2), net) &&
		    sk2 != sk &&
		    sk2->sk_family == sk->sk_family &&
		    ipv6_only_sock(sk2) == ipv6_only_sock(sk) &&
		    (udp_sk(sk2)->udp_port_hash == udp_sk(sk)->udp_port_hash) &&
		    (sk2->sk_bound_dev_if == sk->sk_bound_dev_if) &&
		    sk2->sk_reuseport && uid_eq(uid, sock_i_uid(sk2)) &&
		    (*saddr_same)(sk, sk2, false)) {
			return reuseport_add_sock(sk, sk2);
		}
	}

	return reuseport_alloc(sk);
}

/**
 *  udp_lib_get_port  -  UDP/-Lite port lookup for IPv4 and IPv6
 *
 *  @sk:          socket struct in question
 *  @snum:        port number to look up
 *  @saddr_comp:  AF-dependent comparison of bound local IP addresses
 *  @hash2_nulladdr: AF-dependent hash value in secondary hash chains,
 *                   with NULL address
 */
int udp_lib_get_port(struct sock *sk, unsigned short snum,
		     int (*saddr_comp)(const struct sock *sk1,
				       const struct sock *sk2,
				       bool match_wildcard),
		     unsigned int hash2_nulladdr)
{
	struct udp_hslot *hslot, *hslot2;
	struct udp_table *udptable = sk->sk_prot->h.udp_table;
	int    error = 1;
	struct net *net = sock_net(sk);

	if (!snum) {
		int low, high, remaining;
		unsigned int rand;
		unsigned short first, last;
		DECLARE_BITMAP(bitmap, PORTS_PER_CHAIN);

		inet_get_local_port_range(net, &low, &high);
		remaining = (high - low) + 1;

		rand = prandom_u32();
		first = reciprocal_scale(rand, remaining) + low;
		/*
		 * force rand to be an odd multiple of UDP_HTABLE_SIZE
		 */
		rand = (rand | 1) * (udptable->mask + 1);
		last = first + udptable->mask + 1;
		do {
			hslot = udp_hashslot(udptable, net, first);
			bitmap_zero(bitmap, PORTS_PER_CHAIN);
			spin_lock_bh(&hslot->lock);
			udp_lib_lport_inuse(net, snum, hslot, bitmap, sk,
					    saddr_comp, udptable->log);

			snum = first;
			/*
			 * Iterate on all possible values of snum for this hash.
			 * Using steps of an odd multiple of UDP_HTABLE_SIZE
			 * give us randomization and full range coverage.
			 */
			do {
				if (low <= snum && snum <= high &&
				    !test_bit(snum >> udptable->log, bitmap) &&
				    !inet_is_local_reserved_port(net, snum))
					goto found;
				snum += rand;
			} while (snum != first);
			spin_unlock_bh(&hslot->lock);
		} while (++first != last);
		goto fail;
	} else {
		hslot = udp_hashslot(udptable, net, snum);
		spin_lock_bh(&hslot->lock);
		if (hslot->count > 10) {
			int exist;
			unsigned int slot2 = udp_sk(sk)->udp_portaddr_hash ^ snum;

			slot2          &= udptable->mask;
			hash2_nulladdr &= udptable->mask;

			hslot2 = udp_hashslot2(udptable, slot2);
			if (hslot->count < hslot2->count)
				goto scan_primary_hash;

			exist = udp_lib_lport_inuse2(net, snum, hslot2,
						     sk, saddr_comp);
			if (!exist && (hash2_nulladdr != slot2)) {
				hslot2 = udp_hashslot2(udptable, hash2_nulladdr);
				exist = udp_lib_lport_inuse2(net, snum, hslot2,
							     sk, saddr_comp);
			}
			if (exist)
				goto fail_unlock;
			else
				goto found;
		}
scan_primary_hash:
		if (udp_lib_lport_inuse(net, snum, hslot, NULL, sk,
					saddr_comp, 0))
			goto fail_unlock;
	}
found:
	inet_sk(sk)->inet_num = snum;
	udp_sk(sk)->udp_port_hash = snum;
	udp_sk(sk)->udp_portaddr_hash ^= snum;
	if (sk_unhashed(sk)) {
		if (sk->sk_reuseport &&
		    udp_reuseport_add_sock(sk, hslot, saddr_comp)) {
			inet_sk(sk)->inet_num = 0;
			udp_sk(sk)->udp_port_hash = 0;
			udp_sk(sk)->udp_portaddr_hash ^= snum;
			goto fail_unlock;
		}

		sk_add_node_rcu(sk, &hslot->head);
		hslot->count++;
		sock_prot_inuse_add(sock_net(sk), sk->sk_prot, 1);

		hslot2 = udp_hashslot2(udptable, udp_sk(sk)->udp_portaddr_hash);
		spin_lock(&hslot2->lock);
		if (IS_ENABLED(CONFIG_IPV6) && sk->sk_reuseport &&
		    sk->sk_family == AF_INET6)
			hlist_add_tail_rcu(&udp_sk(sk)->udp_portaddr_node,
					   &hslot2->head);
		else
			hlist_add_head_rcu(&udp_sk(sk)->udp_portaddr_node,
					   &hslot2->head);
		hslot2->count++;
		spin_unlock(&hslot2->lock);
	}
	sock_set_flag(sk, SOCK_RCU_FREE);
	error = 0;
fail_unlock:
	spin_unlock_bh(&hslot->lock);
fail:
	return error;
}
EXPORT_SYMBOL(udp_lib_get_port);

/* match_wildcard == true:  0.0.0.0 equals to any IPv4 addresses
 * match_wildcard == false: addresses must be exactly the same, i.e.
 *                          0.0.0.0 only equals to 0.0.0.0
 */
int ipv4_rcv_saddr_equal(const struct sock *sk1, const struct sock *sk2,
			 bool match_wildcard)
{
	struct inet_sock *inet1 = inet_sk(sk1), *inet2 = inet_sk(sk2);

	if (!ipv6_only_sock(sk2)) {
		if (inet1->inet_rcv_saddr == inet2->inet_rcv_saddr)
			return 1;
		if (!inet1->inet_rcv_saddr || !inet2->inet_rcv_saddr)
			return match_wildcard;
	}
	return 0;
}

static u32 udp4_portaddr_hash(const struct net *net, __be32 saddr,
			      unsigned int port)
{
	return jhash_1word((__force u32)saddr, net_hash_mix(net)) ^ port;
}

int udp_v4_get_port(struct sock *sk, unsigned short snum)
{
	unsigned int hash2_nulladdr =
		udp4_portaddr_hash(sock_net(sk), htonl(INADDR_ANY), snum);
	unsigned int hash2_partial =
		udp4_portaddr_hash(sock_net(sk), inet_sk(sk)->inet_rcv_saddr, 0);

	/* precompute partial secondary hash */
	udp_sk(sk)->udp_portaddr_hash = hash2_partial;
	return udp_lib_get_port(sk, snum, ipv4_rcv_saddr_equal, hash2_nulladdr);
}

static int compute_score(struct sock *sk, struct net *net,
			 __be32 saddr, __be16 sport,
			 __be32 daddr, unsigned short hnum, int dif)
{
	int score;
	struct inet_sock *inet;

	if (!net_eq(sock_net(sk), net) ||
	    udp_sk(sk)->udp_port_hash != hnum ||
	    ipv6_only_sock(sk))
		return -1;

	score = (sk->sk_family == PF_INET) ? 2 : 1;
	inet = inet_sk(sk);

	if (inet->inet_rcv_saddr) {
		if (inet->inet_rcv_saddr != daddr)
			return -1;
		score += 4;
	}

	if (inet->inet_daddr) {
		if (inet->inet_daddr != saddr)
			return -1;
		score += 4;
	}

	if (inet->inet_dport) {
		if (inet->inet_dport != sport)
			return -1;
		score += 4;
	}

	if (sk->sk_bound_dev_if) {
		if (sk->sk_bound_dev_if != dif)
			return -1;
		score += 4;
	}
	if (sk->sk_incoming_cpu == raw_smp_processor_id())
		score++;
	return score;
}

static u32 udp_ehashfn(const struct net *net, const __be32 laddr,
		       const __u16 lport, const __be32 faddr,
		       const __be16 fport)
{
	static u32 udp_ehash_secret __read_mostly;

	net_get_random_once(&udp_ehash_secret, sizeof(udp_ehash_secret));

	return __inet_ehashfn(laddr, lport, faddr, fport,
			      udp_ehash_secret + net_hash_mix(net));
}

/* called with rcu_read_lock() */
static struct sock *udp4_lib_lookup2(struct net *net,
		__be32 saddr, __be16 sport,
		__be32 daddr, unsigned int hnum, int dif,
		struct udp_hslot *hslot2,
		struct sk_buff *skb)
{
	struct sock *sk, *result;
	int score, badness, matches = 0, reuseport = 0;
	u32 hash = 0;

	result = NULL;
	badness = 0;
	udp_portaddr_for_each_entry_rcu(sk, &hslot2->head) {
		score = compute_score(sk, net, saddr, sport,
				      daddr, hnum, dif);
		if (score > badness) {
			reuseport = sk->sk_reuseport;
			if (reuseport) {
				hash = udp_ehashfn(net, daddr, hnum,
						   saddr, sport);
				result = reuseport_select_sock(sk, hash, skb,
							sizeof(struct udphdr));
				if (result)
					return result;
				matches = 1;
			}
			badness = score;
			result = sk;
		} else if (score == badness && reuseport) {
			matches++;
			if (reciprocal_scale(hash, matches) == 0)
				result = sk;
			hash = next_pseudo_random32(hash);
		}
	}
	return result;
}

/* UDP is nearly always wildcards out the wazoo, it makes no sense to try
 * harder than this. -DaveM
 */
struct sock *__udp4_lib_lookup(struct net *net, __be32 saddr,
		__be16 sport, __be32 daddr, __be16 dport,
		int dif, struct udp_table *udptable, struct sk_buff *skb)
{
	struct sock *sk, *result;
	unsigned short hnum = ntohs(dport);
	unsigned int hash2, slot2, slot = udp_hashfn(net, hnum, udptable->mask);
	struct udp_hslot *hslot2, *hslot = &udptable->hash[slot];
	int score, badness, matches = 0, reuseport = 0;
	u32 hash = 0;

	if (hslot->count > 10) {
		hash2 = udp4_portaddr_hash(net, daddr, hnum);
		slot2 = hash2 & udptable->mask;
		hslot2 = &udptable->hash2[slot2];
		if (hslot->count < hslot2->count)
			goto begin;

		result = udp4_lib_lookup2(net, saddr, sport,
					  daddr, hnum, dif,
					  hslot2, skb);
		if (!result) {
			unsigned int old_slot2 = slot2;
			hash2 = udp4_portaddr_hash(net, htonl(INADDR_ANY), hnum);
			slot2 = hash2 & udptable->mask;
			/* avoid searching the same slot again. */
			if (unlikely(slot2 == old_slot2))
				return result;

			hslot2 = &udptable->hash2[slot2];
			if (hslot->count < hslot2->count)
				goto begin;

			result = udp4_lib_lookup2(net, saddr, sport,
						  daddr, hnum, dif,
						  hslot2, skb);
		}
		return result;
	}
begin:
	result = NULL;
	badness = 0;
	sk_for_each_rcu(sk, &hslot->head) {
		score = compute_score(sk, net, saddr, sport,
				      daddr, hnum, dif);
		if (score > badness) {
			reuseport = sk->sk_reuseport;
			if (reuseport) {
				hash = udp_ehashfn(net, daddr, hnum,
						   saddr, sport);
				result = reuseport_select_sock(sk, hash, skb,
							sizeof(struct udphdr));
				if (result)
					return result;
				matches = 1;
			}
			result = sk;
			badness = score;
		} else if (score == badness && reuseport) {
			matches++;
			if (reciprocal_scale(hash, matches) == 0)
				result = sk;
			hash = next_pseudo_random32(hash);
		}
	}
	return result;
}
EXPORT_SYMBOL_GPL(__udp4_lib_lookup);

static inline struct sock *__udp4_lib_lookup_skb(struct sk_buff *skb,
						 __be16 sport, __be16 dport,
						 struct udp_table *udptable)
{
	const struct iphdr *iph = ip_hdr(skb);

	return __udp4_lib_lookup(dev_net(skb->dev), iph->saddr, sport,
				 iph->daddr, dport, inet_iif(skb),
				 udptable, skb);
}

struct sock *udp4_lib_lookup_skb(struct sk_buff *skb,
				 __be16 sport, __be16 dport)
{
	return __udp4_lib_lookup_skb(skb, sport, dport, &udp_table);
}
EXPORT_SYMBOL_GPL(udp4_lib_lookup_skb);

/* Must be called under rcu_read_lock().
 * Does increment socket refcount.
 */
#if IS_ENABLED(CONFIG_NETFILTER_XT_MATCH_SOCKET) || \
    IS_ENABLED(CONFIG_NETFILTER_XT_TARGET_TPROXY)
struct sock *udp4_lib_lookup(struct net *net, __be32 saddr, __be16 sport,
			     __be32 daddr, __be16 dport, int dif)
{
	struct sock *sk;

	sk = __udp4_lib_lookup(net, saddr, sport, daddr, dport,
			       dif, &udp_table, NULL);
	if (sk && !atomic_inc_not_zero(&sk->sk_refcnt))
		sk = NULL;
	return sk;
}
EXPORT_SYMBOL_GPL(udp4_lib_lookup);
#endif

static inline bool __udp_is_mcast_sock(struct net *net, struct sock *sk,
				       __be16 loc_port, __be32 loc_addr,
				       __be16 rmt_port, __be32 rmt_addr,
				       int dif, unsigned short hnum)
{
	struct inet_sock *inet = inet_sk(sk);

	if (!net_eq(sock_net(sk), net) ||
	    udp_sk(sk)->udp_port_hash != hnum ||
	    (inet->inet_daddr && inet->inet_daddr != rmt_addr) ||
	    (inet->inet_dport != rmt_port && inet->inet_dport) ||
	    (inet->inet_rcv_saddr && inet->inet_rcv_saddr != loc_addr) ||
	    ipv6_only_sock(sk) ||
	    (sk->sk_bound_dev_if && sk->sk_bound_dev_if != dif))
		return false;
	if (!ip_mc_sf_allow(sk, loc_addr, rmt_addr, dif))
		return false;
	return true;
}

/*
 * This routine is called by the ICMP module when it gets some
 * sort of error condition.  If err < 0 then the socket should
 * be closed and the error returned to the user.  If err > 0
 * it's just the icmp type << 8 | icmp code.
 * Header points to the ip header of the error packet. We move
 * on past this. Then (as it used to claim before adjustment)
 * header points to the first 8 bytes of the udp header.  We need
 * to find the appropriate port.
 */

void __udp4_lib_err(struct sk_buff *skb, u32 info, struct udp_table *udptable)
{
	struct inet_sock *inet;
	const struct iphdr *iph = (const struct iphdr *)skb->data;
	struct udphdr *uh = (struct udphdr *)(skb->data+(iph->ihl<<2));
	const int type = icmp_hdr(skb)->type;
	const int code = icmp_hdr(skb)->code;
	struct sock *sk;
	int harderr;
	int err;
	struct net *net = dev_net(skb->dev);

	sk = __udp4_lib_lookup(net, iph->daddr, uh->dest,
			iph->saddr, uh->source, skb->dev->ifindex, udptable,
			NULL);
	if (!sk) {
		__ICMP_INC_STATS(net, ICMP_MIB_INERRORS);
		return;	/* No socket for error */
	}

	err = 0;
	harderr = 0;
	inet = inet_sk(sk);

	switch (type) {
	default:
	case ICMP_TIME_EXCEEDED:
		err = EHOSTUNREACH;
		break;
	case ICMP_SOURCE_QUENCH:
		goto out;
	case ICMP_PARAMETERPROB:
		err = EPROTO;
		harderr = 1;
		break;
	case ICMP_DEST_UNREACH:
		if (code == ICMP_FRAG_NEEDED) { /* Path MTU discovery */
			ipv4_sk_update_pmtu(skb, sk, info);
			if (inet->pmtudisc != IP_PMTUDISC_DONT) {
				err = EMSGSIZE;
				harderr = 1;
				break;
			}
			goto out;
		}
		err = EHOSTUNREACH;
		if (code <= NR_ICMP_UNREACH) {
			harderr = icmp_err_convert[code].fatal;
			err = icmp_err_convert[code].errno;
		}
		break;
	case ICMP_REDIRECT:
		ipv4_sk_redirect(skb, sk);
		goto out;
	}

	/*
	 *      RFC1122: OK.  Passes ICMP errors back to application, as per
	 *	4.1.3.3.
	 */
	if (!inet->recverr) {
		if (!harderr || sk->sk_state != TCP_ESTABLISHED)
			goto out;
	} else
		ip_icmp_error(sk, skb, err, uh->dest, info, (u8 *)(uh+1));

	sk->sk_err = err;
	sk->sk_error_report(sk);
out:
	return;
}

void udp_err(struct sk_buff *skb, u32 info)
{
	__udp4_lib_err(skb, info, &udp_table);
}

/*
 * Throw away all pending data and cancel the corking. Socket is locked.
 */
void udp_flush_pending_frames(struct sock *sk)
{
	struct udp_sock *up = udp_sk(sk);

	if (up->pending) {
		up->len = 0;
		up->pending = 0;
		ip_flush_pending_frames(sk);
	}
}
EXPORT_SYMBOL(udp_flush_pending_frames);

/**
 * 	udp4_hwcsum  -  handle outgoing HW checksumming
 * 	@skb: 	sk_buff containing the filled-in UDP header
 * 	        (checksum field must be zeroed out)
 *	@src:	source IP address
 *	@dst:	destination IP address
 */
void udp4_hwcsum(struct sk_buff *skb, __be32 src, __be32 dst)
{
	struct udphdr *uh = udp_hdr(skb);
	int offset = skb_transport_offset(skb);
	int len = skb->len - offset;
	int hlen = len;
	__wsum csum = 0;

	if (!skb_has_frag_list(skb)) {
		/*
		 * Only one fragment on the socket.
		 */
		skb->csum_start = skb_transport_header(skb) - skb->head;
		skb->csum_offset = offsetof(struct udphdr, check);
		uh->check = ~csum_tcpudp_magic(src, dst, len,
					       IPPROTO_UDP, 0);
	} else {
		struct sk_buff *frags;

		/*
		 * HW-checksum won't work as there are two or more
		 * fragments on the socket so that all csums of sk_buffs
		 * should be together
		 */
		skb_walk_frags(skb, frags) {
			csum = csum_add(csum, frags->csum);
			hlen -= frags->len;
		}

		csum = skb_checksum(skb, offset, hlen, csum);
		skb->ip_summed = CHECKSUM_NONE;

		uh->check = csum_tcpudp_magic(src, dst, len, IPPROTO_UDP, csum);
		if (uh->check == 0)
			uh->check = CSUM_MANGLED_0;
	}
}
EXPORT_SYMBOL_GPL(udp4_hwcsum);

/* Function to set UDP checksum for an IPv4 UDP packet. This is intended
 * for the simple case like when setting the checksum for a UDP tunnel.
 */
void udp_set_csum(bool nocheck, struct sk_buff *skb,
		  __be32 saddr, __be32 daddr, int len)
{
	struct udphdr *uh = udp_hdr(skb);

	if (nocheck) {
		uh->check = 0;
	} else if (skb_is_gso(skb)) {
		uh->check = ~udp_v4_check(len, saddr, daddr, 0);
	} else if (skb->ip_summed == CHECKSUM_PARTIAL) {
		uh->check = 0;
		uh->check = udp_v4_check(len, saddr, daddr, lco_csum(skb));
		if (uh->check == 0)
			uh->check = CSUM_MANGLED_0;
	} else {
		skb->ip_summed = CHECKSUM_PARTIAL;
		skb->csum_start = skb_transport_header(skb) - skb->head;
		skb->csum_offset = offsetof(struct udphdr, check);
		uh->check = ~udp_v4_check(len, saddr, daddr, 0);
	}
}
EXPORT_SYMBOL(udp_set_csum);

static int udp_send_skb(struct sk_buff *skb, struct flowi4 *fl4)
{
	struct sock *sk = skb->sk;
	struct inet_sock *inet = inet_sk(sk);
	struct udphdr *uh;
	int err = 0;
	int is_udplite = IS_UDPLITE(sk);
	int offset = skb_transport_offset(skb);
	int len = skb->len - offset;
	__wsum csum = 0;

	/*
	 * Create a UDP header
	 */
	uh = udp_hdr(skb);
	uh->source = inet->inet_sport;
	uh->dest = fl4->fl4_dport;
	uh->len = htons(len);
	uh->check = 0;

	if (is_udplite)  				 /*     UDP-Lite      */
		csum = udplite_csum(skb);

	else if (sk->sk_no_check_tx && !skb_is_gso(skb)) {   /* UDP csum off */

		skb->ip_summed = CHECKSUM_NONE;
		goto send;

	} else if (skb->ip_summed == CHECKSUM_PARTIAL) { /* UDP hardware csum */

		udp4_hwcsum(skb, fl4->saddr, fl4->daddr);
		goto send;

	} else
		csum = udp_csum(skb);

	/* add protocol-dependent pseudo-header */
	uh->check = csum_tcpudp_magic(fl4->saddr, fl4->daddr, len,
				      sk->sk_protocol, csum);
	if (uh->check == 0)
		uh->check = CSUM_MANGLED_0;

send:
	err = ip_send_skb(sock_net(sk), skb);
	if (err) {
		if (err == -ENOBUFS && !inet->recverr) {
			UDP_INC_STATS(sock_net(sk),
				      UDP_MIB_SNDBUFERRORS, is_udplite);
			err = 0;
		}
	} else
		UDP_INC_STATS(sock_net(sk),
			      UDP_MIB_OUTDATAGRAMS, is_udplite);
	return err;
}

/*
 * Push out all pending data as one UDP datagram. Socket is locked.
 */
int udp_push_pending_frames(struct sock *sk)
{
	struct udp_sock  *up = udp_sk(sk);
	struct inet_sock *inet = inet_sk(sk);
	struct flowi4 *fl4 = &inet->cork.fl.u.ip4;
	struct sk_buff *skb;
	int err = 0;

	skb = ip_finish_skb(sk, fl4);
	if (!skb)
		goto out;

	err = udp_send_skb(skb, fl4);

out:
	up->len = 0;
	up->pending = 0;
	return err;
}
EXPORT_SYMBOL(udp_push_pending_frames);

int udp_sendmsg(struct sock *sk, struct msghdr *msg, size_t len)
{
	struct inet_sock *inet = inet_sk(sk);
	struct udp_sock *up = udp_sk(sk);
	struct flowi4 fl4_stack;
	struct flowi4 *fl4;
	int ulen = len;
	struct ipcm_cookie ipc;
	struct rtable *rt = NULL;
	int free = 0;
	int connected = 0;
	__be32 daddr, faddr, saddr;
	__be16 dport;
	u8  tos;
	int err, is_udplite = IS_UDPLITE(sk);
	int corkreq = up->corkflag || msg->msg_flags&MSG_MORE;
	int (*getfrag)(void *, char *, int, int, int, struct sk_buff *);
	struct sk_buff *skb;
	struct ip_options_data opt_copy;

	if (len > 0xFFFF)
		return -EMSGSIZE;

	/*
	 *	Check the flags.
	 */

	if (msg->msg_flags & MSG_OOB) /* Mirror BSD error message compatibility */
		return -EOPNOTSUPP;

	ipc.opt = NULL;
	ipc.tx_flags = 0;
	ipc.ttl = 0;
	ipc.tos = -1;

	getfrag = is_udplite ? udplite_getfrag : ip_generic_getfrag;

	fl4 = &inet->cork.fl.u.ip4;
	if (up->pending) {
		/*
		 * There are pending frames.
		 * The socket lock must be held while it's corked.
		 */
		lock_sock(sk);
		if (likely(up->pending)) {
			if (unlikely(up->pending != AF_INET)) {
				release_sock(sk);
				return -EINVAL;
			}
			goto do_append_data;
		}
		release_sock(sk);
	}
	ulen += sizeof(struct udphdr);

	/*
	 *	Get and verify the address.
	 */
	if (msg->msg_name) {
		DECLARE_SOCKADDR(struct sockaddr_in *, usin, msg->msg_name);
		if (msg->msg_namelen < sizeof(*usin))
			return -EINVAL;
		if (usin->sin_family != AF_INET) {
			if (usin->sin_family != AF_UNSPEC)
				return -EAFNOSUPPORT;
		}

		daddr = usin->sin_addr.s_addr;
		dport = usin->sin_port;
		if (dport == 0)
			return -EINVAL;
	} else {
		if (sk->sk_state != TCP_ESTABLISHED)
			return -EDESTADDRREQ;
		daddr = inet->inet_daddr;
		dport = inet->inet_dport;
		/* Open fast path for connected socket.
		   Route will not be used, if at least one option is set.
		 */
		connected = 1;
	}

	ipc.sockc.tsflags = sk->sk_tsflags;
	ipc.addr = inet->inet_saddr;
	ipc.oif = sk->sk_bound_dev_if;

	if (msg->msg_controllen) {
		err = ip_cmsg_send(sk, msg, &ipc, sk->sk_family == AF_INET6);
		if (unlikely(err)) {
			kfree(ipc.opt);
			return err;
		}
		if (ipc.opt)
			free = 1;
		connected = 0;
	}
	if (!ipc.opt) {
		struct ip_options_rcu *inet_opt;

		rcu_read_lock();
		inet_opt = rcu_dereference(inet->inet_opt);
		if (inet_opt) {
			memcpy(&opt_copy, inet_opt,
			       sizeof(*inet_opt) + inet_opt->opt.optlen);
			ipc.opt = &opt_copy.opt;
		}
		rcu_read_unlock();
	}

	saddr = ipc.addr;
	ipc.addr = faddr = daddr;

	sock_tx_timestamp(sk, ipc.sockc.tsflags, &ipc.tx_flags);

	if (ipc.opt && ipc.opt->opt.srr) {
		if (!daddr) {
			err = -EINVAL;
			goto out_free;
		}
		faddr = ipc.opt->opt.faddr;
		connected = 0;
	}
	tos = get_rttos(&ipc, inet);
	if (sock_flag(sk, SOCK_LOCALROUTE) ||
	    (msg->msg_flags & MSG_DONTROUTE) ||
	    (ipc.opt && ipc.opt->opt.is_strictroute)) {
		tos |= RTO_ONLINK;
		connected = 0;
	}

	if (ipv4_is_multicast(daddr)) {
		if (!ipc.oif)
			ipc.oif = inet->mc_index;
		if (!saddr)
			saddr = inet->mc_addr;
		connected = 0;
	} else if (!ipc.oif)
		ipc.oif = inet->uc_index;

	if (connected)
		rt = (struct rtable *)sk_dst_check(sk, 0);

	if (!rt) {
		struct net *net = sock_net(sk);
		__u8 flow_flags = inet_sk_flowi_flags(sk);

		fl4 = &fl4_stack;

		flowi4_init_output(fl4, ipc.oif, sk->sk_mark, tos,
				   RT_SCOPE_UNIVERSE, sk->sk_protocol,
				   flow_flags,
				   faddr, saddr, dport, inet->inet_sport,
				   sk->sk_uid);

		security_sk_classify_flow(sk, flowi4_to_flowi(fl4));
		rt = ip_route_output_flow(net, fl4, sk);
		if (IS_ERR(rt)) {
			err = PTR_ERR(rt);
			rt = NULL;
			if (err == -ENETUNREACH)
				IP_INC_STATS(net, IPSTATS_MIB_OUTNOROUTES);
			goto out;
		}

		err = -EACCES;
		if ((rt->rt_flags & RTCF_BROADCAST) &&
		    !sock_flag(sk, SOCK_BROADCAST))
			goto out;
		if (connected)
			sk_dst_set(sk, dst_clone(&rt->dst));
	}

	if (msg->msg_flags&MSG_CONFIRM)
		goto do_confirm;
back_from_confirm:

	saddr = fl4->saddr;
	if (!ipc.addr)
		daddr = ipc.addr = fl4->daddr;

	/* Lockless fast path for the non-corking case. */
	if (!corkreq) {
		skb = ip_make_skb(sk, fl4, getfrag, msg, ulen,
				  sizeof(struct udphdr), &ipc, &rt,
				  msg->msg_flags);
		err = PTR_ERR(skb);
		if (!IS_ERR_OR_NULL(skb))
			err = udp_send_skb(skb, fl4);
		goto out;
	}

	lock_sock(sk);
	if (unlikely(up->pending)) {
		/* The socket is already corked while preparing it. */
		/* ... which is an evident application bug. --ANK */
		release_sock(sk);

		net_dbg_ratelimited("cork app bug 2\n");
		err = -EINVAL;
		goto out;
	}
	/*
	 *	Now cork the socket to pend data.
	 */
	fl4 = &inet->cork.fl.u.ip4;
	fl4->daddr = daddr;
	fl4->saddr = saddr;
	fl4->fl4_dport = dport;
	fl4->fl4_sport = inet->inet_sport;
	up->pending = AF_INET;

do_append_data:
	up->len += ulen;
	err = ip_append_data(sk, fl4, getfrag, msg, ulen,
			     sizeof(struct udphdr), &ipc, &rt,
			     corkreq ? msg->msg_flags|MSG_MORE : msg->msg_flags);
	if (err)
		udp_flush_pending_frames(sk);
	else if (!corkreq)
		err = udp_push_pending_frames(sk);
	else if (unlikely(skb_queue_empty(&sk->sk_write_queue)))
		up->pending = 0;
	release_sock(sk);

out:
	ip_rt_put(rt);
out_free:
	if (free)
		kfree(ipc.opt);
	if (!err)
		return len;
	/*
	 * ENOBUFS = no kernel mem, SOCK_NOSPACE = no sndbuf space.  Reporting
	 * ENOBUFS might not be good (it's not tunable per se), but otherwise
	 * we don't have a good statistic (IpOutDiscards but it can be too many
	 * things).  We could add another new stat but at least for now that
	 * seems like overkill.
	 */
	if (err == -ENOBUFS || test_bit(SOCK_NOSPACE, &sk->sk_socket->flags)) {
		UDP_INC_STATS(sock_net(sk),
			      UDP_MIB_SNDBUFERRORS, is_udplite);
	}
	return err;

do_confirm:
	dst_confirm(&rt->dst);
	if (!(msg->msg_flags&MSG_PROBE) || len)
		goto back_from_confirm;
	err = 0;
	goto out;
}
EXPORT_SYMBOL(udp_sendmsg);

int udp_sendpage(struct sock *sk, struct page *page, int offset,
		 size_t size, int flags)
{
	struct inet_sock *inet = inet_sk(sk);
	struct udp_sock *up = udp_sk(sk);
	int ret;

	if (flags & MSG_SENDPAGE_NOTLAST)
		flags |= MSG_MORE;

	if (!up->pending) {
		struct msghdr msg = {	.msg_flags = flags|MSG_MORE };

		/* Call udp_sendmsg to specify destination address which
		 * sendpage interface can't pass.
		 * This will succeed only when the socket is connected.
		 */
		ret = udp_sendmsg(sk, &msg, 0);
		if (ret < 0)
			return ret;
	}

	lock_sock(sk);

	if (unlikely(!up->pending)) {
		release_sock(sk);

		net_dbg_ratelimited("udp cork app bug 3\n");
		return -EINVAL;
	}

	ret = ip_append_page(sk, &inet->cork.fl.u.ip4,
			     page, offset, size, flags);
	if (ret == -EOPNOTSUPP) {
		release_sock(sk);
		return sock_no_sendpage(sk->sk_socket, page, offset,
					size, flags);
	}
	if (ret < 0) {
		udp_flush_pending_frames(sk);
		goto out;
	}

	up->len += size;
	if (!(up->corkflag || (flags&MSG_MORE)))
		ret = udp_push_pending_frames(sk);
	if (!ret)
		ret = size;
out:
	release_sock(sk);
	return ret;
}

/**
 *	first_packet_length	- return length of first packet in receive queue
 *	@sk: socket
 *
 *	Drops all bad checksum frames, until a valid one is found.
 *	Returns the length of found skb, or -1 if none is found.
 */
static int first_packet_length(struct sock *sk)
{
	struct sk_buff_head list_kill, *rcvq = &sk->sk_receive_queue;
	struct sk_buff *skb;
	int res;

	__skb_queue_head_init(&list_kill);

	spin_lock_bh(&rcvq->lock);
	while ((skb = skb_peek(rcvq)) != NULL &&
		udp_lib_checksum_complete(skb)) {
		__UDP_INC_STATS(sock_net(sk), UDP_MIB_CSUMERRORS,
				IS_UDPLITE(sk));
		__UDP_INC_STATS(sock_net(sk), UDP_MIB_INERRORS,
				IS_UDPLITE(sk));
		atomic_inc(&sk->sk_drops);
		__skb_unlink(skb, rcvq);
		__skb_queue_tail(&list_kill, skb);
	}
	res = skb ? skb->len : -1;
	spin_unlock_bh(&rcvq->lock);

	if (!skb_queue_empty(&list_kill)) {
		bool slow = lock_sock_fast(sk);

		__skb_queue_purge(&list_kill);
		sk_mem_reclaim_partial(sk);
		unlock_sock_fast(sk, slow);
	}
	return res;
}

/*
 *	IOCTL requests applicable to the UDP protocol
 */

int udp_ioctl(struct sock *sk, int cmd, unsigned long arg)
{
	switch (cmd) {
	case SIOCOUTQ:
	{
		int amount = sk_wmem_alloc_get(sk);

		return put_user(amount, (int __user *)arg);
	}

	case SIOCINQ:
	{
		int amount = max_t(int, 0, first_packet_length(sk));

		return put_user(amount, (int __user *)arg);
	}

	default:
		return -ENOIOCTLCMD;
	}

	return 0;
}
EXPORT_SYMBOL(udp_ioctl);

/*
 * 	This should be easy, if there is something there we
 * 	return it, otherwise we block.
 */

int udp_recvmsg(struct sock *sk, struct msghdr *msg, size_t len, int noblock,
		int flags, int *addr_len)
{
	struct inet_sock *inet = inet_sk(sk);
	DECLARE_SOCKADDR(struct sockaddr_in *, sin, msg->msg_name);
	struct sk_buff *skb;
	unsigned int ulen, copied;
	int peeked, peeking, off;
	int err;
	int is_udplite = IS_UDPLITE(sk);
	bool checksum_valid = false;
	bool slow;

	if (flags & MSG_ERRQUEUE)
		return ip_recv_error(sk, msg, len, addr_len);

try_again:
	peeking = off = sk_peek_offset(sk, flags);
	skb = __skb_recv_datagram(sk, flags | (noblock ? MSG_DONTWAIT : 0),
				  &peeked, &off, &err);
	if (!skb)
		return err;

	ulen = skb->len;
	copied = len;
	if (copied > ulen - off)
		copied = ulen - off;
	else if (copied < ulen)
		msg->msg_flags |= MSG_TRUNC;

	/*
	 * If checksum is needed at all, try to do it while copying the
	 * data.  If the data is truncated, or if we only want a partial
	 * coverage checksum (UDP-Lite), do it before the copy.
	 */

	if (copied < ulen || UDP_SKB_CB(skb)->partial_cov || peeking) {
		checksum_valid = !udp_lib_checksum_complete(skb);
		if (!checksum_valid)
			goto csum_copy_err;
	}

	if (checksum_valid || skb_csum_unnecessary(skb))
		err = skb_copy_datagram_msg(skb, off, msg, copied);
	else {
		err = skb_copy_and_csum_datagram_msg(skb, off, msg);

		if (err == -EINVAL)
			goto csum_copy_err;
	}

	if (unlikely(err)) {
		trace_kfree_skb(skb, udp_recvmsg);
		if (!peeked) {
			atomic_inc(&sk->sk_drops);
			UDP_INC_STATS(sock_net(sk),
				      UDP_MIB_INERRORS, is_udplite);
		}
		skb_free_datagram_locked(sk, skb);
		return err;
	}

	if (!peeked)
		UDP_INC_STATS(sock_net(sk),
			      UDP_MIB_INDATAGRAMS, is_udplite);

	sock_recv_ts_and_drops(msg, sk, skb);

	/* Copy the address. */
	if (sin) {
		sin->sin_family = AF_INET;
		sin->sin_port = udp_hdr(skb)->source;
		sin->sin_addr.s_addr = ip_hdr(skb)->saddr;
		memset(sin->sin_zero, 0, sizeof(sin->sin_zero));
		*addr_len = sizeof(*sin);
	}
	if (inet->cmsg_flags)
		ip_cmsg_recv_offset(msg, skb, sizeof(struct udphdr), off);

	err = copied;
	if (flags & MSG_TRUNC)
		err = ulen;

	__skb_free_datagram_locked(sk, skb, peeking ? -err : err);
	return err;

csum_copy_err:
	slow = lock_sock_fast(sk);
	if (!skb_kill_datagram(sk, skb, flags)) {
		UDP_INC_STATS(sock_net(sk), UDP_MIB_CSUMERRORS, is_udplite);
		UDP_INC_STATS(sock_net(sk), UDP_MIB_INERRORS, is_udplite);
	}
	unlock_sock_fast(sk, slow);

	/* starting over for a new packet, but check if we need to yield */
	cond_resched();
	msg->msg_flags &= ~MSG_TRUNC;
	goto try_again;
}

int __udp_disconnect(struct sock *sk, int flags)
{
	struct inet_sock *inet = inet_sk(sk);
	/*
	 *	1003.1g - break association.
	 */

	sk->sk_state = TCP_CLOSE;
	inet->inet_daddr = 0;
	inet->inet_dport = 0;
	sock_rps_reset_rxhash(sk);
	sk->sk_bound_dev_if = 0;
	if (!(sk->sk_userlocks & SOCK_BINDADDR_LOCK))
		inet_reset_saddr(sk);

	if (!(sk->sk_userlocks & SOCK_BINDPORT_LOCK)) {
		sk->sk_prot->unhash(sk);
		inet->inet_sport = 0;
	}
	sk_dst_reset(sk);
	return 0;
}
EXPORT_SYMBOL(__udp_disconnect);

int udp_disconnect(struct sock *sk, int flags)
{
	lock_sock(sk);
	__udp_disconnect(sk, flags);
	release_sock(sk);
	return 0;
}
EXPORT_SYMBOL(udp_disconnect);

void udp_lib_unhash(struct sock *sk)
{
	if (sk_hashed(sk)) {
		struct udp_table *udptable = sk->sk_prot->h.udp_table;
		struct udp_hslot *hslot, *hslot2;

		hslot  = udp_hashslot(udptable, sock_net(sk),
				      udp_sk(sk)->udp_port_hash);
		hslot2 = udp_hashslot2(udptable, udp_sk(sk)->udp_portaddr_hash);

		spin_lock_bh(&hslot->lock);
		if (rcu_access_pointer(sk->sk_reuseport_cb))
			reuseport_detach_sock(sk);
		if (sk_del_node_init_rcu(sk)) {
			hslot->count--;
			inet_sk(sk)->inet_num = 0;
			sock_prot_inuse_add(sock_net(sk), sk->sk_prot, -1);

			spin_lock(&hslot2->lock);
			hlist_del_init_rcu(&udp_sk(sk)->udp_portaddr_node);
			hslot2->count--;
			spin_unlock(&hslot2->lock);
		}
		spin_unlock_bh(&hslot->lock);
	}
}
EXPORT_SYMBOL(udp_lib_unhash);

/*
 * inet_rcv_saddr was changed, we must rehash secondary hash
 */
void udp_lib_rehash(struct sock *sk, u16 newhash)
{
	if (sk_hashed(sk)) {
		struct udp_table *udptable = sk->sk_prot->h.udp_table;
		struct udp_hslot *hslot, *hslot2, *nhslot2;

		hslot2 = udp_hashslot2(udptable, udp_sk(sk)->udp_portaddr_hash);
		nhslot2 = udp_hashslot2(udptable, newhash);
		udp_sk(sk)->udp_portaddr_hash = newhash;

		if (hslot2 != nhslot2 ||
		    rcu_access_pointer(sk->sk_reuseport_cb)) {
			hslot = udp_hashslot(udptable, sock_net(sk),
					     udp_sk(sk)->udp_port_hash);
			/* we must lock primary chain too */
			spin_lock_bh(&hslot->lock);
			if (rcu_access_pointer(sk->sk_reuseport_cb))
				reuseport_detach_sock(sk);

			if (hslot2 != nhslot2) {
				spin_lock(&hslot2->lock);
				hlist_del_init_rcu(&udp_sk(sk)->udp_portaddr_node);
				hslot2->count--;
				spin_unlock(&hslot2->lock);

				spin_lock(&nhslot2->lock);
				hlist_add_head_rcu(&udp_sk(sk)->udp_portaddr_node,
							 &nhslot2->head);
				nhslot2->count++;
				spin_unlock(&nhslot2->lock);
			}

			spin_unlock_bh(&hslot->lock);
		}
	}
}
EXPORT_SYMBOL(udp_lib_rehash);

static void udp_v4_rehash(struct sock *sk)
{
	u16 new_hash = udp4_portaddr_hash(sock_net(sk),
					  inet_sk(sk)->inet_rcv_saddr,
					  inet_sk(sk)->inet_num);
	udp_lib_rehash(sk, new_hash);
}

int __udp_queue_rcv_skb(struct sock *sk, struct sk_buff *skb)
{
	int rc;

	if (inet_sk(sk)->inet_daddr) {
		sock_rps_save_rxhash(sk, skb);
		sk_mark_napi_id(sk, skb);
		sk_incoming_cpu_update(sk);
	}

	rc = __sock_queue_rcv_skb(sk, skb);
	if (rc < 0) {
		int is_udplite = IS_UDPLITE(sk);

		/* Note that an ENOMEM error is charged twice */
		if (rc == -ENOMEM)
			UDP_INC_STATS(sock_net(sk), UDP_MIB_RCVBUFERRORS,
					is_udplite);
		UDP_INC_STATS(sock_net(sk), UDP_MIB_INERRORS, is_udplite);
		kfree_skb(skb);
		trace_udp_fail_queue_rcv_skb(rc, sk);
		return -1;
	}

	return 0;

}

static struct static_key udp_encap_needed __read_mostly;
void udp_encap_enable(void)
{
	if (!static_key_enabled(&udp_encap_needed))
		static_key_slow_inc(&udp_encap_needed);
}
EXPORT_SYMBOL(udp_encap_enable);

/* returns:
 *  -1: error
 *   0: success
 *  >0: "udp encap" protocol resubmission
 *
 * Note that in the success and error cases, the skb is assumed to
 * have either been requeued or freed.
 */
int udp_queue_rcv_skb(struct sock *sk, struct sk_buff *skb)
{
	struct udp_sock *up = udp_sk(sk);
	int rc;
	int is_udplite = IS_UDPLITE(sk);

	/*
	 *	Charge it to the socket, dropping if the queue is full.
	 */
	if (!xfrm4_policy_check(sk, XFRM_POLICY_IN, skb))
		goto drop;
	nf_reset(skb);

	if (static_key_false(&udp_encap_needed) && up->encap_type) {
		int (*encap_rcv)(struct sock *sk, struct sk_buff *skb);

		/*
		 * This is an encapsulation socket so pass the skb to
		 * the socket's udp_encap_rcv() hook. Otherwise, just
		 * fall through and pass this up the UDP socket.
		 * up->encap_rcv() returns the following value:
		 * =0 if skb was successfully passed to the encap
		 *    handler or was discarded by it.
		 * >0 if skb should be passed on to UDP.
		 * <0 if skb should be resubmitted as proto -N
		 */

		/* if we're overly short, let UDP handle it */
		encap_rcv = ACCESS_ONCE(up->encap_rcv);
		if (encap_rcv) {
			int ret;

			/* Verify checksum before giving to encap */
			if (udp_lib_checksum_complete(skb))
				goto csum_error;

			ret = encap_rcv(sk, skb);
			if (ret <= 0) {
				__UDP_INC_STATS(sock_net(sk),
						UDP_MIB_INDATAGRAMS,
						is_udplite);
				return -ret;
			}
		}

		/* FALLTHROUGH -- it's a UDP Packet */
	}

	/*
	 * 	UDP-Lite specific tests, ignored on UDP sockets
	 */
	if ((is_udplite & UDPLITE_RECV_CC)  &&  UDP_SKB_CB(skb)->partial_cov) {

		/*
		 * MIB statistics other than incrementing the error count are
		 * disabled for the following two types of errors: these depend
		 * on the application settings, not on the functioning of the
		 * protocol stack as such.
		 *
		 * RFC 3828 here recommends (sec 3.3): "There should also be a
		 * way ... to ... at least let the receiving application block
		 * delivery of packets with coverage values less than a value
		 * provided by the application."
		 */
		if (up->pcrlen == 0) {          /* full coverage was set  */
			net_dbg_ratelimited("UDPLite: partial coverage %d while full coverage %d requested\n",
					    UDP_SKB_CB(skb)->cscov, skb->len);
			goto drop;
		}
		/* The next case involves violating the min. coverage requested
		 * by the receiver. This is subtle: if receiver wants x and x is
		 * greater than the buffersize/MTU then receiver will complain
		 * that it wants x while sender emits packets of smaller size y.
		 * Therefore the above ...()->partial_cov statement is essential.
		 */
		if (UDP_SKB_CB(skb)->cscov  <  up->pcrlen) {
			net_dbg_ratelimited("UDPLite: coverage %d too small, need min %d\n",
					    UDP_SKB_CB(skb)->cscov, up->pcrlen);
			goto drop;
		}
	}

	if (rcu_access_pointer(sk->sk_filter) &&
	    udp_lib_checksum_complete(skb))
			goto csum_error;

	if (sk_filter_trim_cap(sk, skb, sizeof(struct udphdr)))
		goto drop;

	udp_csum_pull_header(skb);
	if (sk_rcvqueues_full(sk, sk->sk_rcvbuf)) {
		__UDP_INC_STATS(sock_net(sk), UDP_MIB_RCVBUFERRORS,
				is_udplite);
		goto drop;
	}

	rc = 0;

	ipv4_pktinfo_prepare(sk, skb);
	bh_lock_sock(sk);
	if (!sock_owned_by_user(sk))
		rc = __udp_queue_rcv_skb(sk, skb);
	else if (sk_add_backlog(sk, skb, sk->sk_rcvbuf)) {
		bh_unlock_sock(sk);
		goto drop;
	}
	bh_unlock_sock(sk);

	return rc;

csum_error:
	__UDP_INC_STATS(sock_net(sk), UDP_MIB_CSUMERRORS, is_udplite);
drop:
	__UDP_INC_STATS(sock_net(sk), UDP_MIB_INERRORS, is_udplite);
	atomic_inc(&sk->sk_drops);
	kfree_skb(skb);
	return -1;
}

/* For TCP sockets, sk_rx_dst is protected by socket lock
 * For UDP, we use xchg() to guard against concurrent changes.
 */
static void udp_sk_rx_dst_set(struct sock *sk, struct dst_entry *dst)
{
	struct dst_entry *old;

	dst_hold(dst);
	old = xchg(&sk->sk_rx_dst, dst);
	dst_release(old);
}

/*
 *	Multicasts and broadcasts go to each listener.
 *
 *	Note: called only from the BH handler context.
 */
static int __udp4_lib_mcast_deliver(struct net *net, struct sk_buff *skb,
				    struct udphdr  *uh,
				    __be32 saddr, __be32 daddr,
				    struct udp_table *udptable,
				    int proto)
{
	struct sock *sk, *first = NULL;
	unsigned short hnum = ntohs(uh->dest);
	struct udp_hslot *hslot = udp_hashslot(udptable, net, hnum);
	unsigned int hash2 = 0, hash2_any = 0, use_hash2 = (hslot->count > 10);
	unsigned int offset = offsetof(typeof(*sk), sk_node);
	int dif = skb->dev->ifindex;
	struct hlist_node *node;
	struct sk_buff *nskb;

	if (use_hash2) {
		hash2_any = udp4_portaddr_hash(net, htonl(INADDR_ANY), hnum) &
			    udptable->mask;
		hash2 = udp4_portaddr_hash(net, daddr, hnum) & udptable->mask;
start_lookup:
		hslot = &udptable->hash2[hash2];
		offset = offsetof(typeof(*sk), __sk_common.skc_portaddr_node);
	}

	sk_for_each_entry_offset_rcu(sk, node, &hslot->head, offset) {
		if (!__udp_is_mcast_sock(net, sk, uh->dest, daddr,
					 uh->source, saddr, dif, hnum))
			continue;

		if (!first) {
			first = sk;
			continue;
		}
		nskb = skb_clone(skb, GFP_ATOMIC);

		if (unlikely(!nskb)) {
			atomic_inc(&sk->sk_drops);
			__UDP_INC_STATS(net, UDP_MIB_RCVBUFERRORS,
					IS_UDPLITE(sk));
			__UDP_INC_STATS(net, UDP_MIB_INERRORS,
					IS_UDPLITE(sk));
			continue;
		}
		if (udp_queue_rcv_skb(sk, nskb) > 0)
			consume_skb(nskb);
	}

	/* Also lookup *:port if we are using hash2 and haven't done so yet. */
	if (use_hash2 && hash2 != hash2_any) {
		hash2 = hash2_any;
		goto start_lookup;
	}

	if (first) {
		if (udp_queue_rcv_skb(first, skb) > 0)
			consume_skb(skb);
	} else {
		kfree_skb(skb);
		__UDP_INC_STATS(net, UDP_MIB_IGNOREDMULTI,
				proto == IPPROTO_UDPLITE);
	}
	return 0;
}

/* Initialize UDP checksum. If exited with zero value (success),
 * CHECKSUM_UNNECESSARY means, that no more checks are required.
 * Otherwise, csum completion requires chacksumming packet body,
 * including udp header and folding it to skb->csum.
 */
static inline int udp4_csum_init(struct sk_buff *skb, struct udphdr *uh,
				 int proto)
{
	int err;

	UDP_SKB_CB(skb)->partial_cov = 0;
	UDP_SKB_CB(skb)->cscov = skb->len;

	if (proto == IPPROTO_UDPLITE) {
		err = udplite_checksum_init(skb, uh);
		if (err)
			return err;

		if (UDP_SKB_CB(skb)->partial_cov) {
			skb->csum = inet_compute_pseudo(skb, proto);
			return 0;
		}
	}

	/* Note, we are only interested in != 0 or == 0, thus the
	 * force to int.
	 */
	err = (__force int)skb_checksum_init_zero_check(skb, proto, uh->check,
							inet_compute_pseudo);
	if (err)
		return err;

	if (skb->ip_summed == CHECKSUM_COMPLETE && !skb->csum_valid) {
		/* If SW calculated the value, we know it's bad */
		if (skb->csum_complete_sw)
			return 1;

		/* HW says the value is bad. Let's validate that.
		 * skb->csum is no longer the full packet checksum,
		 * so don't treat it as such.
		 */
		skb_checksum_complete_unset(skb);
	}

	return 0;
}

/* wrapper for udp_queue_rcv_skb tacking care of csum conversion and
 * return code conversion for ip layer consumption
 */
static int udp_unicast_rcv_skb(struct sock *sk, struct sk_buff *skb,
			       struct udphdr *uh)
{
	int ret;

	if (inet_get_convert_csum(sk) && uh->check && !IS_UDPLITE(sk))
		skb_checksum_try_convert(skb, IPPROTO_UDP, uh->check,
					 inet_compute_pseudo);

	ret = udp_queue_rcv_skb(sk, skb);

	/* a return value > 0 means to resubmit the input, but
	 * it wants the return to be -protocol, or 0
	 */
	if (ret > 0)
		return -ret;
	return 0;
}

/*
 *	All we need to do is get the socket, and then do a checksum.
 */

int __udp4_lib_rcv(struct sk_buff *skb, struct udp_table *udptable,
		   int proto)
{
	struct sock *sk;
	struct udphdr *uh;
	unsigned short ulen;
	struct rtable *rt = skb_rtable(skb);
	__be32 saddr, daddr;
	struct net *net = dev_net(skb->dev);

	/*
	 *  Validate the packet.
	 */
	if (!pskb_may_pull(skb, sizeof(struct udphdr)))
		goto drop;		/* No space for header. */

	uh   = udp_hdr(skb);
	ulen = ntohs(uh->len);
	saddr = ip_hdr(skb)->saddr;
	daddr = ip_hdr(skb)->daddr;

	if (ulen > skb->len)
		goto short_packet;

	if (proto == IPPROTO_UDP) {
		/* UDP validates ulen. */
		if (ulen < sizeof(*uh) || pskb_trim_rcsum(skb, ulen))
			goto short_packet;
		uh = udp_hdr(skb);
	}

	if (udp4_csum_init(skb, uh, proto))
		goto csum_error;

	sk = skb_steal_sock(skb);
	if (sk) {
		struct dst_entry *dst = skb_dst(skb);
		int ret;
		/* START_OF_KNOX_NPA */
		struct nf_conn *ct = NULL;
		enum ip_conntrack_info ctinfo;
		struct nf_conntrack_tuple *tuple = NULL;
		/* END_OF_KNOX_NPA */

		if (unlikely(sk->sk_rx_dst != dst))
			udp_sk_rx_dst_set(sk, dst);

		/* START_OF_KNOX_NPA */
		/* function to handle open flows with incoming udp packets */
		if (check_ncm_flag()) {
			if ( (sk) && (sk->sk_protocol == IPPROTO_UDP) ) {
				ct = nf_ct_get(skb, &ctinfo);
				if ( (ct) && (!atomic_read(&ct->startFlow)) ) {
					atomic_set(&ct->startFlow, 1);
					ct->knox_uid = sk->knox_uid;
					ct->knox_pid = sk->knox_pid;
					memcpy(ct->process_name,sk->process_name,sizeof(ct->process_name)-1);
					ct->knox_puid = sk->knox_puid;
					ct->knox_ppid = sk->knox_ppid;
					memcpy(ct->parent_process_name,sk->parent_process_name,sizeof(ct->parent_process_name)-1);
					memcpy(ct->domain_name,sk->domain_name,sizeof(ct->domain_name)-1);
					memcpy(ct->interface_name,skb->dev->name,sizeof(ct->interface_name)-1);
					tuple = &ct->tuplehash[IP_CT_DIR_ORIGINAL].tuple;
					if ( (tuple != NULL) && (ntohs(tuple->dst.u.udp.port) == DNS_PORT_NAP) && (ct->knox_uid == INIT_UID_NAP) && (sk->knox_dns_uid > INIT_UID_NAP) ) {
						ct->knox_puid = sk->knox_dns_uid;
						ct->knox_ppid = sk->knox_dns_pid;
						memcpy(ct->parent_process_name,sk->dns_process_name,sizeof(ct->parent_process_name)-1);
					}
					knox_collect_conntrack_data(ct, NCM_FLOW_TYPE_OPEN, 3);
				}
			}
		}
		/* END_OF_KNOX_NPA */

		ret = udp_unicast_rcv_skb(sk, skb, uh);
		sock_put(sk);
		return ret;
	}

	if (rt->rt_flags & (RTCF_BROADCAST|RTCF_MULTICAST))
		return __udp4_lib_mcast_deliver(net, skb, uh,
						saddr, daddr, udptable, proto);

	sk = __udp4_lib_lookup_skb(skb, uh->source, uh->dest, udptable);
<<<<<<< HEAD
	if (sk)
		return udp_unicast_rcv_skb(sk, skb, uh);
=======
	if (sk) {
		int ret;
		/* START_OF_KNOX_NPA */
		struct nf_conn *ct = NULL;
		enum ip_conntrack_info ctinfo;
		struct nf_conntrack_tuple *tuple = NULL;
		/* END_OF_KNOX_NPA */

		if (inet_get_convert_csum(sk) && uh->check && !IS_UDPLITE(sk))
			skb_checksum_try_convert(skb, IPPROTO_UDP, uh->check,
						 inet_compute_pseudo);

		/* START_OF_KNOX_NPA */
		/* function to handle open flows with incoming udp packets */
		if (check_ncm_flag()) {
			if ( (sk) && (sk->sk_protocol == IPPROTO_UDP) ) {
				ct = nf_ct_get(skb, &ctinfo);
				if ( (ct) && (!atomic_read(&ct->startFlow)) ) {
					atomic_set(&ct->startFlow, 1);
					ct->knox_uid = sk->knox_uid;
					ct->knox_pid = sk->knox_pid;
					memcpy(ct->process_name,sk->process_name,sizeof(ct->process_name)-1);
					ct->knox_puid = sk->knox_puid;
					ct->knox_ppid = sk->knox_ppid;
					memcpy(ct->parent_process_name,sk->parent_process_name,sizeof(ct->parent_process_name)-1);
					memcpy(ct->domain_name,sk->domain_name,sizeof(ct->domain_name)-1);
					memcpy(ct->interface_name,skb->dev->name,sizeof(ct->interface_name)-1);
					tuple = &ct->tuplehash[IP_CT_DIR_ORIGINAL].tuple;
					if ( (tuple != NULL) && (ntohs(tuple->dst.u.udp.port) == DNS_PORT_NAP) && (ct->knox_uid == INIT_UID_NAP) && (sk->knox_dns_uid > INIT_UID_NAP) ) {
						ct->knox_puid = sk->knox_dns_uid;
						ct->knox_ppid = sk->knox_dns_pid;
						memcpy(ct->parent_process_name,sk->dns_process_name,sizeof(ct->parent_process_name)-1);
					}
					knox_collect_conntrack_data(ct, NCM_FLOW_TYPE_OPEN, 4);
				}
			}
		}
		/* END_OF_KNOX_NPA */

		ret = udp_queue_rcv_skb(sk, skb);

		/* a return value > 0 means to resubmit the input, but
		 * it wants the return to be -protocol, or 0
		 */
		if (ret > 0)
			return -ret;
		return 0;
	}
>>>>>>> 8a6f3532

	if (!xfrm4_policy_check(NULL, XFRM_POLICY_IN, skb))
		goto drop;
	nf_reset(skb);

	/* No socket. Drop packet silently, if checksum is wrong */
	if (udp_lib_checksum_complete(skb))
		goto csum_error;

	__UDP_INC_STATS(net, UDP_MIB_NOPORTS, proto == IPPROTO_UDPLITE);
	icmp_send(skb, ICMP_DEST_UNREACH, ICMP_PORT_UNREACH, 0);

	/*
	 * Hmm.  We got an UDP packet to a port to which we
	 * don't wanna listen.  Ignore it.
	 */
	kfree_skb(skb);
	return 0;

short_packet:
	net_dbg_ratelimited("UDP%s: short packet: From %pI4:%u %d/%d to %pI4:%u\n",
			    proto == IPPROTO_UDPLITE ? "Lite" : "",
			    &saddr, ntohs(uh->source),
			    ulen, skb->len,
			    &daddr, ntohs(uh->dest));
	goto drop;

csum_error:
	/*
	 * RFC1122: OK.  Discards the bad packet silently (as far as
	 * the network is concerned, anyway) as per 4.1.3.4 (MUST).
	 */
	net_dbg_ratelimited("UDP%s: bad checksum. From %pI4:%u to %pI4:%u ulen %d\n",
			    proto == IPPROTO_UDPLITE ? "Lite" : "",
			    &saddr, ntohs(uh->source), &daddr, ntohs(uh->dest),
			    ulen);
	__UDP_INC_STATS(net, UDP_MIB_CSUMERRORS, proto == IPPROTO_UDPLITE);
drop:
	__UDP_INC_STATS(net, UDP_MIB_INERRORS, proto == IPPROTO_UDPLITE);
	kfree_skb(skb);
	return 0;
}

/* We can only early demux multicast if there is a single matching socket.
 * If more than one socket found returns NULL
 */
static struct sock *__udp4_lib_mcast_demux_lookup(struct net *net,
						  __be16 loc_port, __be32 loc_addr,
						  __be16 rmt_port, __be32 rmt_addr,
						  int dif)
{
	struct sock *sk, *result;
	unsigned short hnum = ntohs(loc_port);
	unsigned int slot = udp_hashfn(net, hnum, udp_table.mask);
	struct udp_hslot *hslot = &udp_table.hash[slot];

	/* Do not bother scanning a too big list */
	if (hslot->count > 10)
		return NULL;

	result = NULL;
	sk_for_each_rcu(sk, &hslot->head) {
		if (__udp_is_mcast_sock(net, sk, loc_port, loc_addr,
					rmt_port, rmt_addr, dif, hnum)) {
			if (result)
				return NULL;
			result = sk;
		}
	}

	return result;
}

/* For unicast we should only early demux connected sockets or we can
 * break forwarding setups.  The chains here can be long so only check
 * if the first socket is an exact match and if not move on.
 */
static struct sock *__udp4_lib_demux_lookup(struct net *net,
					    __be16 loc_port, __be32 loc_addr,
					    __be16 rmt_port, __be32 rmt_addr,
					    int dif)
{
	unsigned short hnum = ntohs(loc_port);
	unsigned int hash2 = udp4_portaddr_hash(net, loc_addr, hnum);
	unsigned int slot2 = hash2 & udp_table.mask;
	struct udp_hslot *hslot2 = &udp_table.hash2[slot2];
	INET_ADDR_COOKIE(acookie, rmt_addr, loc_addr);
	const __portpair ports = INET_COMBINED_PORTS(rmt_port, hnum);
	struct sock *sk;

	udp_portaddr_for_each_entry_rcu(sk, &hslot2->head) {
		if (INET_MATCH(sk, net, acookie, rmt_addr,
			       loc_addr, ports, dif))
			return sk;
		/* Only check first socket in chain */
		break;
	}
	return NULL;
}

void udp_v4_early_demux(struct sk_buff *skb)
{
	struct net *net = dev_net(skb->dev);
	const struct iphdr *iph;
	const struct udphdr *uh;
	struct sock *sk = NULL;
	struct dst_entry *dst;
	int dif = skb->dev->ifindex;
	int ours;

	/* validate the packet */
	if (!pskb_may_pull(skb, skb_transport_offset(skb) + sizeof(struct udphdr)))
		return;

	iph = ip_hdr(skb);
	uh = udp_hdr(skb);

	if (skb->pkt_type == PACKET_BROADCAST ||
	    skb->pkt_type == PACKET_MULTICAST) {
		struct in_device *in_dev = __in_dev_get_rcu(skb->dev);

		if (!in_dev)
			return;

		/* we are supposed to accept bcast packets */
		if (skb->pkt_type == PACKET_MULTICAST) {
			ours = ip_check_mc_rcu(in_dev, iph->daddr, iph->saddr,
					       iph->protocol);
			if (!ours)
				return;
		}

		sk = __udp4_lib_mcast_demux_lookup(net, uh->dest, iph->daddr,
						   uh->source, iph->saddr, dif);
	} else if (skb->pkt_type == PACKET_HOST) {
		sk = __udp4_lib_demux_lookup(net, uh->dest, iph->daddr,
					     uh->source, iph->saddr, dif);
	}

	if (!sk || !atomic_inc_not_zero_hint(&sk->sk_refcnt, 2))
		return;

	skb->sk = sk;
	skb->destructor = sock_efree;
	dst = READ_ONCE(sk->sk_rx_dst);

	if (dst)
		dst = dst_check(dst, 0);
	if (dst) {
		/* DST_NOCACHE can not be used without taking a reference */
		if (dst->flags & DST_NOCACHE) {
			if (likely(atomic_inc_not_zero(&dst->__refcnt)))
				skb_dst_set(skb, dst);
		} else {
			skb_dst_set_noref(skb, dst);
		}
	}
}

int udp_rcv(struct sk_buff *skb)
{
	return __udp4_lib_rcv(skb, &udp_table, IPPROTO_UDP);
}

void udp_destroy_sock(struct sock *sk)
{
	struct udp_sock *up = udp_sk(sk);
	bool slow = lock_sock_fast(sk);
	udp_flush_pending_frames(sk);
	unlock_sock_fast(sk, slow);
	if (static_key_false(&udp_encap_needed) && up->encap_type) {
		void (*encap_destroy)(struct sock *sk);
		encap_destroy = ACCESS_ONCE(up->encap_destroy);
		if (encap_destroy)
			encap_destroy(sk);
	}
}

/*
 *	Socket option code for UDP
 */
int udp_lib_setsockopt(struct sock *sk, int level, int optname,
		       char __user *optval, unsigned int optlen,
		       int (*push_pending_frames)(struct sock *))
{
	struct udp_sock *up = udp_sk(sk);
	int val, valbool;
	int err = 0;
	int is_udplite = IS_UDPLITE(sk);

	if (optlen < sizeof(int))
		return -EINVAL;

	if (get_user(val, (int __user *)optval))
		return -EFAULT;

	valbool = val ? 1 : 0;

	switch (optname) {
	case UDP_CORK:
		if (val != 0) {
			up->corkflag = 1;
		} else {
			up->corkflag = 0;
			lock_sock(sk);
			push_pending_frames(sk);
			release_sock(sk);
		}
		break;

	case UDP_ENCAP:
		switch (val) {
		case 0:
		case UDP_ENCAP_ESPINUDP:
		case UDP_ENCAP_ESPINUDP_NON_IKE:
			up->encap_rcv = xfrm4_udp_encap_rcv;
			/* FALLTHROUGH */
		case UDP_ENCAP_L2TPINUDP:
			up->encap_type = val;
			udp_encap_enable();
			break;
		default:
			err = -ENOPROTOOPT;
			break;
		}
		break;

	case UDP_NO_CHECK6_TX:
		up->no_check6_tx = valbool;
		break;

	case UDP_NO_CHECK6_RX:
		up->no_check6_rx = valbool;
		break;

	/*
	 * 	UDP-Lite's partial checksum coverage (RFC 3828).
	 */
	/* The sender sets actual checksum coverage length via this option.
	 * The case coverage > packet length is handled by send module. */
	case UDPLITE_SEND_CSCOV:
		if (!is_udplite)         /* Disable the option on UDP sockets */
			return -ENOPROTOOPT;
		if (val != 0 && val < 8) /* Illegal coverage: use default (8) */
			val = 8;
		else if (val > USHRT_MAX)
			val = USHRT_MAX;
		up->pcslen = val;
		up->pcflag |= UDPLITE_SEND_CC;
		break;

	/* The receiver specifies a minimum checksum coverage value. To make
	 * sense, this should be set to at least 8 (as done below). If zero is
	 * used, this again means full checksum coverage.                     */
	case UDPLITE_RECV_CSCOV:
		if (!is_udplite)         /* Disable the option on UDP sockets */
			return -ENOPROTOOPT;
		if (val != 0 && val < 8) /* Avoid silly minimal values.       */
			val = 8;
		else if (val > USHRT_MAX)
			val = USHRT_MAX;
		up->pcrlen = val;
		up->pcflag |= UDPLITE_RECV_CC;
		break;

	default:
		err = -ENOPROTOOPT;
		break;
	}

	return err;
}
EXPORT_SYMBOL(udp_lib_setsockopt);

int udp_setsockopt(struct sock *sk, int level, int optname,
		   char __user *optval, unsigned int optlen)
{
	if (level == SOL_UDP  ||  level == SOL_UDPLITE)
		return udp_lib_setsockopt(sk, level, optname, optval, optlen,
					  udp_push_pending_frames);
	return ip_setsockopt(sk, level, optname, optval, optlen);
}

#ifdef CONFIG_COMPAT
int compat_udp_setsockopt(struct sock *sk, int level, int optname,
			  char __user *optval, unsigned int optlen)
{
	if (level == SOL_UDP  ||  level == SOL_UDPLITE)
		return udp_lib_setsockopt(sk, level, optname, optval, optlen,
					  udp_push_pending_frames);
	return compat_ip_setsockopt(sk, level, optname, optval, optlen);
}
#endif

int udp_lib_getsockopt(struct sock *sk, int level, int optname,
		       char __user *optval, int __user *optlen)
{
	struct udp_sock *up = udp_sk(sk);
	int val, len;

	if (get_user(len, optlen))
		return -EFAULT;

	len = min_t(unsigned int, len, sizeof(int));

	if (len < 0)
		return -EINVAL;

	switch (optname) {
	case UDP_CORK:
		val = up->corkflag;
		break;

	case UDP_ENCAP:
		val = up->encap_type;
		break;

	case UDP_NO_CHECK6_TX:
		val = up->no_check6_tx;
		break;

	case UDP_NO_CHECK6_RX:
		val = up->no_check6_rx;
		break;

	/* The following two cannot be changed on UDP sockets, the return is
	 * always 0 (which corresponds to the full checksum coverage of UDP). */
	case UDPLITE_SEND_CSCOV:
		val = up->pcslen;
		break;

	case UDPLITE_RECV_CSCOV:
		val = up->pcrlen;
		break;

	default:
		return -ENOPROTOOPT;
	}

	if (put_user(len, optlen))
		return -EFAULT;
	if (copy_to_user(optval, &val, len))
		return -EFAULT;
	return 0;
}
EXPORT_SYMBOL(udp_lib_getsockopt);

int udp_getsockopt(struct sock *sk, int level, int optname,
		   char __user *optval, int __user *optlen)
{
	if (level == SOL_UDP  ||  level == SOL_UDPLITE)
		return udp_lib_getsockopt(sk, level, optname, optval, optlen);
	return ip_getsockopt(sk, level, optname, optval, optlen);
}

#ifdef CONFIG_COMPAT
int compat_udp_getsockopt(struct sock *sk, int level, int optname,
				 char __user *optval, int __user *optlen)
{
	if (level == SOL_UDP  ||  level == SOL_UDPLITE)
		return udp_lib_getsockopt(sk, level, optname, optval, optlen);
	return compat_ip_getsockopt(sk, level, optname, optval, optlen);
}
#endif
/**
 * 	udp_poll - wait for a UDP event.
 *	@file - file struct
 *	@sock - socket
 *	@wait - poll table
 *
 *	This is same as datagram poll, except for the special case of
 *	blocking sockets. If application is using a blocking fd
 *	and a packet with checksum error is in the queue;
 *	then it could get return from select indicating data available
 *	but then block when reading it. Add special case code
 *	to work around these arguably broken applications.
 */
unsigned int udp_poll(struct file *file, struct socket *sock, poll_table *wait)
{
	unsigned int mask = datagram_poll(file, sock, wait);
	struct sock *sk = sock->sk;

	sock_rps_record_flow(sk);

	/* Check for false positives due to checksum errors */
	if ((mask & POLLRDNORM) && !(file->f_flags & O_NONBLOCK) &&
	    !(sk->sk_shutdown & RCV_SHUTDOWN) && first_packet_length(sk) == -1)
		mask &= ~(POLLIN | POLLRDNORM);

	return mask;

}
EXPORT_SYMBOL(udp_poll);

int udp_abort(struct sock *sk, int err)
{
	lock_sock(sk);

	sk->sk_err = err;
	sk->sk_error_report(sk);
	__udp_disconnect(sk, 0);

	release_sock(sk);

	return 0;
}
EXPORT_SYMBOL_GPL(udp_abort);

struct proto udp_prot = {
	.name		   = "UDP",
	.owner		   = THIS_MODULE,
	.close		   = udp_lib_close,
	.connect	   = ip4_datagram_connect,
	.disconnect	   = udp_disconnect,
	.ioctl		   = udp_ioctl,
	.destroy	   = udp_destroy_sock,
	.setsockopt	   = udp_setsockopt,
	.getsockopt	   = udp_getsockopt,
	.sendmsg	   = udp_sendmsg,
	.recvmsg	   = udp_recvmsg,
	.sendpage	   = udp_sendpage,
	.backlog_rcv	   = __udp_queue_rcv_skb,
	.release_cb	   = ip4_datagram_release_cb,
	.hash		   = udp_lib_hash,
	.unhash		   = udp_lib_unhash,
	.rehash		   = udp_v4_rehash,
	.get_port	   = udp_v4_get_port,
	.memory_allocated  = &udp_memory_allocated,
	.sysctl_mem	   = sysctl_udp_mem,
	.sysctl_wmem	   = &sysctl_udp_wmem_min,
	.sysctl_rmem	   = &sysctl_udp_rmem_min,
	.obj_size	   = sizeof(struct udp_sock),
	.h.udp_table	   = &udp_table,
#ifdef CONFIG_COMPAT
	.compat_setsockopt = compat_udp_setsockopt,
	.compat_getsockopt = compat_udp_getsockopt,
#endif
	.diag_destroy	   = udp_abort,
};
EXPORT_SYMBOL(udp_prot);

/* ------------------------------------------------------------------------ */
#ifdef CONFIG_PROC_FS

static struct sock *udp_get_first(struct seq_file *seq, int start)
{
	struct sock *sk;
	struct udp_iter_state *state = seq->private;
	struct net *net = seq_file_net(seq);

	for (state->bucket = start; state->bucket <= state->udp_table->mask;
	     ++state->bucket) {
		struct udp_hslot *hslot = &state->udp_table->hash[state->bucket];

		if (hlist_empty(&hslot->head))
			continue;

		spin_lock_bh(&hslot->lock);
		sk_for_each(sk, &hslot->head) {
			if (!net_eq(sock_net(sk), net))
				continue;
			if (sk->sk_family == state->family)
				goto found;
		}
		spin_unlock_bh(&hslot->lock);
	}
	sk = NULL;
found:
	return sk;
}

static struct sock *udp_get_next(struct seq_file *seq, struct sock *sk)
{
	struct udp_iter_state *state = seq->private;
	struct net *net = seq_file_net(seq);

	do {
		sk = sk_next(sk);
	} while (sk && (!net_eq(sock_net(sk), net) || sk->sk_family != state->family));

	if (!sk) {
		if (state->bucket <= state->udp_table->mask)
			spin_unlock_bh(&state->udp_table->hash[state->bucket].lock);
		return udp_get_first(seq, state->bucket + 1);
	}
	return sk;
}

static struct sock *udp_get_idx(struct seq_file *seq, loff_t pos)
{
	struct sock *sk = udp_get_first(seq, 0);

	if (sk)
		while (pos && (sk = udp_get_next(seq, sk)) != NULL)
			--pos;
	return pos ? NULL : sk;
}

static void *udp_seq_start(struct seq_file *seq, loff_t *pos)
{
	struct udp_iter_state *state = seq->private;
	state->bucket = MAX_UDP_PORTS;

	return *pos ? udp_get_idx(seq, *pos-1) : SEQ_START_TOKEN;
}

static void *udp_seq_next(struct seq_file *seq, void *v, loff_t *pos)
{
	struct sock *sk;

	if (v == SEQ_START_TOKEN)
		sk = udp_get_idx(seq, 0);
	else
		sk = udp_get_next(seq, v);

	++*pos;
	return sk;
}

static void udp_seq_stop(struct seq_file *seq, void *v)
{
	struct udp_iter_state *state = seq->private;

	if (state->bucket <= state->udp_table->mask)
		spin_unlock_bh(&state->udp_table->hash[state->bucket].lock);
}

int udp_seq_open(struct inode *inode, struct file *file)
{
	struct udp_seq_afinfo *afinfo = PDE_DATA(inode);
	struct udp_iter_state *s;
	int err;

	err = seq_open_net(inode, file, &afinfo->seq_ops,
			   sizeof(struct udp_iter_state));
	if (err < 0)
		return err;

	s = ((struct seq_file *)file->private_data)->private;
	s->family		= afinfo->family;
	s->udp_table		= afinfo->udp_table;
	return err;
}
EXPORT_SYMBOL(udp_seq_open);

/* ------------------------------------------------------------------------ */
int udp_proc_register(struct net *net, struct udp_seq_afinfo *afinfo)
{
	struct proc_dir_entry *p;
	int rc = 0;

	afinfo->seq_ops.start		= udp_seq_start;
	afinfo->seq_ops.next		= udp_seq_next;
	afinfo->seq_ops.stop		= udp_seq_stop;

	p = proc_create_data(afinfo->name, S_IRUGO, net->proc_net,
			     afinfo->seq_fops, afinfo);
	if (!p)
		rc = -ENOMEM;
	return rc;
}
EXPORT_SYMBOL(udp_proc_register);

void udp_proc_unregister(struct net *net, struct udp_seq_afinfo *afinfo)
{
	remove_proc_entry(afinfo->name, net->proc_net);
}
EXPORT_SYMBOL(udp_proc_unregister);

/* ------------------------------------------------------------------------ */
static void udp4_format_sock(struct sock *sp, struct seq_file *f,
		int bucket)
{
	struct inet_sock *inet = inet_sk(sp);
	__be32 dest = inet->inet_daddr;
	__be32 src  = inet->inet_rcv_saddr;
	__u16 destp	  = ntohs(inet->inet_dport);
	__u16 srcp	  = ntohs(inet->inet_sport);

	seq_printf(f, "%5d: %08X:%04X %08X:%04X"
		" %02X %08X:%08X %02X:%08lX %08X %5u %8d %lu %d %pK %d",
		bucket, src, srcp, dest, destp, sp->sk_state,
		sk_wmem_alloc_get(sp),
		sk_rmem_alloc_get(sp),
		0, 0L, 0,
		from_kuid_munged(seq_user_ns(f), sock_i_uid(sp)),
		0, sock_i_ino(sp),
		atomic_read(&sp->sk_refcnt), sp,
		atomic_read(&sp->sk_drops));
}

int udp4_seq_show(struct seq_file *seq, void *v)
{
	seq_setwidth(seq, 127);
	if (v == SEQ_START_TOKEN)
		seq_puts(seq, "  sl  local_address rem_address   st tx_queue "
			   "rx_queue tr tm->when retrnsmt   uid  timeout "
			   "inode ref pointer drops");
	else {
		struct udp_iter_state *state = seq->private;

		udp4_format_sock(v, seq, state->bucket);
	}
	seq_pad(seq, '\n');
	return 0;
}

static const struct file_operations udp_afinfo_seq_fops = {
	.owner    = THIS_MODULE,
	.open     = udp_seq_open,
	.read     = seq_read,
	.llseek   = seq_lseek,
	.release  = seq_release_net
};

/* ------------------------------------------------------------------------ */
static struct udp_seq_afinfo udp4_seq_afinfo = {
	.name		= "udp",
	.family		= AF_INET,
	.udp_table	= &udp_table,
	.seq_fops	= &udp_afinfo_seq_fops,
	.seq_ops	= {
		.show		= udp4_seq_show,
	},
};

static int __net_init udp4_proc_init_net(struct net *net)
{
	return udp_proc_register(net, &udp4_seq_afinfo);
}

static void __net_exit udp4_proc_exit_net(struct net *net)
{
	udp_proc_unregister(net, &udp4_seq_afinfo);
}

static struct pernet_operations udp4_net_ops = {
	.init = udp4_proc_init_net,
	.exit = udp4_proc_exit_net,
};

int __init udp4_proc_init(void)
{
	return register_pernet_subsys(&udp4_net_ops);
}

void udp4_proc_exit(void)
{
	unregister_pernet_subsys(&udp4_net_ops);
}
#endif /* CONFIG_PROC_FS */

static __initdata unsigned long uhash_entries;
static int __init set_uhash_entries(char *str)
{
	ssize_t ret;

	if (!str)
		return 0;

	ret = kstrtoul(str, 0, &uhash_entries);
	if (ret)
		return 0;

	if (uhash_entries && uhash_entries < UDP_HTABLE_SIZE_MIN)
		uhash_entries = UDP_HTABLE_SIZE_MIN;
	return 1;
}
__setup("uhash_entries=", set_uhash_entries);

void __init udp_table_init(struct udp_table *table, const char *name)
{
	unsigned int i;

	table->hash = alloc_large_system_hash(name,
					      2 * sizeof(struct udp_hslot),
					      uhash_entries,
					      21, /* one slot per 2 MB */
					      0,
					      &table->log,
					      &table->mask,
					      UDP_HTABLE_SIZE_MIN,
					      64 * 1024);

	table->hash2 = table->hash + (table->mask + 1);
	for (i = 0; i <= table->mask; i++) {
		INIT_HLIST_HEAD(&table->hash[i].head);
		table->hash[i].count = 0;
		spin_lock_init(&table->hash[i].lock);
	}
	for (i = 0; i <= table->mask; i++) {
		INIT_HLIST_HEAD(&table->hash2[i].head);
		table->hash2[i].count = 0;
		spin_lock_init(&table->hash2[i].lock);
	}
}

u32 udp_flow_hashrnd(void)
{
	static u32 hashrnd __read_mostly;

	net_get_random_once(&hashrnd, sizeof(hashrnd));

	return hashrnd;
}
EXPORT_SYMBOL(udp_flow_hashrnd);

void __init udp_init(void)
{
	unsigned long limit;

	udp_table_init(&udp_table, "UDP");
	limit = nr_free_buffer_pages() / 8;
	limit = max(limit, 128UL);
	sysctl_udp_mem[0] = limit / 4 * 3;
	sysctl_udp_mem[1] = limit;
	sysctl_udp_mem[2] = sysctl_udp_mem[0] * 2;

	sysctl_udp_rmem_min = SK_MEM_QUANTUM;
	sysctl_udp_wmem_min = SK_MEM_QUANTUM;
}<|MERGE_RESOLUTION|>--- conflicted
+++ resolved
@@ -1860,10 +1860,6 @@
 						saddr, daddr, udptable, proto);
 
 	sk = __udp4_lib_lookup_skb(skb, uh->source, uh->dest, udptable);
-<<<<<<< HEAD
-	if (sk)
-		return udp_unicast_rcv_skb(sk, skb, uh);
-=======
 	if (sk) {
 		int ret;
 		/* START_OF_KNOX_NPA */
@@ -1903,16 +1899,9 @@
 		}
 		/* END_OF_KNOX_NPA */
 
-		ret = udp_queue_rcv_skb(sk, skb);
-
-		/* a return value > 0 means to resubmit the input, but
-		 * it wants the return to be -protocol, or 0
-		 */
-		if (ret > 0)
-			return -ret;
-		return 0;
-	}
->>>>>>> 8a6f3532
+		return udp_unicast_rcv_skb(sk, skb, uh);
+
+	}
 
 	if (!xfrm4_policy_check(NULL, XFRM_POLICY_IN, skb))
 		goto drop;
