--- conflicted
+++ resolved
@@ -517,11 +517,12 @@
 	sock_put(sk);
 }
 
+
 static int tcp_v6_send_synack(const struct sock *sk, struct dst_entry *dst,
-		       struct flowi *fl,
-		       struct request_sock *req,
-		       struct tcp_fastopen_cookie *foc,
-		       enum tcp_synack_type synack_type)
+			      struct flowi *fl,
+			      struct request_sock *req,
+			      struct tcp_fastopen_cookie *foc,
+			      enum tcp_synack_type synack_type)
 {
 	struct inet_request_sock *ireq = inet_rsk(req);
 	struct ipv6_pinfo *np = inet6_sk(sk);
@@ -1630,25 +1631,20 @@
 			reqsk_put(req);
 			goto discard_it;
 		}
-<<<<<<< HEAD
-		if (unlikely(sk->sk_state != TCP_LISTEN
-#ifdef CONFIG_MPTCP
-		&& !is_meta_sk(sk)
-#endif
-		)) {
-=======
 		if (tcp_checksum_complete(skb)) {
 			reqsk_put(req);
 			goto csum_error;
 		}
-		if (unlikely(sk->sk_state != TCP_LISTEN)) {
->>>>>>> c1fac76c
+		if (unlikely(sk->sk_state != TCP_LISTEN
+#ifdef CONFIG_MPTCP
+		&& !is_meta_sk(sk)
+#endif
+		)) {
 			inet_csk_reqsk_queue_drop_and_put(sk, req);
 			goto lookup;
 		}
 		sock_hold(sk);
 		refcounted = true;
-<<<<<<< HEAD
 #ifdef CONFIG_MPTCP
 		if (is_meta_sk(sk)) {
 			bh_lock_sock(sk);
@@ -1673,12 +1669,9 @@
 		}
 #endif
 
-		nsk = tcp_check_req(sk, skb, req, false);
-=======
 		nsk = NULL;
 		if (!tcp_filter(sk, skb))
 			nsk = tcp_check_req(sk, skb, req, false);
->>>>>>> c1fac76c
 		if (!nsk) {
 			reqsk_put(req);
 #ifdef CONFIG_MPTCP
@@ -1702,7 +1695,6 @@
 			return 0;
 		}
 	}
-
 	if (hdr->hop_limit < inet6_sk(sk)->min_hopcount) {
 		__NET_INC_STATS(net, LINUX_MIB_TCPMINTTLDROP);
 		goto discard_and_relse;
