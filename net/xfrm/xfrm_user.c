/* xfrm_user.c: User interface to configure xfrm engine.
 *
 * Copyright (C) 2002 David S. Miller (davem@redhat.com)
 *
 * Changes:
 *	Mitsuru KANDA @USAGI
 * 	Kazunori MIYAZAWA @USAGI
 * 	Kunihiro Ishiguro <kunihiro@ipinfusion.com>
 * 		IPv6 support
 *
 */

#include <linux/crypto.h>
#include <linux/module.h>
#include <linux/kernel.h>
#include <linux/types.h>
#include <linux/slab.h>
#include <linux/socket.h>
#include <linux/string.h>
#include <linux/net.h>
#include <linux/skbuff.h>
#include <linux/pfkeyv2.h>
#include <linux/ipsec.h>
#include <linux/init.h>
#include <linux/security.h>
#include <net/sock.h>
#include <net/xfrm.h>
#include <net/netlink.h>
#include <net/ah.h>
#include <asm/uaccess.h>
#if IS_ENABLED(CONFIG_IPV6)
#include <linux/in6.h>
#endif
#include <asm/unaligned.h>

static int verify_one_alg(struct nlattr **attrs, enum xfrm_attr_type_t type)
{
	struct nlattr *rt = attrs[type];
	struct xfrm_algo *algp;

	if (!rt)
		return 0;

	algp = nla_data(rt);
	if (nla_len(rt) < xfrm_alg_len(algp))
		return -EINVAL;

	switch (type) {
	case XFRMA_ALG_AUTH:
	case XFRMA_ALG_CRYPT:
	case XFRMA_ALG_COMP:
		break;

	default:
		return -EINVAL;
	}

	algp->alg_name[CRYPTO_MAX_ALG_NAME - 1] = '\0';
	return 0;
}

static int verify_auth_trunc(struct nlattr **attrs)
{
	struct nlattr *rt = attrs[XFRMA_ALG_AUTH_TRUNC];
	struct xfrm_algo_auth *algp;

	if (!rt)
		return 0;

	algp = nla_data(rt);
	if (nla_len(rt) < xfrm_alg_auth_len(algp))
		return -EINVAL;

	algp->alg_name[CRYPTO_MAX_ALG_NAME - 1] = '\0';
	return 0;
}

static int verify_aead(struct nlattr **attrs)
{
	struct nlattr *rt = attrs[XFRMA_ALG_AEAD];
	struct xfrm_algo_aead *algp;

	if (!rt)
		return 0;

	algp = nla_data(rt);
	if (nla_len(rt) < aead_len(algp))
		return -EINVAL;

	algp->alg_name[CRYPTO_MAX_ALG_NAME - 1] = '\0';
	return 0;
}

static void verify_one_addr(struct nlattr **attrs, enum xfrm_attr_type_t type,
			   xfrm_address_t **addrp)
{
	struct nlattr *rt = attrs[type];

	if (rt && addrp)
		*addrp = nla_data(rt);
}

static inline int verify_sec_ctx_len(struct nlattr **attrs)
{
	struct nlattr *rt = attrs[XFRMA_SEC_CTX];
	struct xfrm_user_sec_ctx *uctx;

	if (!rt)
		return 0;

	uctx = nla_data(rt);
	if (uctx->len != (sizeof(struct xfrm_user_sec_ctx) + uctx->ctx_len))
		return -EINVAL;

	return 0;
}

static inline int verify_replay(struct xfrm_usersa_info *p,
				struct nlattr **attrs)
{
	struct nlattr *rt = attrs[XFRMA_REPLAY_ESN_VAL];
	struct xfrm_replay_state_esn *rs;

	if (!rt)
		return (p->flags & XFRM_STATE_ESN) ? -EINVAL : 0;

	rs = nla_data(rt);

	if (rs->bmp_len > XFRMA_REPLAY_ESN_MAX / sizeof(rs->bmp[0]) / 8)
		return -EINVAL;

	if (nla_len(rt) < xfrm_replay_state_esn_len(rs) &&
	    nla_len(rt) != sizeof(*rs))
		return -EINVAL;

	/* As only ESP and AH support ESN feature. */
	if ((p->id.proto != IPPROTO_ESP) && (p->id.proto != IPPROTO_AH))
		return -EINVAL;

	if (p->replay_window != 0)
		return -EINVAL;

	return 0;
}

static int verify_newsa_info(struct xfrm_usersa_info *p,
			     struct nlattr **attrs)
{
	int err;

	err = -EINVAL;
	switch (p->family) {
	case AF_INET:
		if (p->sel.prefixlen_d > 32 || p->sel.prefixlen_s > 32)
			goto out;

		break;

	case AF_INET6:
#if IS_ENABLED(CONFIG_IPV6)
		if (p->sel.prefixlen_d > 128 || p->sel.prefixlen_s > 128)
			goto out;

		break;
#else
		err = -EAFNOSUPPORT;
		goto out;
#endif

	default:
		goto out;
	}

	err = -EINVAL;
	switch (p->id.proto) {
	case IPPROTO_AH:
		if ((!attrs[XFRMA_ALG_AUTH]	&&
		     !attrs[XFRMA_ALG_AUTH_TRUNC]) ||
		    attrs[XFRMA_ALG_AEAD]	||
		    attrs[XFRMA_ALG_CRYPT]	||
		    attrs[XFRMA_ALG_COMP]	||
		    attrs[XFRMA_TFCPAD])
			goto out;
		break;

	case IPPROTO_ESP:
		if (attrs[XFRMA_ALG_COMP])
			goto out;
		if (!attrs[XFRMA_ALG_AUTH] &&
		    !attrs[XFRMA_ALG_AUTH_TRUNC] &&
		    !attrs[XFRMA_ALG_CRYPT] &&
		    !attrs[XFRMA_ALG_AEAD])
			goto out;
		if ((attrs[XFRMA_ALG_AUTH] ||
		     attrs[XFRMA_ALG_AUTH_TRUNC] ||
		     attrs[XFRMA_ALG_CRYPT]) &&
		    attrs[XFRMA_ALG_AEAD])
			goto out;
		if (attrs[XFRMA_TFCPAD] &&
		    p->mode != XFRM_MODE_TUNNEL)
			goto out;
		break;

	case IPPROTO_COMP:
		if (!attrs[XFRMA_ALG_COMP]	||
		    attrs[XFRMA_ALG_AEAD]	||
		    attrs[XFRMA_ALG_AUTH]	||
		    attrs[XFRMA_ALG_AUTH_TRUNC]	||
		    attrs[XFRMA_ALG_CRYPT]	||
		    attrs[XFRMA_TFCPAD]		||
		    (ntohl(p->id.spi) >= 0x10000))
			goto out;
		break;

#if IS_ENABLED(CONFIG_IPV6)
	case IPPROTO_DSTOPTS:
	case IPPROTO_ROUTING:
		if (attrs[XFRMA_ALG_COMP]	||
		    attrs[XFRMA_ALG_AUTH]	||
		    attrs[XFRMA_ALG_AUTH_TRUNC]	||
		    attrs[XFRMA_ALG_AEAD]	||
		    attrs[XFRMA_ALG_CRYPT]	||
		    attrs[XFRMA_ENCAP]		||
		    attrs[XFRMA_SEC_CTX]	||
		    attrs[XFRMA_TFCPAD]		||
		    !attrs[XFRMA_COADDR])
			goto out;
		break;
#endif

	default:
		goto out;
	}

	if ((err = verify_aead(attrs)))
		goto out;
	if ((err = verify_auth_trunc(attrs)))
		goto out;
	if ((err = verify_one_alg(attrs, XFRMA_ALG_AUTH)))
		goto out;
	if ((err = verify_one_alg(attrs, XFRMA_ALG_CRYPT)))
		goto out;
	if ((err = verify_one_alg(attrs, XFRMA_ALG_COMP)))
		goto out;
	if ((err = verify_sec_ctx_len(attrs)))
		goto out;
	if ((err = verify_replay(p, attrs)))
		goto out;

	err = -EINVAL;
	switch (p->mode) {
	case XFRM_MODE_TRANSPORT:
	case XFRM_MODE_TUNNEL:
	case XFRM_MODE_ROUTEOPTIMIZATION:
	case XFRM_MODE_BEET:
		break;

	default:
		goto out;
	}

	err = 0;

out:
	return err;
}

static int attach_one_algo(struct xfrm_algo **algpp, u8 *props,
			   struct xfrm_algo_desc *(*get_byname)(const char *, int),
			   struct nlattr *rta)
{
	struct xfrm_algo *p, *ualg;
	struct xfrm_algo_desc *algo;

	if (!rta)
		return 0;

	ualg = nla_data(rta);

	algo = get_byname(ualg->alg_name, 1);
	if (!algo)
		return -ENOSYS;
	*props = algo->desc.sadb_alg_id;

	p = kmemdup(ualg, xfrm_alg_len(ualg), GFP_KERNEL);
	if (!p)
		return -ENOMEM;

	strcpy(p->alg_name, algo->name);
	*algpp = p;
	return 0;
}

static int attach_crypt(struct xfrm_state *x, struct nlattr *rta)
{
	struct xfrm_algo *p, *ualg;
	struct xfrm_algo_desc *algo;

	if (!rta)
		return 0;

	ualg = nla_data(rta);

	algo = xfrm_ealg_get_byname(ualg->alg_name, 1);
	if (!algo)
		return -ENOSYS;
	x->props.ealgo = algo->desc.sadb_alg_id;

	p = kmemdup(ualg, xfrm_alg_len(ualg), GFP_KERNEL);
	if (!p)
		return -ENOMEM;

	strcpy(p->alg_name, algo->name);
	x->ealg = p;
	x->geniv = algo->uinfo.encr.geniv;
	return 0;
}

static int attach_auth(struct xfrm_algo_auth **algpp, u8 *props,
		       struct nlattr *rta)
{
	struct xfrm_algo *ualg;
	struct xfrm_algo_auth *p;
	struct xfrm_algo_desc *algo;

	if (!rta)
		return 0;

	ualg = nla_data(rta);

	algo = xfrm_aalg_get_byname(ualg->alg_name, 1);
	if (!algo)
		return -ENOSYS;
	*props = algo->desc.sadb_alg_id;

	p = kmalloc(sizeof(*p) + (ualg->alg_key_len + 7) / 8, GFP_KERNEL);
	if (!p)
		return -ENOMEM;

	strcpy(p->alg_name, algo->name);
	p->alg_key_len = ualg->alg_key_len;
	p->alg_trunc_len = algo->uinfo.auth.icv_truncbits;
	memcpy(p->alg_key, ualg->alg_key, (ualg->alg_key_len + 7) / 8);

	*algpp = p;
	return 0;
}

static int attach_auth_trunc(struct xfrm_algo_auth **algpp, u8 *props,
			     struct nlattr *rta)
{
	struct xfrm_algo_auth *p, *ualg;
	struct xfrm_algo_desc *algo;

	if (!rta)
		return 0;

	ualg = nla_data(rta);

	algo = xfrm_aalg_get_byname(ualg->alg_name, 1);
	if (!algo)
		return -ENOSYS;
	if (ualg->alg_trunc_len > algo->uinfo.auth.icv_fullbits)
		return -EINVAL;
	*props = algo->desc.sadb_alg_id;

	p = kmemdup(ualg, xfrm_alg_auth_len(ualg), GFP_KERNEL);
	if (!p)
		return -ENOMEM;

	strcpy(p->alg_name, algo->name);
	if (!p->alg_trunc_len)
		p->alg_trunc_len = algo->uinfo.auth.icv_truncbits;

	*algpp = p;
	return 0;
}

static int attach_aead(struct xfrm_state *x, struct nlattr *rta)
{
	struct xfrm_algo_aead *p, *ualg;
	struct xfrm_algo_desc *algo;

	if (!rta)
		return 0;

	ualg = nla_data(rta);

	algo = xfrm_aead_get_byname(ualg->alg_name, ualg->alg_icv_len, 1);
	if (!algo)
		return -ENOSYS;
	x->props.ealgo = algo->desc.sadb_alg_id;

	p = kmemdup(ualg, aead_len(ualg), GFP_KERNEL);
	if (!p)
		return -ENOMEM;

	strcpy(p->alg_name, algo->name);
	x->aead = p;
	x->geniv = algo->uinfo.aead.geniv;
	return 0;
}

static inline int xfrm_replay_verify_len(struct xfrm_replay_state_esn *replay_esn,
					 struct nlattr *rp)
{
	struct xfrm_replay_state_esn *up;
	int ulen;

	if (!replay_esn || !rp)
		return 0;

	up = nla_data(rp);
	ulen = xfrm_replay_state_esn_len(up);

	/* Check the overall length and the internal bitmap length to avoid
	 * potential overflow. */
	if (nla_len(rp) < ulen ||
	    xfrm_replay_state_esn_len(replay_esn) != ulen ||
	    replay_esn->bmp_len != up->bmp_len)
		return -EINVAL;

	if (up->replay_window > up->bmp_len * sizeof(__u32) * 8)
		return -EINVAL;

	return 0;
}

static int xfrm_alloc_replay_state_esn(struct xfrm_replay_state_esn **replay_esn,
				       struct xfrm_replay_state_esn **preplay_esn,
				       struct nlattr *rta)
{
	struct xfrm_replay_state_esn *p, *pp, *up;
	int klen, ulen;

	if (!rta)
		return 0;

	up = nla_data(rta);
	klen = xfrm_replay_state_esn_len(up);
	ulen = nla_len(rta) >= klen ? klen : sizeof(*up);

	p = kzalloc(klen, GFP_KERNEL);
	if (!p)
		return -ENOMEM;

	pp = kzalloc(klen, GFP_KERNEL);
	if (!pp) {
		kfree(p);
		return -ENOMEM;
	}

	memcpy(p, up, ulen);
	memcpy(pp, up, ulen);

	*replay_esn = p;
	*preplay_esn = pp;

	return 0;
}

static inline int xfrm_user_sec_ctx_size(struct xfrm_sec_ctx *xfrm_ctx)
{
	int len = 0;

	if (xfrm_ctx) {
		len += sizeof(struct xfrm_user_sec_ctx);
		len += xfrm_ctx->ctx_len;
	}
	return len;
}

static void copy_from_user_state(struct xfrm_state *x, struct xfrm_usersa_info *p)
{
	memcpy(&x->id, &p->id, sizeof(x->id));
	memcpy(&x->sel, &p->sel, sizeof(x->sel));
	memcpy(&x->lft, &p->lft, sizeof(x->lft));
	x->props.mode = p->mode;
	x->props.replay_window = min_t(unsigned int, p->replay_window,
					sizeof(x->replay.bitmap) * 8);
	x->props.reqid = p->reqid;
	x->props.family = p->family;
	memcpy(&x->props.saddr, &p->saddr, sizeof(x->props.saddr));
	x->props.flags = p->flags;

	if (!x->sel.family && !(p->flags & XFRM_STATE_AF_UNSPEC))
		x->sel.family = p->family;
}

/*
 * someday when pfkey also has support, we could have the code
 * somehow made shareable and move it to xfrm_state.c - JHS
 *
*/
static void xfrm_update_ae_params(struct xfrm_state *x, struct nlattr **attrs,
				  int update_esn)
{
	struct nlattr *rp = attrs[XFRMA_REPLAY_VAL];
	struct nlattr *re = update_esn ? attrs[XFRMA_REPLAY_ESN_VAL] : NULL;
	struct nlattr *lt = attrs[XFRMA_LTIME_VAL];
	struct nlattr *et = attrs[XFRMA_ETIMER_THRESH];
	struct nlattr *rt = attrs[XFRMA_REPLAY_THRESH];

	if (re) {
		struct xfrm_replay_state_esn *replay_esn;
		replay_esn = nla_data(re);
		memcpy(x->replay_esn, replay_esn,
		       xfrm_replay_state_esn_len(replay_esn));
		memcpy(x->preplay_esn, replay_esn,
		       xfrm_replay_state_esn_len(replay_esn));
	}

	if (rp) {
		struct xfrm_replay_state *replay;
		replay = nla_data(rp);
		memcpy(&x->replay, replay, sizeof(*replay));
		memcpy(&x->preplay, replay, sizeof(*replay));
	}

	if (lt) {
		struct xfrm_lifetime_cur *ltime;
		ltime = nla_data(lt);
		x->curlft.bytes = ltime->bytes;
		x->curlft.packets = ltime->packets;
		x->curlft.add_time = ltime->add_time;
		x->curlft.use_time = ltime->use_time;
	}

	if (et)
		x->replay_maxage = nla_get_u32(et);

	if (rt)
		x->replay_maxdiff = nla_get_u32(rt);
}

static struct xfrm_state *xfrm_state_construct(struct net *net,
					       struct xfrm_usersa_info *p,
					       struct nlattr **attrs,
					       int *errp)
{
	struct xfrm_state *x = xfrm_state_alloc(net);
	int err = -ENOMEM;

	if (!x)
		goto error_no_put;

	copy_from_user_state(x, p);

	if (attrs[XFRMA_SA_EXTRA_FLAGS])
		x->props.extra_flags = nla_get_u32(attrs[XFRMA_SA_EXTRA_FLAGS]);

	if ((err = attach_aead(x, attrs[XFRMA_ALG_AEAD])))
		goto error;
	if ((err = attach_auth_trunc(&x->aalg, &x->props.aalgo,
				     attrs[XFRMA_ALG_AUTH_TRUNC])))
		goto error;
	if (!x->props.aalgo) {
		if ((err = attach_auth(&x->aalg, &x->props.aalgo,
				       attrs[XFRMA_ALG_AUTH])))
			goto error;
	}
	if ((err = attach_crypt(x, attrs[XFRMA_ALG_CRYPT])))
		goto error;
	if ((err = attach_one_algo(&x->calg, &x->props.calgo,
				   xfrm_calg_get_byname,
				   attrs[XFRMA_ALG_COMP])))
		goto error;

	if (attrs[XFRMA_ENCAP]) {
		x->encap = kmemdup(nla_data(attrs[XFRMA_ENCAP]),
				   sizeof(*x->encap), GFP_KERNEL);
		if (x->encap == NULL)
			goto error;
	}

	if (attrs[XFRMA_TFCPAD])
		x->tfcpad = nla_get_u32(attrs[XFRMA_TFCPAD]);

	if (attrs[XFRMA_COADDR]) {
		x->coaddr = kmemdup(nla_data(attrs[XFRMA_COADDR]),
				    sizeof(*x->coaddr), GFP_KERNEL);
		if (x->coaddr == NULL)
			goto error;
	}

	xfrm_mark_get(attrs, &x->mark);

	if (attrs[XFRMA_OUTPUT_MARK])
		x->props.output_mark = nla_get_u32(attrs[XFRMA_OUTPUT_MARK]);

	err = __xfrm_init_state(x, false);
	if (err)
		goto error;

	if (attrs[XFRMA_SEC_CTX]) {
		err = security_xfrm_state_alloc(x,
						nla_data(attrs[XFRMA_SEC_CTX]));
		if (err)
			goto error;
	}

	if ((err = xfrm_alloc_replay_state_esn(&x->replay_esn, &x->preplay_esn,
					       attrs[XFRMA_REPLAY_ESN_VAL])))
		goto error;

	x->km.seq = p->seq;
	x->replay_maxdiff = net->xfrm.sysctl_aevent_rseqth;
	/* sysctl_xfrm_aevent_etime is in 100ms units */
	x->replay_maxage = (net->xfrm.sysctl_aevent_etime*HZ)/XFRM_AE_ETH_M;

	if ((err = xfrm_init_replay(x)))
		goto error;

	/* override default values from above */
	xfrm_update_ae_params(x, attrs, 0);

	return x;

error:
	x->km.state = XFRM_STATE_DEAD;
	xfrm_state_put(x);
error_no_put:
	*errp = err;
	return NULL;
}

static int xfrm_add_sa(struct sk_buff *skb, struct nlmsghdr *nlh,
		struct nlattr **attrs)
{
	struct net *net = sock_net(skb->sk);
	struct xfrm_usersa_info *p = nlmsg_data(nlh);
	struct xfrm_state *x;
	int err;
	struct km_event c;

	err = verify_newsa_info(p, attrs);
	if (err)
		return err;

	x = xfrm_state_construct(net, p, attrs, &err);
	if (!x)
		return err;

	xfrm_state_hold(x);
	if (nlh->nlmsg_type == XFRM_MSG_NEWSA)
		err = xfrm_state_add(x);
	else
		err = xfrm_state_update(x);

	xfrm_audit_state_add(x, err ? 0 : 1, true);

	if (err < 0) {
		x->km.state = XFRM_STATE_DEAD;
		__xfrm_state_put(x);
		goto out;
	}

	c.seq = nlh->nlmsg_seq;
	c.portid = nlh->nlmsg_pid;
	c.event = nlh->nlmsg_type;

	km_state_notify(x, &c);
out:
	xfrm_state_put(x);
	return err;
}

static struct xfrm_state *xfrm_user_state_lookup(struct net *net,
						 struct xfrm_usersa_id *p,
						 struct nlattr **attrs,
						 int *errp)
{
	struct xfrm_state *x = NULL;
	struct xfrm_mark m;
	int err;
	u32 mark = xfrm_mark_get(attrs, &m);

	if (xfrm_id_proto_match(p->proto, IPSEC_PROTO_ANY)) {
		err = -ESRCH;
		x = xfrm_state_lookup(net, mark, &p->daddr, p->spi, p->proto, p->family);
	} else {
		xfrm_address_t *saddr = NULL;

		verify_one_addr(attrs, XFRMA_SRCADDR, &saddr);
		if (!saddr) {
			err = -EINVAL;
			goto out;
		}

		err = -ESRCH;
		x = xfrm_state_lookup_byaddr(net, mark,
					     &p->daddr, saddr,
					     p->proto, p->family);
	}

 out:
	if (!x && errp)
		*errp = err;
	return x;
}

static int xfrm_del_sa(struct sk_buff *skb, struct nlmsghdr *nlh,
		struct nlattr **attrs)
{
	struct net *net = sock_net(skb->sk);
	struct xfrm_state *x;
	int err = -ESRCH;
	struct km_event c;
	struct xfrm_usersa_id *p = nlmsg_data(nlh);

	x = xfrm_user_state_lookup(net, p, attrs, &err);
	if (x == NULL)
		return err;

	if ((err = security_xfrm_state_delete(x)) != 0)
		goto out;

	if (xfrm_state_kern(x)) {
		err = -EPERM;
		goto out;
	}

	err = xfrm_state_delete(x);

	if (err < 0)
		goto out;

	c.seq = nlh->nlmsg_seq;
	c.portid = nlh->nlmsg_pid;
	c.event = nlh->nlmsg_type;
	km_state_notify(x, &c);

out:
	xfrm_audit_state_delete(x, err ? 0 : 1, true);
	xfrm_state_put(x);
	return err;
}

static void copy_to_user_state(struct xfrm_state *x, struct xfrm_usersa_info *p)
{
	memset(p, 0, sizeof(*p));
	memcpy(&p->id, &x->id, sizeof(p->id));
	memcpy(&p->sel, &x->sel, sizeof(p->sel));
	memcpy(&p->lft, &x->lft, sizeof(p->lft));
	memcpy(&p->curlft, &x->curlft, sizeof(p->curlft));
	put_unaligned(x->stats.replay_window, &p->stats.replay_window);
	put_unaligned(x->stats.replay, &p->stats.replay);
	put_unaligned(x->stats.integrity_failed, &p->stats.integrity_failed);
	memcpy(&p->saddr, &x->props.saddr, sizeof(p->saddr));
	p->mode = x->props.mode;
	p->replay_window = x->props.replay_window;
	p->reqid = x->props.reqid;
	p->family = x->props.family;
	p->flags = x->props.flags;
	p->seq = x->km.seq;
}

struct xfrm_dump_info {
	struct sk_buff *in_skb;
	struct sk_buff *out_skb;
	u32 nlmsg_seq;
	u16 nlmsg_flags;
};

static int copy_sec_ctx(struct xfrm_sec_ctx *s, struct sk_buff *skb)
{
	struct xfrm_user_sec_ctx *uctx;
	struct nlattr *attr;
	int ctx_size = sizeof(*uctx) + s->ctx_len;

	attr = nla_reserve(skb, XFRMA_SEC_CTX, ctx_size);
	if (attr == NULL)
		return -EMSGSIZE;

	uctx = nla_data(attr);
	uctx->exttype = XFRMA_SEC_CTX;
	uctx->len = ctx_size;
	uctx->ctx_doi = s->ctx_doi;
	uctx->ctx_alg = s->ctx_alg;
	uctx->ctx_len = s->ctx_len;
	memcpy(uctx + 1, s->ctx_str, s->ctx_len);

	return 0;
}

static int copy_to_user_auth(struct xfrm_algo_auth *auth, struct sk_buff *skb)
{
	struct xfrm_algo *algo;
	struct nlattr *nla;

	nla = nla_reserve(skb, XFRMA_ALG_AUTH,
			  sizeof(*algo) + (auth->alg_key_len + 7) / 8);
	if (!nla)
		return -EMSGSIZE;

	algo = nla_data(nla);
	strncpy(algo->alg_name, auth->alg_name, sizeof(algo->alg_name));
	memcpy(algo->alg_key, auth->alg_key, (auth->alg_key_len + 7) / 8);
	algo->alg_key_len = auth->alg_key_len;

	return 0;
}

/* Don't change this without updating xfrm_sa_len! */
static int copy_to_user_state_extra(struct xfrm_state *x,
				    struct xfrm_usersa_info *p,
				    struct sk_buff *skb)
{
	int ret = 0;

	copy_to_user_state(x, p);

	if (x->props.extra_flags) {
		ret = nla_put_u32(skb, XFRMA_SA_EXTRA_FLAGS,
				  x->props.extra_flags);
		if (ret)
			goto out;
	}

	if (x->coaddr) {
		ret = nla_put(skb, XFRMA_COADDR, sizeof(*x->coaddr), x->coaddr);
		if (ret)
			goto out;
	}
	if (x->lastused) {
		ret = nla_put_u64_64bit(skb, XFRMA_LASTUSED, x->lastused,
					XFRMA_PAD);
		if (ret)
			goto out;
	}
	if (x->aead) {
		ret = nla_put(skb, XFRMA_ALG_AEAD, aead_len(x->aead), x->aead);
		if (ret)
			goto out;
	}
	if (x->aalg) {
		ret = copy_to_user_auth(x->aalg, skb);
		if (!ret)
			ret = nla_put(skb, XFRMA_ALG_AUTH_TRUNC,
				      xfrm_alg_auth_len(x->aalg), x->aalg);
		if (ret)
			goto out;
	}
	if (x->ealg) {
		ret = nla_put(skb, XFRMA_ALG_CRYPT, xfrm_alg_len(x->ealg), x->ealg);
		if (ret)
			goto out;
	}
	if (x->calg) {
		ret = nla_put(skb, XFRMA_ALG_COMP, sizeof(*(x->calg)), x->calg);
		if (ret)
			goto out;
	}
	if (x->encap) {
		ret = nla_put(skb, XFRMA_ENCAP, sizeof(*x->encap), x->encap);
		if (ret)
			goto out;
	}
	if (x->tfcpad) {
		ret = nla_put_u32(skb, XFRMA_TFCPAD, x->tfcpad);
		if (ret)
			goto out;
	}
	ret = xfrm_mark_put(skb, &x->mark);
	if (ret)
		goto out;
	if (x->replay_esn)
		ret = nla_put(skb, XFRMA_REPLAY_ESN_VAL,
			      xfrm_replay_state_esn_len(x->replay_esn),
			      x->replay_esn);
	else
		ret = nla_put(skb, XFRMA_REPLAY_VAL, sizeof(x->replay),
			      &x->replay);
	if (ret)
		goto out;
	if (x->props.output_mark) {
		ret = nla_put_u32(skb, XFRMA_OUTPUT_MARK, x->props.output_mark);
		if (ret)
			goto out;
	}
	if (x->security)
		ret = copy_sec_ctx(x->security, skb);
out:
	return ret;
}

static int dump_one_state(struct xfrm_state *x, int count, void *ptr)
{
	struct xfrm_dump_info *sp = ptr;
	struct sk_buff *in_skb = sp->in_skb;
	struct sk_buff *skb = sp->out_skb;
	struct xfrm_usersa_info *p;
	struct nlmsghdr *nlh;
	int err;

	nlh = nlmsg_put(skb, NETLINK_CB(in_skb).portid, sp->nlmsg_seq,
			XFRM_MSG_NEWSA, sizeof(*p), sp->nlmsg_flags);
	if (nlh == NULL)
		return -EMSGSIZE;

	p = nlmsg_data(nlh);

	err = copy_to_user_state_extra(x, p, skb);
	if (err) {
		nlmsg_cancel(skb, nlh);
		return err;
	}
	nlmsg_end(skb, nlh);
	return 0;
}

static int xfrm_dump_sa_done(struct netlink_callback *cb)
{
	struct xfrm_state_walk *walk = (struct xfrm_state_walk *) &cb->args[1];
	struct sock *sk = cb->skb->sk;
	struct net *net = sock_net(sk);

	if (cb->args[0])
		xfrm_state_walk_done(walk, net);
	return 0;
}

static const struct nla_policy xfrma_policy[XFRMA_MAX+1];
static int xfrm_dump_sa(struct sk_buff *skb, struct netlink_callback *cb)
{
	struct net *net = sock_net(skb->sk);
	struct xfrm_state_walk *walk = (struct xfrm_state_walk *) &cb->args[1];
	struct xfrm_dump_info info;

	BUILD_BUG_ON(sizeof(struct xfrm_state_walk) >
		     sizeof(cb->args) - sizeof(cb->args[0]));

	info.in_skb = cb->skb;
	info.out_skb = skb;
	info.nlmsg_seq = cb->nlh->nlmsg_seq;
	info.nlmsg_flags = NLM_F_MULTI;

	if (!cb->args[0]) {
		struct nlattr *attrs[XFRMA_MAX+1];
		struct xfrm_address_filter *filter = NULL;
		u8 proto = 0;
		int err;

		err = nlmsg_parse(cb->nlh, 0, attrs, XFRMA_MAX,
				  xfrma_policy);
		if (err < 0)
			return err;

		if (attrs[XFRMA_ADDRESS_FILTER]) {
			filter = kmemdup(nla_data(attrs[XFRMA_ADDRESS_FILTER]),
					 sizeof(*filter), GFP_KERNEL);
			if (filter == NULL)
				return -ENOMEM;
		}

		if (attrs[XFRMA_PROTO])
			proto = nla_get_u8(attrs[XFRMA_PROTO]);

		xfrm_state_walk_init(walk, proto, filter);
		cb->args[0] = 1;
	}

	(void) xfrm_state_walk(net, walk, dump_one_state, &info);

	return skb->len;
}

static struct sk_buff *xfrm_state_netlink(struct sk_buff *in_skb,
					  struct xfrm_state *x, u32 seq)
{
	struct xfrm_dump_info info;
	struct sk_buff *skb;
	int err;

	skb = nlmsg_new(NLMSG_DEFAULT_SIZE, GFP_ATOMIC);
	if (!skb)
		return ERR_PTR(-ENOMEM);

	info.in_skb = in_skb;
	info.out_skb = skb;
	info.nlmsg_seq = seq;
	info.nlmsg_flags = 0;

	err = dump_one_state(x, 0, &info);
	if (err) {
		kfree_skb(skb);
		return ERR_PTR(err);
	}

	return skb;
}

/* A wrapper for nlmsg_multicast() checking that nlsk is still available.
 * Must be called with RCU read lock.
 */
static inline int xfrm_nlmsg_multicast(struct net *net, struct sk_buff *skb,
				       u32 pid, unsigned int group)
{
	struct sock *nlsk = rcu_dereference(net->xfrm.nlsk);

	if (!nlsk) {
		kfree_skb(skb);
		return -EPIPE;
	}

	return nlmsg_multicast(nlsk, skb, pid, group, GFP_ATOMIC);
}

static inline size_t xfrm_spdinfo_msgsize(void)
{
	return NLMSG_ALIGN(4)
	       + nla_total_size(sizeof(struct xfrmu_spdinfo))
	       + nla_total_size(sizeof(struct xfrmu_spdhinfo))
	       + nla_total_size(sizeof(struct xfrmu_spdhthresh))
	       + nla_total_size(sizeof(struct xfrmu_spdhthresh));
}

static int build_spdinfo(struct sk_buff *skb, struct net *net,
			 u32 portid, u32 seq, u32 flags)
{
	struct xfrmk_spdinfo si;
	struct xfrmu_spdinfo spc;
	struct xfrmu_spdhinfo sph;
	struct xfrmu_spdhthresh spt4, spt6;
	struct nlmsghdr *nlh;
	int err;
	u32 *f;
	unsigned lseq;

	nlh = nlmsg_put(skb, portid, seq, XFRM_MSG_NEWSPDINFO, sizeof(u32), 0);
	if (nlh == NULL) /* shouldn't really happen ... */
		return -EMSGSIZE;

	f = nlmsg_data(nlh);
	*f = flags;
	xfrm_spd_getinfo(net, &si);
	spc.incnt = si.incnt;
	spc.outcnt = si.outcnt;
	spc.fwdcnt = si.fwdcnt;
	spc.inscnt = si.inscnt;
	spc.outscnt = si.outscnt;
	spc.fwdscnt = si.fwdscnt;
	sph.spdhcnt = si.spdhcnt;
	sph.spdhmcnt = si.spdhmcnt;

	do {
		lseq = read_seqbegin(&net->xfrm.policy_hthresh.lock);

		spt4.lbits = net->xfrm.policy_hthresh.lbits4;
		spt4.rbits = net->xfrm.policy_hthresh.rbits4;
		spt6.lbits = net->xfrm.policy_hthresh.lbits6;
		spt6.rbits = net->xfrm.policy_hthresh.rbits6;
	} while (read_seqretry(&net->xfrm.policy_hthresh.lock, lseq));

	err = nla_put(skb, XFRMA_SPD_INFO, sizeof(spc), &spc);
	if (!err)
		err = nla_put(skb, XFRMA_SPD_HINFO, sizeof(sph), &sph);
	if (!err)
		err = nla_put(skb, XFRMA_SPD_IPV4_HTHRESH, sizeof(spt4), &spt4);
	if (!err)
		err = nla_put(skb, XFRMA_SPD_IPV6_HTHRESH, sizeof(spt6), &spt6);
	if (err) {
		nlmsg_cancel(skb, nlh);
		return err;
	}

	nlmsg_end(skb, nlh);
	return 0;
}

static int xfrm_set_spdinfo(struct sk_buff *skb, struct nlmsghdr *nlh,
			    struct nlattr **attrs)
{
	struct net *net = sock_net(skb->sk);
	struct xfrmu_spdhthresh *thresh4 = NULL;
	struct xfrmu_spdhthresh *thresh6 = NULL;

	/* selector prefixlen thresholds to hash policies */
	if (attrs[XFRMA_SPD_IPV4_HTHRESH]) {
		struct nlattr *rta = attrs[XFRMA_SPD_IPV4_HTHRESH];

		if (nla_len(rta) < sizeof(*thresh4))
			return -EINVAL;
		thresh4 = nla_data(rta);
		if (thresh4->lbits > 32 || thresh4->rbits > 32)
			return -EINVAL;
	}
	if (attrs[XFRMA_SPD_IPV6_HTHRESH]) {
		struct nlattr *rta = attrs[XFRMA_SPD_IPV6_HTHRESH];

		if (nla_len(rta) < sizeof(*thresh6))
			return -EINVAL;
		thresh6 = nla_data(rta);
		if (thresh6->lbits > 128 || thresh6->rbits > 128)
			return -EINVAL;
	}

	if (thresh4 || thresh6) {
		write_seqlock(&net->xfrm.policy_hthresh.lock);
		if (thresh4) {
			net->xfrm.policy_hthresh.lbits4 = thresh4->lbits;
			net->xfrm.policy_hthresh.rbits4 = thresh4->rbits;
		}
		if (thresh6) {
			net->xfrm.policy_hthresh.lbits6 = thresh6->lbits;
			net->xfrm.policy_hthresh.rbits6 = thresh6->rbits;
		}
		write_sequnlock(&net->xfrm.policy_hthresh.lock);

		xfrm_policy_hash_rebuild(net);
	}

	return 0;
}

static int xfrm_get_spdinfo(struct sk_buff *skb, struct nlmsghdr *nlh,
		struct nlattr **attrs)
{
	struct net *net = sock_net(skb->sk);
	struct sk_buff *r_skb;
	u32 *flags = nlmsg_data(nlh);
	u32 sportid = NETLINK_CB(skb).portid;
	u32 seq = nlh->nlmsg_seq;

	r_skb = nlmsg_new(xfrm_spdinfo_msgsize(), GFP_ATOMIC);
	if (r_skb == NULL)
		return -ENOMEM;

	if (build_spdinfo(r_skb, net, sportid, seq, *flags) < 0)
		BUG();

	return nlmsg_unicast(net->xfrm.nlsk, r_skb, sportid);
}

static inline size_t xfrm_sadinfo_msgsize(void)
{
	return NLMSG_ALIGN(4)
	       + nla_total_size(sizeof(struct xfrmu_sadhinfo))
	       + nla_total_size(4); /* XFRMA_SAD_CNT */
}

static int build_sadinfo(struct sk_buff *skb, struct net *net,
			 u32 portid, u32 seq, u32 flags)
{
	struct xfrmk_sadinfo si;
	struct xfrmu_sadhinfo sh;
	struct nlmsghdr *nlh;
	int err;
	u32 *f;

	nlh = nlmsg_put(skb, portid, seq, XFRM_MSG_NEWSADINFO, sizeof(u32), 0);
	if (nlh == NULL) /* shouldn't really happen ... */
		return -EMSGSIZE;

	f = nlmsg_data(nlh);
	*f = flags;
	xfrm_sad_getinfo(net, &si);

	sh.sadhmcnt = si.sadhmcnt;
	sh.sadhcnt = si.sadhcnt;

	err = nla_put_u32(skb, XFRMA_SAD_CNT, si.sadcnt);
	if (!err)
		err = nla_put(skb, XFRMA_SAD_HINFO, sizeof(sh), &sh);
	if (err) {
		nlmsg_cancel(skb, nlh);
		return err;
	}

	nlmsg_end(skb, nlh);
	return 0;
}

static int xfrm_get_sadinfo(struct sk_buff *skb, struct nlmsghdr *nlh,
		struct nlattr **attrs)
{
	struct net *net = sock_net(skb->sk);
	struct sk_buff *r_skb;
	u32 *flags = nlmsg_data(nlh);
	u32 sportid = NETLINK_CB(skb).portid;
	u32 seq = nlh->nlmsg_seq;

	r_skb = nlmsg_new(xfrm_sadinfo_msgsize(), GFP_ATOMIC);
	if (r_skb == NULL)
		return -ENOMEM;

	if (build_sadinfo(r_skb, net, sportid, seq, *flags) < 0)
		BUG();

	return nlmsg_unicast(net->xfrm.nlsk, r_skb, sportid);
}

static int xfrm_get_sa(struct sk_buff *skb, struct nlmsghdr *nlh,
		struct nlattr **attrs)
{
	struct net *net = sock_net(skb->sk);
	struct xfrm_usersa_id *p = nlmsg_data(nlh);
	struct xfrm_state *x;
	struct sk_buff *resp_skb;
	int err = -ESRCH;

	x = xfrm_user_state_lookup(net, p, attrs, &err);
	if (x == NULL)
		goto out_noput;

	resp_skb = xfrm_state_netlink(skb, x, nlh->nlmsg_seq);
	if (IS_ERR(resp_skb)) {
		err = PTR_ERR(resp_skb);
	} else {
		err = nlmsg_unicast(net->xfrm.nlsk, resp_skb, NETLINK_CB(skb).portid);
	}
	xfrm_state_put(x);
out_noput:
	return err;
}

static int xfrm_alloc_userspi(struct sk_buff *skb, struct nlmsghdr *nlh,
		struct nlattr **attrs)
{
	struct net *net = sock_net(skb->sk);
	struct xfrm_state *x;
	struct xfrm_userspi_info *p;
	struct sk_buff *resp_skb;
	xfrm_address_t *daddr;
	int family;
	int err;
	u32 mark;
	struct xfrm_mark m;

	p = nlmsg_data(nlh);
	err = verify_spi_info(p->info.id.proto, p->min, p->max);
	if (err)
		goto out_noput;

	family = p->info.family;
	daddr = &p->info.id.daddr;

	x = NULL;

	mark = xfrm_mark_get(attrs, &m);
	if (p->info.seq) {
		x = xfrm_find_acq_byseq(net, mark, p->info.seq);
		if (x && !xfrm_addr_equal(&x->id.daddr, daddr, family)) {
			xfrm_state_put(x);
			x = NULL;
		}
	}

	if (!x)
		x = xfrm_find_acq(net, &m, p->info.mode, p->info.reqid,
				  p->info.id.proto, daddr,
				  &p->info.saddr, 1,
				  family);
	err = -ENOENT;
	if (x == NULL)
		goto out_noput;

	err = xfrm_alloc_spi(x, p->min, p->max);
	if (err)
		goto out;

	resp_skb = xfrm_state_netlink(skb, x, nlh->nlmsg_seq);
	if (IS_ERR(resp_skb)) {
		err = PTR_ERR(resp_skb);
		goto out;
	}

	err = nlmsg_unicast(net->xfrm.nlsk, resp_skb, NETLINK_CB(skb).portid);

out:
	xfrm_state_put(x);
out_noput:
	return err;
}

static int verify_policy_dir(u8 dir)
{
	switch (dir) {
	case XFRM_POLICY_IN:
	case XFRM_POLICY_OUT:
	case XFRM_POLICY_FWD:
		break;

	default:
		return -EINVAL;
	}

	return 0;
}

static int verify_policy_type(u8 type)
{
	switch (type) {
	case XFRM_POLICY_TYPE_MAIN:
#ifdef CONFIG_XFRM_SUB_POLICY
	case XFRM_POLICY_TYPE_SUB:
#endif
		break;

	default:
		return -EINVAL;
	}

	return 0;
}

static int verify_newpolicy_info(struct xfrm_userpolicy_info *p)
{
	int ret;

	switch (p->share) {
	case XFRM_SHARE_ANY:
	case XFRM_SHARE_SESSION:
	case XFRM_SHARE_USER:
	case XFRM_SHARE_UNIQUE:
		break;

	default:
		return -EINVAL;
	}

	switch (p->action) {
	case XFRM_POLICY_ALLOW:
	case XFRM_POLICY_BLOCK:
		break;

	default:
		return -EINVAL;
	}

	switch (p->sel.family) {
	case AF_INET:
		if (p->sel.prefixlen_d > 32 || p->sel.prefixlen_s > 32)
			return -EINVAL;

		break;

	case AF_INET6:
#if IS_ENABLED(CONFIG_IPV6)
		if (p->sel.prefixlen_d > 128 || p->sel.prefixlen_s > 128)
			return -EINVAL;

		break;
#else
		return  -EAFNOSUPPORT;
#endif

	default:
		return -EINVAL;
	}

	ret = verify_policy_dir(p->dir);
	if (ret)
		return ret;
	if (p->index && ((p->index & XFRM_POLICY_MAX) != p->dir))
		return -EINVAL;

	return 0;
}

static int copy_from_user_sec_ctx(struct xfrm_policy *pol, struct nlattr **attrs)
{
	struct nlattr *rt = attrs[XFRMA_SEC_CTX];
	struct xfrm_user_sec_ctx *uctx;

	if (!rt)
		return 0;

	uctx = nla_data(rt);
	return security_xfrm_policy_alloc(&pol->security, uctx, GFP_KERNEL);
}

static void copy_templates(struct xfrm_policy *xp, struct xfrm_user_tmpl *ut,
			   int nr)
{
	int i;

	xp->xfrm_nr = nr;
	for (i = 0; i < nr; i++, ut++) {
		struct xfrm_tmpl *t = &xp->xfrm_vec[i];

		memcpy(&t->id, &ut->id, sizeof(struct xfrm_id));
		memcpy(&t->saddr, &ut->saddr,
		       sizeof(xfrm_address_t));
		t->reqid = ut->reqid;
		t->mode = ut->mode;
		t->share = ut->share;
		t->optional = ut->optional;
		t->aalgos = ut->aalgos;
		t->ealgos = ut->ealgos;
		t->calgos = ut->calgos;
		/* If all masks are ~0, then we allow all algorithms. */
		t->allalgs = !~(t->aalgos & t->ealgos & t->calgos);
		t->encap_family = ut->family;
	}
}

static int validate_tmpl(int nr, struct xfrm_user_tmpl *ut, u16 family)
{
	u16 prev_family;
	int i;

	if (nr > XFRM_MAX_DEPTH)
		return -EINVAL;

	prev_family = family;

	for (i = 0; i < nr; i++) {
		/* We never validated the ut->family value, so many
		 * applications simply leave it at zero.  The check was
		 * never made and ut->family was ignored because all
		 * templates could be assumed to have the same family as
		 * the policy itself.  Now that we will have ipv4-in-ipv6
		 * and ipv6-in-ipv4 tunnels, this is no longer true.
		 */
		if (!ut[i].family)
			ut[i].family = family;

		if ((ut[i].mode == XFRM_MODE_TRANSPORT) &&
		    (ut[i].family != prev_family))
			return -EINVAL;

		if (ut[i].mode >= XFRM_MODE_MAX)
			return -EINVAL;

		prev_family = ut[i].family;

		switch (ut[i].family) {
		case AF_INET:
			break;
#if IS_ENABLED(CONFIG_IPV6)
		case AF_INET6:
			break;
#endif
		default:
			return -EINVAL;
		}

		switch (ut[i].id.proto) {
		case IPPROTO_AH:
		case IPPROTO_ESP:
		case IPPROTO_COMP:
#if IS_ENABLED(CONFIG_IPV6)
		case IPPROTO_ROUTING:
		case IPPROTO_DSTOPTS:
#endif
		case IPSEC_PROTO_ANY:
			break;
		default:
			return -EINVAL;
		}

	}

	return 0;
}

static int copy_from_user_tmpl(struct xfrm_policy *pol, struct nlattr **attrs)
{
	struct nlattr *rt = attrs[XFRMA_TMPL];

	if (!rt) {
		pol->xfrm_nr = 0;
	} else {
		struct xfrm_user_tmpl *utmpl = nla_data(rt);
		int nr = nla_len(rt) / sizeof(*utmpl);
		int err;

		err = validate_tmpl(nr, utmpl, pol->family);
		if (err)
			return err;

		copy_templates(pol, utmpl, nr);
	}
	return 0;
}

static int copy_from_user_policy_type(u8 *tp, struct nlattr **attrs)
{
	struct nlattr *rt = attrs[XFRMA_POLICY_TYPE];
	struct xfrm_userpolicy_type *upt;
	u8 type = XFRM_POLICY_TYPE_MAIN;
	int err;

	if (rt) {
		upt = nla_data(rt);
		type = upt->type;
	}

	err = verify_policy_type(type);
	if (err)
		return err;

	*tp = type;
	return 0;
}

static void copy_from_user_policy(struct xfrm_policy *xp, struct xfrm_userpolicy_info *p)
{
	xp->priority = p->priority;
	xp->index = p->index;
	memcpy(&xp->selector, &p->sel, sizeof(xp->selector));
	memcpy(&xp->lft, &p->lft, sizeof(xp->lft));
	xp->action = p->action;
	xp->flags = p->flags;
	xp->family = p->sel.family;
	/* XXX xp->share = p->share; */
}

static void copy_to_user_policy(struct xfrm_policy *xp, struct xfrm_userpolicy_info *p, int dir)
{
	memset(p, 0, sizeof(*p));
	memcpy(&p->sel, &xp->selector, sizeof(p->sel));
	memcpy(&p->lft, &xp->lft, sizeof(p->lft));
	memcpy(&p->curlft, &xp->curlft, sizeof(p->curlft));
	p->priority = xp->priority;
	p->index = xp->index;
	p->sel.family = xp->family;
	p->dir = dir;
	p->action = xp->action;
	p->flags = xp->flags;
	p->share = XFRM_SHARE_ANY; /* XXX xp->share */
}

static struct xfrm_policy *xfrm_policy_construct(struct net *net, struct xfrm_userpolicy_info *p, struct nlattr **attrs, int *errp)
{
	struct xfrm_policy *xp = xfrm_policy_alloc(net, GFP_KERNEL);
	int err;

	if (!xp) {
		*errp = -ENOMEM;
		return NULL;
	}

	copy_from_user_policy(xp, p);

	err = copy_from_user_policy_type(&xp->type, attrs);
	if (err)
		goto error;

	if (!(err = copy_from_user_tmpl(xp, attrs)))
		err = copy_from_user_sec_ctx(xp, attrs);
	if (err)
		goto error;

	xfrm_mark_get(attrs, &xp->mark);

	return xp;
 error:
	*errp = err;
	xp->walk.dead = 1;
	xfrm_policy_destroy(xp);
	return NULL;
}

static int xfrm_add_policy(struct sk_buff *skb, struct nlmsghdr *nlh,
		struct nlattr **attrs)
{
	struct net *net = sock_net(skb->sk);
	struct xfrm_userpolicy_info *p = nlmsg_data(nlh);
	struct xfrm_policy *xp;
	struct km_event c;
	int err;
	int excl;

	err = verify_newpolicy_info(p);
	if (err)
		return err;
	err = verify_sec_ctx_len(attrs);
	if (err)
		return err;

	xp = xfrm_policy_construct(net, p, attrs, &err);
	if (!xp)
		return err;

	/* shouldn't excl be based on nlh flags??
	 * Aha! this is anti-netlink really i.e  more pfkey derived
	 * in netlink excl is a flag and you wouldnt need
	 * a type XFRM_MSG_UPDPOLICY - JHS */
	excl = nlh->nlmsg_type == XFRM_MSG_NEWPOLICY;
	err = xfrm_policy_insert(p->dir, xp, excl);
	xfrm_audit_policy_add(xp, err ? 0 : 1, true);

	if (err) {
		security_xfrm_policy_free(xp->security);
		kfree(xp);
		return err;
	}

	c.event = nlh->nlmsg_type;
	c.seq = nlh->nlmsg_seq;
	c.portid = nlh->nlmsg_pid;
	km_policy_notify(xp, p->dir, &c);

	xfrm_pol_put(xp);

	return 0;
}

static int copy_to_user_tmpl(struct xfrm_policy *xp, struct sk_buff *skb)
{
	struct xfrm_user_tmpl vec[XFRM_MAX_DEPTH];
	int i;

	if (xp->xfrm_nr == 0)
		return 0;

	for (i = 0; i < xp->xfrm_nr; i++) {
		struct xfrm_user_tmpl *up = &vec[i];
		struct xfrm_tmpl *kp = &xp->xfrm_vec[i];

		memset(up, 0, sizeof(*up));
		memcpy(&up->id, &kp->id, sizeof(up->id));
		up->family = kp->encap_family;
		memcpy(&up->saddr, &kp->saddr, sizeof(up->saddr));
		up->reqid = kp->reqid;
		up->mode = kp->mode;
		up->share = kp->share;
		up->optional = kp->optional;
		up->aalgos = kp->aalgos;
		up->ealgos = kp->ealgos;
		up->calgos = kp->calgos;
	}

	return nla_put(skb, XFRMA_TMPL,
		       sizeof(struct xfrm_user_tmpl) * xp->xfrm_nr, vec);
}

static inline int copy_to_user_state_sec_ctx(struct xfrm_state *x, struct sk_buff *skb)
{
	if (x->security) {
		return copy_sec_ctx(x->security, skb);
	}
	return 0;
}

static inline int copy_to_user_sec_ctx(struct xfrm_policy *xp, struct sk_buff *skb)
{
	if (xp->security)
		return copy_sec_ctx(xp->security, skb);
	return 0;
}
static inline size_t userpolicy_type_attrsize(void)
{
#ifdef CONFIG_XFRM_SUB_POLICY
	return nla_total_size(sizeof(struct xfrm_userpolicy_type));
#else
	return 0;
#endif
}

#ifdef CONFIG_XFRM_SUB_POLICY
static int copy_to_user_policy_type(u8 type, struct sk_buff *skb)
{
	struct xfrm_userpolicy_type upt;

	/* Sadly there are two holes in struct xfrm_userpolicy_type */
	memset(&upt, 0, sizeof(upt));
	upt.type = type;

	return nla_put(skb, XFRMA_POLICY_TYPE, sizeof(upt), &upt);
}

#else
static inline int copy_to_user_policy_type(u8 type, struct sk_buff *skb)
{
	return 0;
}
#endif

static int dump_one_policy(struct xfrm_policy *xp, int dir, int count, void *ptr)
{
	struct xfrm_dump_info *sp = ptr;
	struct xfrm_userpolicy_info *p;
	struct sk_buff *in_skb = sp->in_skb;
	struct sk_buff *skb = sp->out_skb;
	struct nlmsghdr *nlh;
	int err;

	nlh = nlmsg_put(skb, NETLINK_CB(in_skb).portid, sp->nlmsg_seq,
			XFRM_MSG_NEWPOLICY, sizeof(*p), sp->nlmsg_flags);
	if (nlh == NULL)
		return -EMSGSIZE;

	p = nlmsg_data(nlh);
	copy_to_user_policy(xp, p, dir);
	err = copy_to_user_tmpl(xp, skb);
	if (!err)
		err = copy_to_user_sec_ctx(xp, skb);
	if (!err)
		err = copy_to_user_policy_type(xp->type, skb);
	if (!err)
		err = xfrm_mark_put(skb, &xp->mark);
	if (err) {
		nlmsg_cancel(skb, nlh);
		return err;
	}
	nlmsg_end(skb, nlh);
	return 0;
}

static int xfrm_dump_policy_done(struct netlink_callback *cb)
{
	struct xfrm_policy_walk *walk = (struct xfrm_policy_walk *)cb->args;
	struct net *net = sock_net(cb->skb->sk);

	xfrm_policy_walk_done(walk, net);
	return 0;
}

static int xfrm_dump_policy_start(struct netlink_callback *cb)
{
	struct xfrm_policy_walk *walk = (struct xfrm_policy_walk *)cb->args;

	BUILD_BUG_ON(sizeof(*walk) > sizeof(cb->args));

	xfrm_policy_walk_init(walk, XFRM_POLICY_TYPE_ANY);
	return 0;
}

static int xfrm_dump_policy(struct sk_buff *skb, struct netlink_callback *cb)
{
	struct net *net = sock_net(skb->sk);
	struct xfrm_policy_walk *walk = (struct xfrm_policy_walk *)cb->args;
	struct xfrm_dump_info info;

	info.in_skb = cb->skb;
	info.out_skb = skb;
	info.nlmsg_seq = cb->nlh->nlmsg_seq;
	info.nlmsg_flags = NLM_F_MULTI;

	(void) xfrm_policy_walk(net, walk, dump_one_policy, &info);

	return skb->len;
}

static struct sk_buff *xfrm_policy_netlink(struct sk_buff *in_skb,
					  struct xfrm_policy *xp,
					  int dir, u32 seq)
{
	struct xfrm_dump_info info;
	struct sk_buff *skb;
	int err;

	skb = nlmsg_new(NLMSG_DEFAULT_SIZE, GFP_KERNEL);
	if (!skb)
		return ERR_PTR(-ENOMEM);

	info.in_skb = in_skb;
	info.out_skb = skb;
	info.nlmsg_seq = seq;
	info.nlmsg_flags = 0;

	err = dump_one_policy(xp, dir, 0, &info);
	if (err) {
		kfree_skb(skb);
		return ERR_PTR(err);
	}

	return skb;
}

static int xfrm_get_policy(struct sk_buff *skb, struct nlmsghdr *nlh,
		struct nlattr **attrs)
{
	struct net *net = sock_net(skb->sk);
	struct xfrm_policy *xp;
	struct xfrm_userpolicy_id *p;
	u8 type = XFRM_POLICY_TYPE_MAIN;
	int err;
	struct km_event c;
	int delete;
	struct xfrm_mark m;
	u32 mark = xfrm_mark_get(attrs, &m);

	p = nlmsg_data(nlh);
	delete = nlh->nlmsg_type == XFRM_MSG_DELPOLICY;

	err = copy_from_user_policy_type(&type, attrs);
	if (err)
		return err;

	err = verify_policy_dir(p->dir);
	if (err)
		return err;

	if (p->index)
		xp = xfrm_policy_byid(net, mark, type, p->dir, p->index, delete, &err);
	else {
		struct nlattr *rt = attrs[XFRMA_SEC_CTX];
		struct xfrm_sec_ctx *ctx;

		err = verify_sec_ctx_len(attrs);
		if (err)
			return err;

		ctx = NULL;
		if (rt) {
			struct xfrm_user_sec_ctx *uctx = nla_data(rt);

			err = security_xfrm_policy_alloc(&ctx, uctx, GFP_KERNEL);
			if (err)
				return err;
		}
		xp = xfrm_policy_bysel_ctx(net, mark, type, p->dir, &p->sel,
					   ctx, delete, &err);
		security_xfrm_policy_free(ctx);
	}
	if (xp == NULL)
		return -ENOENT;

	if (!delete) {
		struct sk_buff *resp_skb;

		resp_skb = xfrm_policy_netlink(skb, xp, p->dir, nlh->nlmsg_seq);
		if (IS_ERR(resp_skb)) {
			err = PTR_ERR(resp_skb);
		} else {
			err = nlmsg_unicast(net->xfrm.nlsk, resp_skb,
					    NETLINK_CB(skb).portid);
		}
	} else {
		xfrm_audit_policy_delete(xp, err ? 0 : 1, true);

		if (err != 0)
			goto out;

		c.data.byid = p->index;
		c.event = nlh->nlmsg_type;
		c.seq = nlh->nlmsg_seq;
		c.portid = nlh->nlmsg_pid;
		km_policy_notify(xp, p->dir, &c);
	}

out:
	xfrm_pol_put(xp);
	if (delete && err == 0)
		xfrm_garbage_collect(net);
	return err;
}

static int xfrm_flush_sa(struct sk_buff *skb, struct nlmsghdr *nlh,
		struct nlattr **attrs)
{
	struct net *net = sock_net(skb->sk);
	struct km_event c;
	struct xfrm_usersa_flush *p = nlmsg_data(nlh);
	int err;

	err = xfrm_state_flush(net, p->proto, true);
	if (err) {
		if (err == -ESRCH) /* empty table */
			return 0;
		return err;
	}
	c.data.proto = p->proto;
	c.event = nlh->nlmsg_type;
	c.seq = nlh->nlmsg_seq;
	c.portid = nlh->nlmsg_pid;
	c.net = net;
	km_state_notify(NULL, &c);

	return 0;
}

static inline size_t xfrm_aevent_msgsize(struct xfrm_state *x)
{
	size_t replay_size = x->replay_esn ?
			      xfrm_replay_state_esn_len(x->replay_esn) :
			      sizeof(struct xfrm_replay_state);

	return NLMSG_ALIGN(sizeof(struct xfrm_aevent_id))
	       + nla_total_size(replay_size)
	       + nla_total_size_64bit(sizeof(struct xfrm_lifetime_cur))
	       + nla_total_size(sizeof(struct xfrm_mark))
	       + nla_total_size(4) /* XFRM_AE_RTHR */
	       + nla_total_size(4); /* XFRM_AE_ETHR */
}

static int build_aevent(struct sk_buff *skb, struct xfrm_state *x, const struct km_event *c)
{
	struct xfrm_aevent_id *id;
	struct nlmsghdr *nlh;
	int err;

	nlh = nlmsg_put(skb, c->portid, c->seq, XFRM_MSG_NEWAE, sizeof(*id), 0);
	if (nlh == NULL)
		return -EMSGSIZE;

	id = nlmsg_data(nlh);
	memcpy(&id->sa_id.daddr, &x->id.daddr, sizeof(x->id.daddr));
	id->sa_id.spi = x->id.spi;
	id->sa_id.family = x->props.family;
	id->sa_id.proto = x->id.proto;
	memcpy(&id->saddr, &x->props.saddr, sizeof(x->props.saddr));
	id->reqid = x->props.reqid;
	id->flags = c->data.aevent;

	if (x->replay_esn) {
		err = nla_put(skb, XFRMA_REPLAY_ESN_VAL,
			      xfrm_replay_state_esn_len(x->replay_esn),
			      x->replay_esn);
	} else {
		err = nla_put(skb, XFRMA_REPLAY_VAL, sizeof(x->replay),
			      &x->replay);
	}
	if (err)
		goto out_cancel;
	err = nla_put_64bit(skb, XFRMA_LTIME_VAL, sizeof(x->curlft), &x->curlft,
			    XFRMA_PAD);
	if (err)
		goto out_cancel;

	if (id->flags & XFRM_AE_RTHR) {
		err = nla_put_u32(skb, XFRMA_REPLAY_THRESH, x->replay_maxdiff);
		if (err)
			goto out_cancel;
	}
	if (id->flags & XFRM_AE_ETHR) {
		err = nla_put_u32(skb, XFRMA_ETIMER_THRESH,
				  x->replay_maxage * 10 / HZ);
		if (err)
			goto out_cancel;
	}
	err = xfrm_mark_put(skb, &x->mark);
	if (err)
		goto out_cancel;

	nlmsg_end(skb, nlh);
	return 0;

out_cancel:
	nlmsg_cancel(skb, nlh);
	return err;
}

static int xfrm_get_ae(struct sk_buff *skb, struct nlmsghdr *nlh,
		struct nlattr **attrs)
{
	struct net *net = sock_net(skb->sk);
	struct xfrm_state *x;
	struct sk_buff *r_skb;
	int err;
	struct km_event c;
	u32 mark;
	struct xfrm_mark m;
	struct xfrm_aevent_id *p = nlmsg_data(nlh);
	struct xfrm_usersa_id *id = &p->sa_id;

	mark = xfrm_mark_get(attrs, &m);

	x = xfrm_state_lookup(net, mark, &id->daddr, id->spi, id->proto, id->family);
	if (x == NULL)
		return -ESRCH;

	r_skb = nlmsg_new(xfrm_aevent_msgsize(x), GFP_ATOMIC);
	if (r_skb == NULL) {
		xfrm_state_put(x);
		return -ENOMEM;
	}

	/*
	 * XXX: is this lock really needed - none of the other
	 * gets lock (the concern is things getting updated
	 * while we are still reading) - jhs
	*/
	spin_lock_bh(&x->lock);
	c.data.aevent = p->flags;
	c.seq = nlh->nlmsg_seq;
	c.portid = nlh->nlmsg_pid;

	if (build_aevent(r_skb, x, &c) < 0)
		BUG();
	err = nlmsg_unicast(net->xfrm.nlsk, r_skb, NETLINK_CB(skb).portid);
	spin_unlock_bh(&x->lock);
	xfrm_state_put(x);
	return err;
}

static int xfrm_new_ae(struct sk_buff *skb, struct nlmsghdr *nlh,
		struct nlattr **attrs)
{
	struct net *net = sock_net(skb->sk);
	struct xfrm_state *x;
	struct km_event c;
	int err = -EINVAL;
	u32 mark = 0;
	struct xfrm_mark m;
	struct xfrm_aevent_id *p = nlmsg_data(nlh);
	struct nlattr *rp = attrs[XFRMA_REPLAY_VAL];
	struct nlattr *re = attrs[XFRMA_REPLAY_ESN_VAL];
	struct nlattr *lt = attrs[XFRMA_LTIME_VAL];
	struct nlattr *et = attrs[XFRMA_ETIMER_THRESH];
	struct nlattr *rt = attrs[XFRMA_REPLAY_THRESH];

	if (!lt && !rp && !re && !et && !rt)
		return err;

	/* pedantic mode - thou shalt sayeth replaceth */
	if (!(nlh->nlmsg_flags&NLM_F_REPLACE))
		return err;

	mark = xfrm_mark_get(attrs, &m);

	x = xfrm_state_lookup(net, mark, &p->sa_id.daddr, p->sa_id.spi, p->sa_id.proto, p->sa_id.family);
	if (x == NULL)
		return -ESRCH;

	if (x->km.state != XFRM_STATE_VALID)
		goto out;

	err = xfrm_replay_verify_len(x->replay_esn, re);
	if (err)
		goto out;

	spin_lock_bh(&x->lock);
	xfrm_update_ae_params(x, attrs, 1);
	spin_unlock_bh(&x->lock);

	c.event = nlh->nlmsg_type;
	c.seq = nlh->nlmsg_seq;
	c.portid = nlh->nlmsg_pid;
	c.data.aevent = XFRM_AE_CU;
	km_state_notify(x, &c);
	err = 0;
out:
	xfrm_state_put(x);
	return err;
}

static int xfrm_flush_policy(struct sk_buff *skb, struct nlmsghdr *nlh,
		struct nlattr **attrs)
{
	struct net *net = sock_net(skb->sk);
	struct km_event c;
	u8 type = XFRM_POLICY_TYPE_MAIN;
	int err;

	err = copy_from_user_policy_type(&type, attrs);
	if (err)
		return err;

	err = xfrm_policy_flush(net, type, true);
	if (err) {
		if (err == -ESRCH) /* empty table */
			return 0;
		return err;
	}

	c.data.type = type;
	c.event = nlh->nlmsg_type;
	c.seq = nlh->nlmsg_seq;
	c.portid = nlh->nlmsg_pid;
	c.net = net;
	km_policy_notify(NULL, 0, &c);
	return 0;
}

static int xfrm_add_pol_expire(struct sk_buff *skb, struct nlmsghdr *nlh,
		struct nlattr **attrs)
{
	struct net *net = sock_net(skb->sk);
	struct xfrm_policy *xp;
	struct xfrm_user_polexpire *up = nlmsg_data(nlh);
	struct xfrm_userpolicy_info *p = &up->pol;
	u8 type = XFRM_POLICY_TYPE_MAIN;
	int err = -ENOENT;
	struct xfrm_mark m;
	u32 mark = xfrm_mark_get(attrs, &m);

	err = copy_from_user_policy_type(&type, attrs);
	if (err)
		return err;

	err = verify_policy_dir(p->dir);
	if (err)
		return err;

	if (p->index)
		xp = xfrm_policy_byid(net, mark, type, p->dir, p->index, 0, &err);
	else {
		struct nlattr *rt = attrs[XFRMA_SEC_CTX];
		struct xfrm_sec_ctx *ctx;

		err = verify_sec_ctx_len(attrs);
		if (err)
			return err;

		ctx = NULL;
		if (rt) {
			struct xfrm_user_sec_ctx *uctx = nla_data(rt);

			err = security_xfrm_policy_alloc(&ctx, uctx, GFP_KERNEL);
			if (err)
				return err;
		}
		xp = xfrm_policy_bysel_ctx(net, mark, type, p->dir,
					   &p->sel, ctx, 0, &err);
		security_xfrm_policy_free(ctx);
	}
	if (xp == NULL)
		return -ENOENT;

	if (unlikely(xp->walk.dead))
		goto out;

	err = 0;
	if (up->hard) {
		xfrm_policy_delete(xp, p->dir);
		xfrm_audit_policy_delete(xp, 1, true);
	}
	km_policy_expired(xp, p->dir, up->hard, nlh->nlmsg_pid);

out:
	xfrm_pol_put(xp);
	return err;
}

static int xfrm_add_sa_expire(struct sk_buff *skb, struct nlmsghdr *nlh,
		struct nlattr **attrs)
{
	struct net *net = sock_net(skb->sk);
	struct xfrm_state *x;
	int err;
	struct xfrm_user_expire *ue = nlmsg_data(nlh);
	struct xfrm_usersa_info *p = &ue->state;
	struct xfrm_mark m;
	u32 mark = xfrm_mark_get(attrs, &m);

	x = xfrm_state_lookup(net, mark, &p->id.daddr, p->id.spi, p->id.proto, p->family);

	err = -ENOENT;
	if (x == NULL)
		return err;

	spin_lock_bh(&x->lock);
	err = -EINVAL;
	if (x->km.state != XFRM_STATE_VALID)
		goto out;
	km_state_expired(x, ue->hard, nlh->nlmsg_pid);

	if (ue->hard) {
		__xfrm_state_delete(x);
		xfrm_audit_state_delete(x, 1, true);
	}
	err = 0;
out:
	spin_unlock_bh(&x->lock);
	xfrm_state_put(x);
	return err;
}

static int xfrm_add_acquire(struct sk_buff *skb, struct nlmsghdr *nlh,
		struct nlattr **attrs)
{
	struct net *net = sock_net(skb->sk);
	struct xfrm_policy *xp;
	struct xfrm_user_tmpl *ut;
	int i;
	struct nlattr *rt = attrs[XFRMA_TMPL];
	struct xfrm_mark mark;

	struct xfrm_user_acquire *ua = nlmsg_data(nlh);
	struct xfrm_state *x = xfrm_state_alloc(net);
	int err = -ENOMEM;

	if (!x)
		goto nomem;

	xfrm_mark_get(attrs, &mark);

	err = verify_newpolicy_info(&ua->policy);
	if (err)
		goto free_state;

	/*   build an XP */
	xp = xfrm_policy_construct(net, &ua->policy, attrs, &err);
	if (!xp)
		goto free_state;

	memcpy(&x->id, &ua->id, sizeof(ua->id));
	memcpy(&x->props.saddr, &ua->saddr, sizeof(ua->saddr));
	memcpy(&x->sel, &ua->sel, sizeof(ua->sel));
	xp->mark.m = x->mark.m = mark.m;
	xp->mark.v = x->mark.v = mark.v;
	ut = nla_data(rt);
	/* extract the templates and for each call km_key */
	for (i = 0; i < xp->xfrm_nr; i++, ut++) {
		struct xfrm_tmpl *t = &xp->xfrm_vec[i];
		memcpy(&x->id, &t->id, sizeof(x->id));
		x->props.mode = t->mode;
		x->props.reqid = t->reqid;
		x->props.family = ut->family;
		t->aalgos = ua->aalgos;
		t->ealgos = ua->ealgos;
		t->calgos = ua->calgos;
		err = km_query(x, t, xp);

	}

	kfree(x);
	kfree(xp);

	return 0;

free_state:
	kfree(x);
nomem:
	return err;
}

#ifdef CONFIG_XFRM_MIGRATE
static int copy_from_user_migrate(struct xfrm_migrate *ma,
				  struct xfrm_kmaddress *k,
				  struct nlattr **attrs, int *num)
{
	struct nlattr *rt = attrs[XFRMA_MIGRATE];
	struct xfrm_user_migrate *um;
	int i, num_migrate;

	if (k != NULL) {
		struct xfrm_user_kmaddress *uk;

		uk = nla_data(attrs[XFRMA_KMADDRESS]);
		memcpy(&k->local, &uk->local, sizeof(k->local));
		memcpy(&k->remote, &uk->remote, sizeof(k->remote));
		k->family = uk->family;
		k->reserved = uk->reserved;
	}

	um = nla_data(rt);
	num_migrate = nla_len(rt) / sizeof(*um);

	if (num_migrate <= 0 || num_migrate > XFRM_MAX_DEPTH)
		return -EINVAL;

	for (i = 0; i < num_migrate; i++, um++, ma++) {
		memcpy(&ma->old_daddr, &um->old_daddr, sizeof(ma->old_daddr));
		memcpy(&ma->old_saddr, &um->old_saddr, sizeof(ma->old_saddr));
		memcpy(&ma->new_daddr, &um->new_daddr, sizeof(ma->new_daddr));
		memcpy(&ma->new_saddr, &um->new_saddr, sizeof(ma->new_saddr));

		ma->proto = um->proto;
		ma->mode = um->mode;
		ma->reqid = um->reqid;

		ma->old_family = um->old_family;
		ma->new_family = um->new_family;
	}

	*num = i;
	return 0;
}

static int xfrm_do_migrate(struct sk_buff *skb, struct nlmsghdr *nlh,
			   struct nlattr **attrs)
{
	struct xfrm_userpolicy_id *pi = nlmsg_data(nlh);
	struct xfrm_migrate m[XFRM_MAX_DEPTH];
	struct xfrm_kmaddress km, *kmp;
	u8 type;
	int err;
	int n = 0;
	struct net *net = sock_net(skb->sk);

	if (attrs[XFRMA_MIGRATE] == NULL)
		return -EINVAL;

	kmp = attrs[XFRMA_KMADDRESS] ? &km : NULL;

	err = copy_from_user_policy_type(&type, attrs);
	if (err)
		return err;

	err = copy_from_user_migrate((struct xfrm_migrate *)m, kmp, attrs, &n);
	if (err)
		return err;

	if (!n)
		return 0;

	xfrm_migrate(&pi->sel, pi->dir, type, m, n, kmp, net);

	return 0;
}
#else
static int xfrm_do_migrate(struct sk_buff *skb, struct nlmsghdr *nlh,
			   struct nlattr **attrs)
{
	return -ENOPROTOOPT;
}
#endif

#ifdef CONFIG_XFRM_MIGRATE
static int copy_to_user_migrate(const struct xfrm_migrate *m, struct sk_buff *skb)
{
	struct xfrm_user_migrate um;

	memset(&um, 0, sizeof(um));
	um.proto = m->proto;
	um.mode = m->mode;
	um.reqid = m->reqid;
	um.old_family = m->old_family;
	memcpy(&um.old_daddr, &m->old_daddr, sizeof(um.old_daddr));
	memcpy(&um.old_saddr, &m->old_saddr, sizeof(um.old_saddr));
	um.new_family = m->new_family;
	memcpy(&um.new_daddr, &m->new_daddr, sizeof(um.new_daddr));
	memcpy(&um.new_saddr, &m->new_saddr, sizeof(um.new_saddr));

	return nla_put(skb, XFRMA_MIGRATE, sizeof(um), &um);
}

static int copy_to_user_kmaddress(const struct xfrm_kmaddress *k, struct sk_buff *skb)
{
	struct xfrm_user_kmaddress uk;

	memset(&uk, 0, sizeof(uk));
	uk.family = k->family;
	uk.reserved = k->reserved;
	memcpy(&uk.local, &k->local, sizeof(uk.local));
	memcpy(&uk.remote, &k->remote, sizeof(uk.remote));

	return nla_put(skb, XFRMA_KMADDRESS, sizeof(uk), &uk);
}

static inline size_t xfrm_migrate_msgsize(int num_migrate, int with_kma)
{
	return NLMSG_ALIGN(sizeof(struct xfrm_userpolicy_id))
	      + (with_kma ? nla_total_size(sizeof(struct xfrm_kmaddress)) : 0)
	      + nla_total_size(sizeof(struct xfrm_user_migrate) * num_migrate)
	      + userpolicy_type_attrsize();
}

static int build_migrate(struct sk_buff *skb, const struct xfrm_migrate *m,
			 int num_migrate, const struct xfrm_kmaddress *k,
			 const struct xfrm_selector *sel, u8 dir, u8 type)
{
	const struct xfrm_migrate *mp;
	struct xfrm_userpolicy_id *pol_id;
	struct nlmsghdr *nlh;
	int i, err;

	nlh = nlmsg_put(skb, 0, 0, XFRM_MSG_MIGRATE, sizeof(*pol_id), 0);
	if (nlh == NULL)
		return -EMSGSIZE;

	pol_id = nlmsg_data(nlh);
	/* copy data from selector, dir, and type to the pol_id */
	memset(pol_id, 0, sizeof(*pol_id));
	memcpy(&pol_id->sel, sel, sizeof(pol_id->sel));
	pol_id->dir = dir;

	if (k != NULL) {
		err = copy_to_user_kmaddress(k, skb);
		if (err)
			goto out_cancel;
	}
	err = copy_to_user_policy_type(type, skb);
	if (err)
		goto out_cancel;
	for (i = 0, mp = m ; i < num_migrate; i++, mp++) {
		err = copy_to_user_migrate(mp, skb);
		if (err)
			goto out_cancel;
	}

	nlmsg_end(skb, nlh);
	return 0;

out_cancel:
	nlmsg_cancel(skb, nlh);
	return err;
}

static int xfrm_send_migrate(const struct xfrm_selector *sel, u8 dir, u8 type,
			     const struct xfrm_migrate *m, int num_migrate,
			     const struct xfrm_kmaddress *k)
{
	struct net *net = &init_net;
	struct sk_buff *skb;

	skb = nlmsg_new(xfrm_migrate_msgsize(num_migrate, !!k), GFP_ATOMIC);
	if (skb == NULL)
		return -ENOMEM;

	/* build migrate */
	if (build_migrate(skb, m, num_migrate, k, sel, dir, type) < 0)
		BUG();

	return xfrm_nlmsg_multicast(net, skb, 0, XFRMNLGRP_MIGRATE);
}
#else
static int xfrm_send_migrate(const struct xfrm_selector *sel, u8 dir, u8 type,
			     const struct xfrm_migrate *m, int num_migrate,
			     const struct xfrm_kmaddress *k)
{
	return -ENOPROTOOPT;
}
#endif

#define XMSGSIZE(type) sizeof(struct type)

static const int xfrm_msg_min[XFRM_NR_MSGTYPES] = {
	[XFRM_MSG_NEWSA       - XFRM_MSG_BASE] = XMSGSIZE(xfrm_usersa_info),
	[XFRM_MSG_DELSA       - XFRM_MSG_BASE] = XMSGSIZE(xfrm_usersa_id),
	[XFRM_MSG_GETSA       - XFRM_MSG_BASE] = XMSGSIZE(xfrm_usersa_id),
	[XFRM_MSG_NEWPOLICY   - XFRM_MSG_BASE] = XMSGSIZE(xfrm_userpolicy_info),
	[XFRM_MSG_DELPOLICY   - XFRM_MSG_BASE] = XMSGSIZE(xfrm_userpolicy_id),
	[XFRM_MSG_GETPOLICY   - XFRM_MSG_BASE] = XMSGSIZE(xfrm_userpolicy_id),
	[XFRM_MSG_ALLOCSPI    - XFRM_MSG_BASE] = XMSGSIZE(xfrm_userspi_info),
	[XFRM_MSG_ACQUIRE     - XFRM_MSG_BASE] = XMSGSIZE(xfrm_user_acquire),
	[XFRM_MSG_EXPIRE      - XFRM_MSG_BASE] = XMSGSIZE(xfrm_user_expire),
	[XFRM_MSG_UPDPOLICY   - XFRM_MSG_BASE] = XMSGSIZE(xfrm_userpolicy_info),
	[XFRM_MSG_UPDSA       - XFRM_MSG_BASE] = XMSGSIZE(xfrm_usersa_info),
	[XFRM_MSG_POLEXPIRE   - XFRM_MSG_BASE] = XMSGSIZE(xfrm_user_polexpire),
	[XFRM_MSG_FLUSHSA     - XFRM_MSG_BASE] = XMSGSIZE(xfrm_usersa_flush),
	[XFRM_MSG_FLUSHPOLICY - XFRM_MSG_BASE] = 0,
	[XFRM_MSG_NEWAE       - XFRM_MSG_BASE] = XMSGSIZE(xfrm_aevent_id),
	[XFRM_MSG_GETAE       - XFRM_MSG_BASE] = XMSGSIZE(xfrm_aevent_id),
	[XFRM_MSG_REPORT      - XFRM_MSG_BASE] = XMSGSIZE(xfrm_user_report),
	[XFRM_MSG_MIGRATE     - XFRM_MSG_BASE] = XMSGSIZE(xfrm_userpolicy_id),
	[XFRM_MSG_GETSADINFO  - XFRM_MSG_BASE] = sizeof(u32),
	[XFRM_MSG_NEWSPDINFO  - XFRM_MSG_BASE] = sizeof(u32),
	[XFRM_MSG_GETSPDINFO  - XFRM_MSG_BASE] = sizeof(u32),
};

#undef XMSGSIZE

static const struct nla_policy xfrma_policy[XFRMA_MAX+1] = {
	[XFRMA_SA]		= { .len = sizeof(struct xfrm_usersa_info)},
	[XFRMA_POLICY]		= { .len = sizeof(struct xfrm_userpolicy_info)},
	[XFRMA_LASTUSED]	= { .type = NLA_U64},
	[XFRMA_ALG_AUTH_TRUNC]	= { .len = sizeof(struct xfrm_algo_auth)},
	[XFRMA_ALG_AEAD]	= { .len = sizeof(struct xfrm_algo_aead) },
	[XFRMA_ALG_AUTH]	= { .len = sizeof(struct xfrm_algo) },
	[XFRMA_ALG_CRYPT]	= { .len = sizeof(struct xfrm_algo) },
	[XFRMA_ALG_COMP]	= { .len = sizeof(struct xfrm_algo) },
	[XFRMA_ENCAP]		= { .len = sizeof(struct xfrm_encap_tmpl) },
	[XFRMA_TMPL]		= { .len = sizeof(struct xfrm_user_tmpl) },
	[XFRMA_SEC_CTX]		= { .len = sizeof(struct xfrm_sec_ctx) },
	[XFRMA_LTIME_VAL]	= { .len = sizeof(struct xfrm_lifetime_cur) },
	[XFRMA_REPLAY_VAL]	= { .len = sizeof(struct xfrm_replay_state) },
	[XFRMA_REPLAY_THRESH]	= { .type = NLA_U32 },
	[XFRMA_ETIMER_THRESH]	= { .type = NLA_U32 },
	[XFRMA_SRCADDR]		= { .len = sizeof(xfrm_address_t) },
	[XFRMA_COADDR]		= { .len = sizeof(xfrm_address_t) },
	[XFRMA_POLICY_TYPE]	= { .len = sizeof(struct xfrm_userpolicy_type)},
	[XFRMA_MIGRATE]		= { .len = sizeof(struct xfrm_user_migrate) },
	[XFRMA_KMADDRESS]	= { .len = sizeof(struct xfrm_user_kmaddress) },
	[XFRMA_MARK]		= { .len = sizeof(struct xfrm_mark) },
	[XFRMA_TFCPAD]		= { .type = NLA_U32 },
	[XFRMA_REPLAY_ESN_VAL]	= { .len = sizeof(struct xfrm_replay_state_esn) },
	[XFRMA_SA_EXTRA_FLAGS]	= { .type = NLA_U32 },
	[XFRMA_PROTO]		= { .type = NLA_U8 },
	[XFRMA_ADDRESS_FILTER]	= { .len = sizeof(struct xfrm_address_filter) },
	[XFRMA_OUTPUT_MARK]	= { .len = NLA_U32 },
};

static const struct nla_policy xfrma_spd_policy[XFRMA_SPD_MAX+1] = {
	[XFRMA_SPD_IPV4_HTHRESH] = { .len = sizeof(struct xfrmu_spdhthresh) },
	[XFRMA_SPD_IPV6_HTHRESH] = { .len = sizeof(struct xfrmu_spdhthresh) },
};

static const struct xfrm_link {
	int (*doit)(struct sk_buff *, struct nlmsghdr *, struct nlattr **);
<<<<<<< HEAD
	int (*start)(struct netlink_callback *);	
=======
	int (*start)(struct netlink_callback *);
>>>>>>> c1fac76c
	int (*dump)(struct sk_buff *, struct netlink_callback *);
	int (*done)(struct netlink_callback *);
	const struct nla_policy *nla_pol;
	int nla_max;
} xfrm_dispatch[XFRM_NR_MSGTYPES] = {
	[XFRM_MSG_NEWSA       - XFRM_MSG_BASE] = { .doit = xfrm_add_sa        },
	[XFRM_MSG_DELSA       - XFRM_MSG_BASE] = { .doit = xfrm_del_sa        },
	[XFRM_MSG_GETSA       - XFRM_MSG_BASE] = { .doit = xfrm_get_sa,
						   .dump = xfrm_dump_sa,
						   .done = xfrm_dump_sa_done  },
	[XFRM_MSG_NEWPOLICY   - XFRM_MSG_BASE] = { .doit = xfrm_add_policy    },
	[XFRM_MSG_DELPOLICY   - XFRM_MSG_BASE] = { .doit = xfrm_get_policy    },
	[XFRM_MSG_GETPOLICY   - XFRM_MSG_BASE] = { .doit = xfrm_get_policy,
						   .start = xfrm_dump_policy_start,
						   .dump = xfrm_dump_policy,
						   .done = xfrm_dump_policy_done },
	[XFRM_MSG_ALLOCSPI    - XFRM_MSG_BASE] = { .doit = xfrm_alloc_userspi },
	[XFRM_MSG_ACQUIRE     - XFRM_MSG_BASE] = { .doit = xfrm_add_acquire   },
	[XFRM_MSG_EXPIRE      - XFRM_MSG_BASE] = { .doit = xfrm_add_sa_expire },
	[XFRM_MSG_UPDPOLICY   - XFRM_MSG_BASE] = { .doit = xfrm_add_policy    },
	[XFRM_MSG_UPDSA       - XFRM_MSG_BASE] = { .doit = xfrm_add_sa        },
	[XFRM_MSG_POLEXPIRE   - XFRM_MSG_BASE] = { .doit = xfrm_add_pol_expire},
	[XFRM_MSG_FLUSHSA     - XFRM_MSG_BASE] = { .doit = xfrm_flush_sa      },
	[XFRM_MSG_FLUSHPOLICY - XFRM_MSG_BASE] = { .doit = xfrm_flush_policy  },
	[XFRM_MSG_NEWAE       - XFRM_MSG_BASE] = { .doit = xfrm_new_ae  },
	[XFRM_MSG_GETAE       - XFRM_MSG_BASE] = { .doit = xfrm_get_ae  },
	[XFRM_MSG_MIGRATE     - XFRM_MSG_BASE] = { .doit = xfrm_do_migrate    },
	[XFRM_MSG_GETSADINFO  - XFRM_MSG_BASE] = { .doit = xfrm_get_sadinfo   },
	[XFRM_MSG_NEWSPDINFO  - XFRM_MSG_BASE] = { .doit = xfrm_set_spdinfo,
						   .nla_pol = xfrma_spd_policy,
						   .nla_max = XFRMA_SPD_MAX },
	[XFRM_MSG_GETSPDINFO  - XFRM_MSG_BASE] = { .doit = xfrm_get_spdinfo   },
};

static int xfrm_user_rcv_msg(struct sk_buff *skb, struct nlmsghdr *nlh)
{
	struct net *net = sock_net(skb->sk);
	struct nlattr *attrs[XFRMA_MAX+1];
	const struct xfrm_link *link;
	int type, err;

#ifdef CONFIG_COMPAT
	if (in_compat_syscall())
		return -EOPNOTSUPP;
#endif

	type = nlh->nlmsg_type;
	if (type > XFRM_MSG_MAX)
		return -EINVAL;

	type -= XFRM_MSG_BASE;
	link = &xfrm_dispatch[type];

	/* All operations require privileges, even GET */
	if (!netlink_net_capable(skb, CAP_NET_ADMIN))
		return -EPERM;

	if ((type == (XFRM_MSG_GETSA - XFRM_MSG_BASE) ||
	     type == (XFRM_MSG_GETPOLICY - XFRM_MSG_BASE)) &&
	    (nlh->nlmsg_flags & NLM_F_DUMP)) {
		if (link->dump == NULL)
			return -EINVAL;

		{
			struct netlink_dump_control c = {
				.start = link->start,
				.dump = link->dump,
				.done = link->done,
			};
			return netlink_dump_start(net->xfrm.nlsk, skb, nlh, &c);
		}
	}

	err = nlmsg_parse(nlh, xfrm_msg_min[type], attrs,
			  link->nla_max ? : XFRMA_MAX,
			  link->nla_pol ? : xfrma_policy);
	if (err < 0)
		return err;

	if (link->doit == NULL)
		return -EINVAL;

	return link->doit(skb, nlh, attrs);
}

static void xfrm_netlink_rcv(struct sk_buff *skb)
{
	struct net *net = sock_net(skb->sk);

	mutex_lock(&net->xfrm.xfrm_cfg_mutex);
	netlink_rcv_skb(skb, &xfrm_user_rcv_msg);
	mutex_unlock(&net->xfrm.xfrm_cfg_mutex);
}

static inline size_t xfrm_expire_msgsize(void)
{
	return NLMSG_ALIGN(sizeof(struct xfrm_user_expire))
	       + nla_total_size(sizeof(struct xfrm_mark));
}

static int build_expire(struct sk_buff *skb, struct xfrm_state *x, const struct km_event *c)
{
	struct xfrm_user_expire *ue;
	struct nlmsghdr *nlh;
	int err;

	nlh = nlmsg_put(skb, c->portid, 0, XFRM_MSG_EXPIRE, sizeof(*ue), 0);
	if (nlh == NULL)
		return -EMSGSIZE;

	ue = nlmsg_data(nlh);
	copy_to_user_state(x, &ue->state);
	ue->hard = (c->data.hard != 0) ? 1 : 0;

	err = xfrm_mark_put(skb, &x->mark);
	if (err)
		return err;

	nlmsg_end(skb, nlh);
	return 0;
}

static int xfrm_exp_state_notify(struct xfrm_state *x, const struct km_event *c)
{
	struct net *net = xs_net(x);
	struct sk_buff *skb;

	skb = nlmsg_new(xfrm_expire_msgsize(), GFP_ATOMIC);
	if (skb == NULL)
		return -ENOMEM;

	if (build_expire(skb, x, c) < 0) {
		kfree_skb(skb);
		return -EMSGSIZE;
	}

	return xfrm_nlmsg_multicast(net, skb, 0, XFRMNLGRP_EXPIRE);
}

static int xfrm_aevent_state_notify(struct xfrm_state *x, const struct km_event *c)
{
	struct net *net = xs_net(x);
	struct sk_buff *skb;

	skb = nlmsg_new(xfrm_aevent_msgsize(x), GFP_ATOMIC);
	if (skb == NULL)
		return -ENOMEM;

	if (build_aevent(skb, x, c) < 0)
		BUG();

	return xfrm_nlmsg_multicast(net, skb, 0, XFRMNLGRP_AEVENTS);
}

static int xfrm_notify_sa_flush(const struct km_event *c)
{
	struct net *net = c->net;
	struct xfrm_usersa_flush *p;
	struct nlmsghdr *nlh;
	struct sk_buff *skb;
	int len = NLMSG_ALIGN(sizeof(struct xfrm_usersa_flush));

	skb = nlmsg_new(len, GFP_ATOMIC);
	if (skb == NULL)
		return -ENOMEM;

	nlh = nlmsg_put(skb, c->portid, c->seq, XFRM_MSG_FLUSHSA, sizeof(*p), 0);
	if (nlh == NULL) {
		kfree_skb(skb);
		return -EMSGSIZE;
	}

	p = nlmsg_data(nlh);
	p->proto = c->data.proto;

	nlmsg_end(skb, nlh);

	return xfrm_nlmsg_multicast(net, skb, 0, XFRMNLGRP_SA);
}

static inline size_t xfrm_sa_len(struct xfrm_state *x)
{
	size_t l = 0;
	if (x->aead)
		l += nla_total_size(aead_len(x->aead));
	if (x->aalg) {
		l += nla_total_size(sizeof(struct xfrm_algo) +
				    (x->aalg->alg_key_len + 7) / 8);
		l += nla_total_size(xfrm_alg_auth_len(x->aalg));
	}
	if (x->ealg)
		l += nla_total_size(xfrm_alg_len(x->ealg));
	if (x->calg)
		l += nla_total_size(sizeof(*x->calg));
	if (x->encap)
		l += nla_total_size(sizeof(*x->encap));
	if (x->tfcpad)
		l += nla_total_size(sizeof(x->tfcpad));
	if (x->replay_esn)
		l += nla_total_size(xfrm_replay_state_esn_len(x->replay_esn));
	else
		l += nla_total_size(sizeof(struct xfrm_replay_state));
	if (x->security)
		l += nla_total_size(sizeof(struct xfrm_user_sec_ctx) +
				    x->security->ctx_len);
	if (x->coaddr)
		l += nla_total_size(sizeof(*x->coaddr));
	if (x->props.extra_flags)
		l += nla_total_size(sizeof(x->props.extra_flags));
	if (x->props.output_mark)
		l += nla_total_size(sizeof(x->props.output_mark));

	/* Must count x->lastused as it may become non-zero behind our back. */
	l += nla_total_size_64bit(sizeof(u64));

	return l;
}

static int xfrm_notify_sa(struct xfrm_state *x, const struct km_event *c)
{
	struct net *net = xs_net(x);
	struct xfrm_usersa_info *p;
	struct xfrm_usersa_id *id;
	struct nlmsghdr *nlh;
	struct sk_buff *skb;
	int len = xfrm_sa_len(x);
	int headlen, err;

	headlen = sizeof(*p);
	if (c->event == XFRM_MSG_DELSA) {
		len += nla_total_size(headlen);
		headlen = sizeof(*id);
		len += nla_total_size(sizeof(struct xfrm_mark));
	}
	len += NLMSG_ALIGN(headlen);

	skb = nlmsg_new(len, GFP_ATOMIC);
	if (skb == NULL)
		return -ENOMEM;

	nlh = nlmsg_put(skb, c->portid, c->seq, c->event, headlen, 0);
	err = -EMSGSIZE;
	if (nlh == NULL)
		goto out_free_skb;

	p = nlmsg_data(nlh);
	if (c->event == XFRM_MSG_DELSA) {
		struct nlattr *attr;

		id = nlmsg_data(nlh);
		memcpy(&id->daddr, &x->id.daddr, sizeof(id->daddr));
		id->spi = x->id.spi;
		id->family = x->props.family;
		id->proto = x->id.proto;

		attr = nla_reserve(skb, XFRMA_SA, sizeof(*p));
		err = -EMSGSIZE;
		if (attr == NULL)
			goto out_free_skb;

		p = nla_data(attr);
	}
	err = copy_to_user_state_extra(x, p, skb);
	if (err)
		goto out_free_skb;

	nlmsg_end(skb, nlh);

	return xfrm_nlmsg_multicast(net, skb, 0, XFRMNLGRP_SA);

out_free_skb:
	kfree_skb(skb);
	return err;
}

static int xfrm_send_state_notify(struct xfrm_state *x, const struct km_event *c)
{

	switch (c->event) {
	case XFRM_MSG_EXPIRE:
		return xfrm_exp_state_notify(x, c);
	case XFRM_MSG_NEWAE:
		return xfrm_aevent_state_notify(x, c);
	case XFRM_MSG_DELSA:
	case XFRM_MSG_UPDSA:
	case XFRM_MSG_NEWSA:
		return xfrm_notify_sa(x, c);
	case XFRM_MSG_FLUSHSA:
		return xfrm_notify_sa_flush(c);
	default:
		printk(KERN_NOTICE "xfrm_user: Unknown SA event %d\n",
		       c->event);
		break;
	}

	return 0;

}

static inline size_t xfrm_acquire_msgsize(struct xfrm_state *x,
					  struct xfrm_policy *xp)
{
	return NLMSG_ALIGN(sizeof(struct xfrm_user_acquire))
	       + nla_total_size(sizeof(struct xfrm_user_tmpl) * xp->xfrm_nr)
	       + nla_total_size(sizeof(struct xfrm_mark))
	       + nla_total_size(xfrm_user_sec_ctx_size(x->security))
	       + userpolicy_type_attrsize();
}

static int build_acquire(struct sk_buff *skb, struct xfrm_state *x,
			 struct xfrm_tmpl *xt, struct xfrm_policy *xp)
{
	__u32 seq = xfrm_get_acqseq();
	struct xfrm_user_acquire *ua;
	struct nlmsghdr *nlh;
	int err;

	nlh = nlmsg_put(skb, 0, 0, XFRM_MSG_ACQUIRE, sizeof(*ua), 0);
	if (nlh == NULL)
		return -EMSGSIZE;

	ua = nlmsg_data(nlh);
	memcpy(&ua->id, &x->id, sizeof(ua->id));
	memcpy(&ua->saddr, &x->props.saddr, sizeof(ua->saddr));
	memcpy(&ua->sel, &x->sel, sizeof(ua->sel));
	copy_to_user_policy(xp, &ua->policy, XFRM_POLICY_OUT);
	ua->aalgos = xt->aalgos;
	ua->ealgos = xt->ealgos;
	ua->calgos = xt->calgos;
	ua->seq = x->km.seq = seq;

	err = copy_to_user_tmpl(xp, skb);
	if (!err)
		err = copy_to_user_state_sec_ctx(x, skb);
	if (!err)
		err = copy_to_user_policy_type(xp->type, skb);
	if (!err)
		err = xfrm_mark_put(skb, &xp->mark);
	if (err) {
		nlmsg_cancel(skb, nlh);
		return err;
	}

	nlmsg_end(skb, nlh);
	return 0;
}

static int xfrm_send_acquire(struct xfrm_state *x, struct xfrm_tmpl *xt,
			     struct xfrm_policy *xp)
{
	struct net *net = xs_net(x);
	struct sk_buff *skb;

	skb = nlmsg_new(xfrm_acquire_msgsize(x, xp), GFP_ATOMIC);
	if (skb == NULL)
		return -ENOMEM;

	if (build_acquire(skb, x, xt, xp) < 0)
		BUG();

	return xfrm_nlmsg_multicast(net, skb, 0, XFRMNLGRP_ACQUIRE);
}

/* User gives us xfrm_user_policy_info followed by an array of 0
 * or more templates.
 */
static struct xfrm_policy *xfrm_compile_policy(struct sock *sk, int opt,
					       u8 *data, int len, int *dir)
{
	struct net *net = sock_net(sk);
	struct xfrm_userpolicy_info *p = (struct xfrm_userpolicy_info *)data;
	struct xfrm_user_tmpl *ut = (struct xfrm_user_tmpl *) (p + 1);
	struct xfrm_policy *xp;
	int nr;

	switch (sk->sk_family) {
	case AF_INET:
		if (opt != IP_XFRM_POLICY) {
			*dir = -EOPNOTSUPP;
			return NULL;
		}
		break;
#if IS_ENABLED(CONFIG_IPV6)
	case AF_INET6:
		if (opt != IPV6_XFRM_POLICY) {
			*dir = -EOPNOTSUPP;
			return NULL;
		}
		break;
#endif
	default:
		*dir = -EINVAL;
		return NULL;
	}

	*dir = -EINVAL;

	if (len < sizeof(*p) ||
	    verify_newpolicy_info(p))
		return NULL;

	nr = ((len - sizeof(*p)) / sizeof(*ut));
	if (validate_tmpl(nr, ut, p->sel.family))
		return NULL;

	if (p->dir > XFRM_POLICY_OUT)
		return NULL;

	xp = xfrm_policy_alloc(net, GFP_ATOMIC);
	if (xp == NULL) {
		*dir = -ENOBUFS;
		return NULL;
	}

	copy_from_user_policy(xp, p);
	xp->type = XFRM_POLICY_TYPE_MAIN;
	copy_templates(xp, ut, nr);

	*dir = p->dir;

	return xp;
}

static inline size_t xfrm_polexpire_msgsize(struct xfrm_policy *xp)
{
	return NLMSG_ALIGN(sizeof(struct xfrm_user_polexpire))
	       + nla_total_size(sizeof(struct xfrm_user_tmpl) * xp->xfrm_nr)
	       + nla_total_size(xfrm_user_sec_ctx_size(xp->security))
	       + nla_total_size(sizeof(struct xfrm_mark))
	       + userpolicy_type_attrsize();
}

static int build_polexpire(struct sk_buff *skb, struct xfrm_policy *xp,
			   int dir, const struct km_event *c)
{
	struct xfrm_user_polexpire *upe;
	int hard = c->data.hard;
	struct nlmsghdr *nlh;
	int err;

	nlh = nlmsg_put(skb, c->portid, 0, XFRM_MSG_POLEXPIRE, sizeof(*upe), 0);
	if (nlh == NULL)
		return -EMSGSIZE;

	upe = nlmsg_data(nlh);
	copy_to_user_policy(xp, &upe->pol, dir);
	err = copy_to_user_tmpl(xp, skb);
	if (!err)
		err = copy_to_user_sec_ctx(xp, skb);
	if (!err)
		err = copy_to_user_policy_type(xp->type, skb);
	if (!err)
		err = xfrm_mark_put(skb, &xp->mark);
	if (err) {
		nlmsg_cancel(skb, nlh);
		return err;
	}
	upe->hard = !!hard;

	nlmsg_end(skb, nlh);
	return 0;
}

static int xfrm_exp_policy_notify(struct xfrm_policy *xp, int dir, const struct km_event *c)
{
	struct net *net = xp_net(xp);
	struct sk_buff *skb;

	skb = nlmsg_new(xfrm_polexpire_msgsize(xp), GFP_ATOMIC);
	if (skb == NULL)
		return -ENOMEM;

	if (build_polexpire(skb, xp, dir, c) < 0)
		BUG();

	return xfrm_nlmsg_multicast(net, skb, 0, XFRMNLGRP_EXPIRE);
}

static int xfrm_notify_policy(struct xfrm_policy *xp, int dir, const struct km_event *c)
{
	int len = nla_total_size(sizeof(struct xfrm_user_tmpl) * xp->xfrm_nr);
	struct net *net = xp_net(xp);
	struct xfrm_userpolicy_info *p;
	struct xfrm_userpolicy_id *id;
	struct nlmsghdr *nlh;
	struct sk_buff *skb;
	int headlen, err;

	headlen = sizeof(*p);
	if (c->event == XFRM_MSG_DELPOLICY) {
		len += nla_total_size(headlen);
		headlen = sizeof(*id);
	}
	len += userpolicy_type_attrsize();
	len += nla_total_size(sizeof(struct xfrm_mark));
	len += NLMSG_ALIGN(headlen);

	skb = nlmsg_new(len, GFP_ATOMIC);
	if (skb == NULL)
		return -ENOMEM;

	nlh = nlmsg_put(skb, c->portid, c->seq, c->event, headlen, 0);
	err = -EMSGSIZE;
	if (nlh == NULL)
		goto out_free_skb;

	p = nlmsg_data(nlh);
	if (c->event == XFRM_MSG_DELPOLICY) {
		struct nlattr *attr;

		id = nlmsg_data(nlh);
		memset(id, 0, sizeof(*id));
		id->dir = dir;
		if (c->data.byid)
			id->index = xp->index;
		else
			memcpy(&id->sel, &xp->selector, sizeof(id->sel));

		attr = nla_reserve(skb, XFRMA_POLICY, sizeof(*p));
		err = -EMSGSIZE;
		if (attr == NULL)
			goto out_free_skb;

		p = nla_data(attr);
	}

	copy_to_user_policy(xp, p, dir);
	err = copy_to_user_tmpl(xp, skb);
	if (!err)
		err = copy_to_user_policy_type(xp->type, skb);
	if (!err)
		err = xfrm_mark_put(skb, &xp->mark);
	if (err)
		goto out_free_skb;

	nlmsg_end(skb, nlh);

	return xfrm_nlmsg_multicast(net, skb, 0, XFRMNLGRP_POLICY);

out_free_skb:
	kfree_skb(skb);
	return err;
}

static int xfrm_notify_policy_flush(const struct km_event *c)
{
	struct net *net = c->net;
	struct nlmsghdr *nlh;
	struct sk_buff *skb;
	int err;

	skb = nlmsg_new(userpolicy_type_attrsize(), GFP_ATOMIC);
	if (skb == NULL)
		return -ENOMEM;

	nlh = nlmsg_put(skb, c->portid, c->seq, XFRM_MSG_FLUSHPOLICY, 0, 0);
	err = -EMSGSIZE;
	if (nlh == NULL)
		goto out_free_skb;
	err = copy_to_user_policy_type(c->data.type, skb);
	if (err)
		goto out_free_skb;

	nlmsg_end(skb, nlh);

	return xfrm_nlmsg_multicast(net, skb, 0, XFRMNLGRP_POLICY);

out_free_skb:
	kfree_skb(skb);
	return err;
}

static int xfrm_send_policy_notify(struct xfrm_policy *xp, int dir, const struct km_event *c)
{

	switch (c->event) {
	case XFRM_MSG_NEWPOLICY:
	case XFRM_MSG_UPDPOLICY:
	case XFRM_MSG_DELPOLICY:
		return xfrm_notify_policy(xp, dir, c);
	case XFRM_MSG_FLUSHPOLICY:
		return xfrm_notify_policy_flush(c);
	case XFRM_MSG_POLEXPIRE:
		return xfrm_exp_policy_notify(xp, dir, c);
	default:
		printk(KERN_NOTICE "xfrm_user: Unknown Policy event %d\n",
		       c->event);
	}

	return 0;

}

static inline size_t xfrm_report_msgsize(void)
{
	return NLMSG_ALIGN(sizeof(struct xfrm_user_report));
}

static int build_report(struct sk_buff *skb, u8 proto,
			struct xfrm_selector *sel, xfrm_address_t *addr)
{
	struct xfrm_user_report *ur;
	struct nlmsghdr *nlh;

	nlh = nlmsg_put(skb, 0, 0, XFRM_MSG_REPORT, sizeof(*ur), 0);
	if (nlh == NULL)
		return -EMSGSIZE;

	ur = nlmsg_data(nlh);
	ur->proto = proto;
	memcpy(&ur->sel, sel, sizeof(ur->sel));

	if (addr) {
		int err = nla_put(skb, XFRMA_COADDR, sizeof(*addr), addr);
		if (err) {
			nlmsg_cancel(skb, nlh);
			return err;
		}
	}
	nlmsg_end(skb, nlh);
	return 0;
}

static int xfrm_send_report(struct net *net, u8 proto,
			    struct xfrm_selector *sel, xfrm_address_t *addr)
{
	struct sk_buff *skb;

	skb = nlmsg_new(xfrm_report_msgsize(), GFP_ATOMIC);
	if (skb == NULL)
		return -ENOMEM;

	if (build_report(skb, proto, sel, addr) < 0)
		BUG();

	return xfrm_nlmsg_multicast(net, skb, 0, XFRMNLGRP_REPORT);
}

static inline size_t xfrm_mapping_msgsize(void)
{
	return NLMSG_ALIGN(sizeof(struct xfrm_user_mapping));
}

static int build_mapping(struct sk_buff *skb, struct xfrm_state *x,
			 xfrm_address_t *new_saddr, __be16 new_sport)
{
	struct xfrm_user_mapping *um;
	struct nlmsghdr *nlh;

	nlh = nlmsg_put(skb, 0, 0, XFRM_MSG_MAPPING, sizeof(*um), 0);
	if (nlh == NULL)
		return -EMSGSIZE;

	um = nlmsg_data(nlh);

	memcpy(&um->id.daddr, &x->id.daddr, sizeof(um->id.daddr));
	um->id.spi = x->id.spi;
	um->id.family = x->props.family;
	um->id.proto = x->id.proto;
	memcpy(&um->new_saddr, new_saddr, sizeof(um->new_saddr));
	memcpy(&um->old_saddr, &x->props.saddr, sizeof(um->old_saddr));
	um->new_sport = new_sport;
	um->old_sport = x->encap->encap_sport;
	um->reqid = x->props.reqid;

	nlmsg_end(skb, nlh);
	return 0;
}

static int xfrm_send_mapping(struct xfrm_state *x, xfrm_address_t *ipaddr,
			     __be16 sport)
{
	struct net *net = xs_net(x);
	struct sk_buff *skb;

	if (x->id.proto != IPPROTO_ESP)
		return -EINVAL;

	if (!x->encap)
		return -EINVAL;

	skb = nlmsg_new(xfrm_mapping_msgsize(), GFP_ATOMIC);
	if (skb == NULL)
		return -ENOMEM;

	if (build_mapping(skb, x, ipaddr, sport) < 0)
		BUG();

	return xfrm_nlmsg_multicast(net, skb, 0, XFRMNLGRP_MAPPING);
}

static bool xfrm_is_alive(const struct km_event *c)
{
	return (bool)xfrm_acquire_is_on(c->net);
}

static struct xfrm_mgr netlink_mgr = {
	.id		= "netlink",
	.notify		= xfrm_send_state_notify,
	.acquire	= xfrm_send_acquire,
	.compile_policy	= xfrm_compile_policy,
	.notify_policy	= xfrm_send_policy_notify,
	.report		= xfrm_send_report,
	.migrate	= xfrm_send_migrate,
	.new_mapping	= xfrm_send_mapping,
	.is_alive	= xfrm_is_alive,
};

static int __net_init xfrm_user_net_init(struct net *net)
{
	struct sock *nlsk;
	struct netlink_kernel_cfg cfg = {
		.groups	= XFRMNLGRP_MAX,
		.input	= xfrm_netlink_rcv,
	};

	nlsk = netlink_kernel_create(net, NETLINK_XFRM, &cfg);
	if (nlsk == NULL)
		return -ENOMEM;
	net->xfrm.nlsk_stash = nlsk; /* Don't set to NULL */
	rcu_assign_pointer(net->xfrm.nlsk, nlsk);
	return 0;
}

static void __net_exit xfrm_user_net_exit(struct list_head *net_exit_list)
{
	struct net *net;
	list_for_each_entry(net, net_exit_list, exit_list)
		RCU_INIT_POINTER(net->xfrm.nlsk, NULL);
	synchronize_net();
	list_for_each_entry(net, net_exit_list, exit_list)
		netlink_kernel_release(net->xfrm.nlsk_stash);
}

static struct pernet_operations xfrm_user_net_ops = {
	.init	    = xfrm_user_net_init,
	.exit_batch = xfrm_user_net_exit,
};

static int __init xfrm_user_init(void)
{
	int rv;

	printk(KERN_INFO "Initializing XFRM netlink socket\n");

	rv = register_pernet_subsys(&xfrm_user_net_ops);
	if (rv < 0)
		return rv;
	rv = xfrm_register_km(&netlink_mgr);
	if (rv < 0)
		unregister_pernet_subsys(&xfrm_user_net_ops);
	return rv;
}

static void __exit xfrm_user_exit(void)
{
	xfrm_unregister_km(&netlink_mgr);
	unregister_pernet_subsys(&xfrm_user_net_ops);
}

module_init(xfrm_user_init);
module_exit(xfrm_user_exit);
MODULE_LICENSE("GPL");
MODULE_ALIAS_NET_PF_PROTO(PF_NETLINK, NETLINK_XFRM);
<|MERGE_RESOLUTION|>--- conflicted
+++ resolved
@@ -2464,11 +2464,7 @@
 
 static const struct xfrm_link {
 	int (*doit)(struct sk_buff *, struct nlmsghdr *, struct nlattr **);
-<<<<<<< HEAD
-	int (*start)(struct netlink_callback *);	
-=======
 	int (*start)(struct netlink_callback *);
->>>>>>> c1fac76c
 	int (*dump)(struct sk_buff *, struct netlink_callback *);
 	int (*done)(struct netlink_callback *);
 	const struct nla_policy *nla_pol;
