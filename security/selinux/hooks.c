/*
 *  NSA Security-Enhanced Linux (SELinux) security module
 *
 *  This file contains the SELinux hook function implementations.
 *
 *  Authors:  Stephen Smalley, <sds@epoch.ncsc.mil>
 *	      Chris Vance, <cvance@nai.com>
 *	      Wayne Salamon, <wsalamon@nai.com>
 *	      James Morris <jmorris@redhat.com>
 *
 *  Copyright (C) 2001,2002 Networks Associates Technology, Inc.
 *  Copyright (C) 2003-2008 Red Hat, Inc., James Morris <jmorris@redhat.com>
 *					   Eric Paris <eparis@redhat.com>
 *  Copyright (C) 2004-2005 Trusted Computer Solutions, Inc.
 *			    <dgoeddel@trustedcs.com>
 *  Copyright (C) 2006, 2007, 2009 Hewlett-Packard Development Company, L.P.
 *	Paul Moore <paul@paul-moore.com>
 *  Copyright (C) 2007 Hitachi Software Engineering Co., Ltd.
 *		       Yuichi Nakamura <ynakam@hitachisoft.jp>
 *
 *	This program is free software; you can redistribute it and/or modify
 *	it under the terms of the GNU General Public License version 2,
 *	as published by the Free Software Foundation.
 */

#include <linux/init.h>
#include <linux/kd.h>
#include <linux/kernel.h>
#include <linux/tracehook.h>
#include <linux/errno.h>
#include <linux/sched.h>
#include <linux/lsm_hooks.h>
#include <linux/xattr.h>
#include <linux/capability.h>
#include <linux/unistd.h>
#include <linux/mm.h>
#include <linux/mman.h>
#include <linux/slab.h>
#include <linux/pagemap.h>
#include <linux/proc_fs.h>
#include <linux/swap.h>
#include <linux/spinlock.h>
#include <linux/syscalls.h>
#include <linux/dcache.h>
#include <linux/file.h>
#include <linux/fdtable.h>
#include <linux/namei.h>
#include <linux/mount.h>
#include <linux/netfilter_ipv4.h>
#include <linux/netfilter_ipv6.h>
#include <linux/tty.h>
#include <net/icmp.h>
#include <net/ip.h>		/* for local_port_range[] */
#include <net/tcp.h>		/* struct or_callable used in sock_rcv_skb */
#include <net/inet_connection_sock.h>
#include <net/net_namespace.h>
#include <net/netlabel.h>
#include <linux/uaccess.h>
#include <asm/ioctls.h>
#include <linux/atomic.h>
#include <linux/bitops.h>
#include <linux/interrupt.h>
#include <linux/netdevice.h>	/* for network interface checks */
#include <net/netlink.h>
#include <linux/tcp.h>
#include <linux/udp.h>
#include <linux/dccp.h>
#include <linux/quota.h>
#include <linux/un.h>		/* for Unix socket types */
#include <net/af_unix.h>	/* for Unix socket types */
#include <linux/parser.h>
#include <linux/nfs_mount.h>
#include <net/ipv6.h>
#include <linux/hugetlb.h>
#include <linux/personality.h>
#include <linux/audit.h>
#include <linux/string.h>
#include <linux/selinux.h>
#include <linux/mutex.h>
#include <linux/posix-timers.h>
#include <linux/syslog.h>
#include <linux/user_namespace.h>
#include <linux/export.h>
#include <linux/msg.h>
#include <linux/shm.h>
#include <linux/bpf.h>

// [ SEC_SELINUX_PORTING_COMMON
#include <linux/delay.h>
// ] SEC_SELINUX_PORTING_COMMON

#ifdef CONFIG_LOD_SEC
#include <linux/linux_on_dex.h>
#endif

#include "avc.h"
#include "objsec.h"
#include "netif.h"
#include "netnode.h"
#include "netport.h"
#include "xfrm.h"
#include "netlabel.h"
#include "audit.h"
#include "avc_ss.h"

#ifdef CONFIG_LOD_SEC
#ifdef CONFIG_RKP_KDP
#define rkp_is_lod_cred(x) ((x->type)>>3 & 1)
#else
#define rkp_is_lod_cred(x) (uid_is_LOD(x->uid.val) || (strcmp(current->comm, "nst") == 0 && x->uid.val == 0))
#endif  /* CONFIG_RKP_KDP */
#endif  /* CONFIG_LOD_SEC */

#ifdef CONFIG_RKP_NS_PROT
extern unsigned int cmp_ns_integrity(void);
#else
unsigned int cmp_ns_integrity(void)
{
	return 0;
}
#endif

#ifdef CONFIG_RKP_KDP
RKP_RO_AREA struct task_security_struct init_sec;
extern struct kmem_cache *tsec_jar;
extern void rkp_free_security(unsigned long tsec);
u8 rkp_ro_page(unsigned long addr);
static inline unsigned int cmp_sec_integrity(const struct cred *cred,struct mm_struct *mm)
{
	return ((cred->bp_task != current) ||
			(mm && (!( in_interrupt() || in_softirq())) &&
			(mm->pgd != cred->bp_pgd)));

}
extern struct cred init_cred;
static inline unsigned int rkp_is_valid_cred_sp(u64 cred,u64 sp)
{
		struct task_security_struct *tsec = (struct task_security_struct *)sp;

		if((cred == (u64)&init_cred) &&
			( sp == (u64)&init_sec)){
			return 0;
		}
		if(!rkp_ro_page(cred)|| !rkp_ro_page(cred+sizeof(struct cred))||
			(!rkp_ro_page(sp)|| !rkp_ro_page(sp+sizeof(struct task_security_struct)))) {
			return 1;
		}
		if((u64)tsec->bp_cred != cred) {
			return 1;
		}
		return 0;
}
inline void rkp_print_debug(void)
{
	u64 pgd;
	struct cred *cred;

	pgd = (u64)(current->mm?current->mm->pgd:swapper_pg_dir);
	cred = (struct cred *)current_cred();

	printk(KERN_ERR"\n RKP44 cred = %p bp_task = %p bp_pgd = %p pgd = %llx stat = #%d# task = %p mm = %p \n",cred,cred->bp_task,cred->bp_pgd,pgd,(int)rkp_ro_page((unsigned long long)cred),current,current->mm);

	//printk(KERN_ERR"\n RKP44_1 uid = %d gid = %d euid = %d  egid = %d \n",(u32)cred->uid,(u32)cred->gid,(u32)cred->euid,(u32)cred->egid);
	printk(KERN_ERR"\n RKP44_2 Cred %llx #%d# #%d# Sec ptr %llx #%d# #%d#\n",(u64)cred,rkp_ro_page((u64)cred),rkp_ro_page((u64)cred+sizeof(struct cred)),(u64)cred->security, rkp_ro_page((u64)cred->security),rkp_ro_page((u64)cred->security+sizeof(struct task_security_struct)));


}
/* Main function to verify cred security context of a process */
int security_integrity_current(void)
{
	if ( rkp_cred_enable &&
		(rkp_is_valid_cred_sp((u64)current_cred(),(u64)current_cred()->security)||
		cmp_sec_integrity(current_cred(),current->mm)||
		cmp_ns_integrity())) {
		rkp_print_debug();
		panic("RKP CRED PROTECTION VIOLATION\n");
	}
	return 0;
}
unsigned int rkp_get_task_sec_size(void)
{
	return sizeof(struct task_security_struct);
}
unsigned int rkp_get_offset_bp_cred(void)
{
	return offsetof(struct task_security_struct,bp_cred);
}
#endif  /* CONFIG_RKP_KDP */


/* SECMARK reference count */
static atomic_t selinux_secmark_refcount = ATOMIC_INIT(0);

// [ SEC_SELINUX_PORTING_COMMON
static DEFINE_MUTEX(selinux_sdcardfs_lock);
// ] SEC_SELINUX_PORTING_COMMON

#ifdef CONFIG_SECURITY_SELINUX_DEVELOP
// [ SEC_SELINUX_PORTING_COMMON
#if defined(CONFIG_ALWAYS_ENFORCE) && defined(CONFIG_RKP_KDP)
RKP_RO_AREA int selinux_enforcing;
#else
int selinux_enforcing;
#endif
// ] SEC_SELINUX_PORTING_COMMON

static int __init enforcing_setup(char *str)
{
	unsigned long enforcing;
	if (!kstrtoul(str, 0, &enforcing))
// [ SEC_SELINUX_PORTING_COMMON
#ifdef CONFIG_ALWAYS_ENFORCE
		selinux_enforcing = 1;
#else
		selinux_enforcing = enforcing ? 1 : 0;
#endif
// ] SEC_SELINUX_PORTING_COMMON
	return 1;
}
__setup("enforcing=", enforcing_setup);
#endif

#ifdef CONFIG_SECURITY_SELINUX_BOOTPARAM
#ifdef CONFIG_RKP_KDP
RKP_RO_AREA int selinux_enabled = CONFIG_SECURITY_SELINUX_BOOTPARAM_VALUE;
#else
int selinux_enabled = CONFIG_SECURITY_SELINUX_BOOTPARAM_VALUE;
#endif

static int __init selinux_enabled_setup(char *str)
{
	unsigned long enabled;
	if (!kstrtoul(str, 0, &enabled))
// [ SEC_SELINUX_PORTING_COMMON
#ifdef CONFIG_ALWAYS_ENFORCE
		selinux_enabled = 1;
#else
		selinux_enabled = enabled ? 1 : 0;
#endif
// ] SEC_SELINUX_PORTING_COMMON
	return 1;
}
__setup("selinux=", selinux_enabled_setup);
#elif defined(CONFIG_RKP_KDP)
RKP_RO_AREA int selinux_enabled = 1;
#else
int selinux_enabled = 1;
#endif

static struct kmem_cache *sel_inode_cache;
static struct kmem_cache *file_security_cache;

/**
 * selinux_secmark_enabled - Check to see if SECMARK is currently enabled
 *
 * Description:
 * This function checks the SECMARK reference counter to see if any SECMARK
 * targets are currently configured, if the reference counter is greater than
 * zero SECMARK is considered to be enabled.  Returns true (1) if SECMARK is
 * enabled, false (0) if SECMARK is disabled.  If the always_check_network
 * policy capability is enabled, SECMARK is always considered enabled.
 *
 */
static int selinux_secmark_enabled(void)
{
	return (selinux_policycap_alwaysnetwork || atomic_read(&selinux_secmark_refcount));
}

/**
 * selinux_peerlbl_enabled - Check to see if peer labeling is currently enabled
 *
 * Description:
 * This function checks if NetLabel or labeled IPSEC is enabled.  Returns true
 * (1) if any are enabled or false (0) if neither are enabled.  If the
 * always_check_network policy capability is enabled, peer labeling
 * is always considered enabled.
 *
 */
static int selinux_peerlbl_enabled(void)
{
	return (selinux_policycap_alwaysnetwork || netlbl_enabled() || selinux_xfrm_enabled());
}

static int selinux_netcache_avc_callback(u32 event)
{
	if (event == AVC_CALLBACK_RESET) {
		sel_netif_flush();
		sel_netnode_flush();
		sel_netport_flush();
		synchronize_net();
	}
	return 0;
}

/*
 * initialise the security for the init task
 */
static void cred_init_security(void)
{
	struct cred *cred = (struct cred *) current->real_cred;
	struct task_security_struct *tsec;
#ifdef CONFIG_RKP_KDP
	tsec = &init_sec;
	tsec->bp_cred = cred;
#else
	tsec = kzalloc(sizeof(struct task_security_struct), GFP_KERNEL);
	if (!tsec)
		panic("SELinux:  Failed to initialize initial task.\n");
#endif
	tsec->osid = tsec->sid = SECINITSID_KERNEL;
	cred->security = tsec;
}

/*
 * get the security ID of a set of credentials
 */
static inline u32 cred_sid(const struct cred *cred)
{
	const struct task_security_struct *tsec;

	tsec = cred->security;
	return tsec->sid;
}

/*
 * get the objective security ID of a task
 */
static inline u32 task_sid(const struct task_struct *task)
{
	u32 sid;
#ifdef CONFIG_RKP_KDP
	const struct task_security_struct *tsec;
#endif
	rcu_read_lock();
#ifdef CONFIG_RKP_KDP
	if(rkp_cred_enable) {
		while((u64)(tsec = __task_cred(task)->security) == (u64)0x07);
		sid = tsec->sid;
	}
	else
		sid = cred_sid(__task_cred(task));
#else
	sid = cred_sid(__task_cred(task));
#endif
	rcu_read_unlock();
	return sid;
}

/*
 * get the subjective security ID of the current task
 */
static inline u32 current_sid(void)
{
	const struct task_security_struct *tsec = current_security();

	return tsec->sid;
}

/* Allocate and free functions for each kind of security blob. */

static int inode_alloc_security(struct inode *inode)
{
	struct inode_security_struct *isec;
	u32 sid = current_sid();

	isec = kmem_cache_zalloc(sel_inode_cache, GFP_NOFS);
	if (!isec)
		return -ENOMEM;

	mutex_init(&isec->lock);
	INIT_LIST_HEAD(&isec->list);
	isec->inode = inode;
	isec->sid = SECINITSID_UNLABELED;
	isec->sclass = SECCLASS_FILE;
	isec->task_sid = sid;
	inode->i_security = isec;

	return 0;
}

static int inode_doinit_with_dentry(struct inode *inode, struct dentry *opt_dentry);

/*
 * Try reloading inode security labels that have been marked as invalid.  The
 * @may_sleep parameter indicates when sleeping and thus reloading labels is
 * allowed; when set to false, returns ERR_PTR(-ECHILD) when the label is
 * invalid.  The @opt_dentry parameter should be set to a dentry of the inode;
 * when no dentry is available, set it to NULL instead.
 */
static int __inode_security_revalidate(struct inode *inode,
				       struct dentry *opt_dentry,
				       bool may_sleep)
{
	struct inode_security_struct *isec = inode->i_security;

	might_sleep_if(may_sleep);

	if (ss_initialized && isec->initialized != LABEL_INITIALIZED) {
		if (!may_sleep)
			return -ECHILD;

		/*
		 * Try reloading the inode security label.  This will fail if
		 * @opt_dentry is NULL and no dentry for this inode can be
		 * found; in that case, continue using the old label.
		 */
		inode_doinit_with_dentry(inode, opt_dentry);
	}
	return 0;
}

static struct inode_security_struct *inode_security_novalidate(struct inode *inode)
{
	return inode->i_security;
}

static struct inode_security_struct *inode_security_rcu(struct inode *inode, bool rcu)
{
	int error;

	error = __inode_security_revalidate(inode, NULL, !rcu);
	if (error)
		return ERR_PTR(error);
	return inode->i_security;
}

/*
 * Get the security label of an inode.
 */
static struct inode_security_struct *inode_security(struct inode *inode)
{
	__inode_security_revalidate(inode, NULL, true);
	return inode->i_security;
}

static struct inode_security_struct *backing_inode_security_novalidate(struct dentry *dentry)
{
	struct inode *inode = d_backing_inode(dentry);

	return inode->i_security;
}

/*
 * Get the security label of a dentry's backing inode.
 */
static struct inode_security_struct *backing_inode_security(struct dentry *dentry)
{
	struct inode *inode = d_backing_inode(dentry);

	__inode_security_revalidate(inode, dentry, true);
	return inode->i_security;
}

static void inode_free_rcu(struct rcu_head *head)
{
	struct inode_security_struct *isec;

	isec = container_of(head, struct inode_security_struct, rcu);
	kmem_cache_free(sel_inode_cache, isec);
}

static void inode_free_security(struct inode *inode)
{
	struct inode_security_struct *isec = inode->i_security;
	struct superblock_security_struct *sbsec = inode->i_sb->s_security;

	/*
	 * As not all inode security structures are in a list, we check for
	 * empty list outside of the lock to make sure that we won't waste
	 * time taking a lock doing nothing.
	 *
	 * The list_del_init() function can be safely called more than once.
	 * It should not be possible for this function to be called with
	 * concurrent list_add(), but for better safety against future changes
	 * in the code, we use list_empty_careful() here.
	 */
	if (!list_empty_careful(&isec->list)) {
		spin_lock(&sbsec->isec_lock);
		list_del_init(&isec->list);
		spin_unlock(&sbsec->isec_lock);
	}

	/*
	 * The inode may still be referenced in a path walk and
	 * a call to selinux_inode_permission() can be made
	 * after inode_free_security() is called. Ideally, the VFS
	 * wouldn't do this, but fixing that is a much harder
	 * job. For now, simply free the i_security via RCU, and
	 * leave the current inode->i_security pointer intact.
	 * The inode will be freed after the RCU grace period too.
	 */
	call_rcu(&isec->rcu, inode_free_rcu);
}

static int file_alloc_security(struct file *file)
{
	struct file_security_struct *fsec;
	u32 sid = current_sid();

	fsec = kmem_cache_zalloc(file_security_cache, GFP_KERNEL);
	if (!fsec)
		return -ENOMEM;

	fsec->sid = sid;
	fsec->fown_sid = sid;
	file->f_security = fsec;

	return 0;
}

static void file_free_security(struct file *file)
{
	struct file_security_struct *fsec = file->f_security;
	file->f_security = NULL;
	kmem_cache_free(file_security_cache, fsec);
}

static int superblock_alloc_security(struct super_block *sb)
{
	struct superblock_security_struct *sbsec;

	sbsec = kzalloc(sizeof(struct superblock_security_struct), GFP_KERNEL);
	if (!sbsec)
		return -ENOMEM;

	mutex_init(&sbsec->lock);
	INIT_LIST_HEAD(&sbsec->isec_head);
	spin_lock_init(&sbsec->isec_lock);
	sbsec->sb = sb;
	sbsec->sid = SECINITSID_UNLABELED;
	sbsec->def_sid = SECINITSID_FILE;
	sbsec->mntpoint_sid = SECINITSID_UNLABELED;
	sb->s_security = sbsec;

	return 0;
}

static void superblock_free_security(struct super_block *sb)
{
	struct superblock_security_struct *sbsec = sb->s_security;
	sb->s_security = NULL;
	kfree(sbsec);
}

static inline int inode_doinit(struct inode *inode)
{
	return inode_doinit_with_dentry(inode, NULL);
}

enum {
	Opt_error = -1,
	Opt_context = 1,
	Opt_fscontext = 2,
	Opt_defcontext = 3,
	Opt_rootcontext = 4,
	Opt_labelsupport = 5,
	Opt_nextmntopt = 6,
};

#define NUM_SEL_MNT_OPTS	(Opt_nextmntopt - 1)

static const match_table_t tokens = {
	{Opt_context, CONTEXT_STR "%s"},
	{Opt_fscontext, FSCONTEXT_STR "%s"},
	{Opt_defcontext, DEFCONTEXT_STR "%s"},
	{Opt_rootcontext, ROOTCONTEXT_STR "%s"},
	{Opt_labelsupport, LABELSUPP_STR},
	{Opt_error, NULL},
};

#define SEL_MOUNT_FAIL_MSG "SELinux:  duplicate or incompatible mount options\n"

static int may_context_mount_sb_relabel(u32 sid,
			struct superblock_security_struct *sbsec,
			const struct cred *cred)
{
	const struct task_security_struct *tsec = cred->security;
	int rc;

	rc = avc_has_perm(tsec->sid, sbsec->sid, SECCLASS_FILESYSTEM,
			  FILESYSTEM__RELABELFROM, NULL);
	if (rc)
		return rc;

	rc = avc_has_perm(tsec->sid, sid, SECCLASS_FILESYSTEM,
			  FILESYSTEM__RELABELTO, NULL);
	return rc;
}

static int may_context_mount_inode_relabel(u32 sid,
			struct superblock_security_struct *sbsec,
			const struct cred *cred)
{
	const struct task_security_struct *tsec = cred->security;
	int rc;
	rc = avc_has_perm(tsec->sid, sbsec->sid, SECCLASS_FILESYSTEM,
			  FILESYSTEM__RELABELFROM, NULL);
	if (rc)
		return rc;

	rc = avc_has_perm(sid, sbsec->sid, SECCLASS_FILESYSTEM,
			  FILESYSTEM__ASSOCIATE, NULL);
	return rc;
}

static int selinux_is_sblabel_mnt(struct super_block *sb)
{
	struct superblock_security_struct *sbsec = sb->s_security;

	return sbsec->behavior == SECURITY_FS_USE_XATTR ||
		sbsec->behavior == SECURITY_FS_USE_TRANS ||
		sbsec->behavior == SECURITY_FS_USE_TASK ||
		sbsec->behavior == SECURITY_FS_USE_NATIVE ||
		/* Special handling. Genfs but also in-core setxattr handler */
		!strcmp(sb->s_type->name, "sysfs") ||
		!strcmp(sb->s_type->name, "pstore") ||
		!strcmp(sb->s_type->name, "debugfs") ||
		!strcmp(sb->s_type->name, "tracefs") ||
		!strcmp(sb->s_type->name, "rootfs");
}

static int sb_finish_set_opts(struct super_block *sb)
{
	struct superblock_security_struct *sbsec = sb->s_security;
	struct dentry *root = sb->s_root;
	struct inode *root_inode = d_backing_inode(root);
	int rc = 0;

	if (sbsec->behavior == SECURITY_FS_USE_XATTR) {
		/* Make sure that the xattr handler exists and that no
		   error other than -ENODATA is returned by getxattr on
		   the root directory.  -ENODATA is ok, as this may be
		   the first boot of the SELinux kernel before we have
		   assigned xattr values to the filesystem. */
		if (!(root_inode->i_opflags & IOP_XATTR)) {
			printk(KERN_WARNING "SELinux: (dev %s, type %s) has no "
			       "xattr support\n", sb->s_id, sb->s_type->name);
			rc = -EOPNOTSUPP;
			goto out;
		}

		rc = __vfs_getxattr(root, root_inode, XATTR_NAME_SELINUX, NULL, 0);
		if (rc < 0 && rc != -ENODATA) {
			if (rc == -EOPNOTSUPP)
				printk(KERN_WARNING "SELinux: (dev %s, type "
				       "%s) has no security xattr handler\n",
				       sb->s_id, sb->s_type->name);
			else
				printk(KERN_WARNING "SELinux: (dev %s, type "
				       "%s) getxattr errno %d\n", sb->s_id,
				       sb->s_type->name, -rc);
			goto out;
		}
	}

	sbsec->flags |= SE_SBINITIALIZED;
	if (selinux_is_sblabel_mnt(sb))
		sbsec->flags |= SBLABEL_MNT;

	/* Initialize the root inode. */
	rc = inode_doinit_with_dentry(root_inode, root);

	/* Initialize any other inodes associated with the superblock, e.g.
	   inodes created prior to initial policy load or inodes created
	   during get_sb by a pseudo filesystem that directly
	   populates itself. */
	spin_lock(&sbsec->isec_lock);
next_inode:
	if (!list_empty(&sbsec->isec_head)) {
		struct inode_security_struct *isec =
				list_entry(sbsec->isec_head.next,
					   struct inode_security_struct, list);
		struct inode *inode = isec->inode;
		list_del_init(&isec->list);
		spin_unlock(&sbsec->isec_lock);
		inode = igrab(inode);
		if (inode) {
			if (!IS_PRIVATE(inode))
				inode_doinit(inode);
			iput(inode);
		}
		spin_lock(&sbsec->isec_lock);
		goto next_inode;
	}
	spin_unlock(&sbsec->isec_lock);
out:
	return rc;
}

/*
 * This function should allow an FS to ask what it's mount security
 * options were so it can use those later for submounts, displaying
 * mount options, or whatever.
 */
static int selinux_get_mnt_opts(const struct super_block *sb,
				struct security_mnt_opts *opts)
{
	int rc = 0, i;
	struct superblock_security_struct *sbsec = sb->s_security;
	char *context = NULL;
	u32 len;
	char tmp;

	security_init_mnt_opts(opts);

	if (!(sbsec->flags & SE_SBINITIALIZED))
		return -EINVAL;

	if (!ss_initialized)
		return -EINVAL;

	/* make sure we always check enough bits to cover the mask */
	BUILD_BUG_ON(SE_MNTMASK >= (1 << NUM_SEL_MNT_OPTS));

	tmp = sbsec->flags & SE_MNTMASK;
	/* count the number of mount options for this sb */
	for (i = 0; i < NUM_SEL_MNT_OPTS; i++) {
		if (tmp & 0x01)
			opts->num_mnt_opts++;
		tmp >>= 1;
	}
	/* Check if the Label support flag is set */
	if (sbsec->flags & SBLABEL_MNT)
		opts->num_mnt_opts++;

	opts->mnt_opts = kcalloc(opts->num_mnt_opts, sizeof(char *), GFP_ATOMIC);
	if (!opts->mnt_opts) {
		rc = -ENOMEM;
		goto out_free;
	}

	opts->mnt_opts_flags = kcalloc(opts->num_mnt_opts, sizeof(int), GFP_ATOMIC);
	if (!opts->mnt_opts_flags) {
		rc = -ENOMEM;
		goto out_free;
	}

	i = 0;
	if (sbsec->flags & FSCONTEXT_MNT) {
		rc = security_sid_to_context(sbsec->sid, &context, &len);
		if (rc)
			goto out_free;
		opts->mnt_opts[i] = context;
		opts->mnt_opts_flags[i++] = FSCONTEXT_MNT;
	}
	if (sbsec->flags & CONTEXT_MNT) {
		rc = security_sid_to_context(sbsec->mntpoint_sid, &context, &len);
		if (rc)
			goto out_free;
		opts->mnt_opts[i] = context;
		opts->mnt_opts_flags[i++] = CONTEXT_MNT;
	}
	if (sbsec->flags & DEFCONTEXT_MNT) {
		rc = security_sid_to_context(sbsec->def_sid, &context, &len);
		if (rc)
			goto out_free;
		opts->mnt_opts[i] = context;
		opts->mnt_opts_flags[i++] = DEFCONTEXT_MNT;
	}
	if (sbsec->flags & ROOTCONTEXT_MNT) {
		struct dentry *root = sbsec->sb->s_root;
		struct inode_security_struct *isec = backing_inode_security(root);

		rc = security_sid_to_context(isec->sid, &context, &len);
		if (rc)
			goto out_free;
		opts->mnt_opts[i] = context;
		opts->mnt_opts_flags[i++] = ROOTCONTEXT_MNT;
	}
	if (sbsec->flags & SBLABEL_MNT) {
		opts->mnt_opts[i] = NULL;
		opts->mnt_opts_flags[i++] = SBLABEL_MNT;
	}

	BUG_ON(i != opts->num_mnt_opts);

	return 0;

out_free:
	security_free_mnt_opts(opts);
	return rc;
}

static int bad_option(struct superblock_security_struct *sbsec, char flag,
		      u32 old_sid, u32 new_sid)
{
	char mnt_flags = sbsec->flags & SE_MNTMASK;

	/* check if the old mount command had the same options */
	if (sbsec->flags & SE_SBINITIALIZED)
		if (!(sbsec->flags & flag) ||
		    (old_sid != new_sid))
			return 1;

	/* check if we were passed the same options twice,
	 * aka someone passed context=a,context=b
	 */
	if (!(sbsec->flags & SE_SBINITIALIZED))
		if (mnt_flags & flag)
			return 1;
	return 0;
}

/*
 * Allow filesystems with binary mount data to explicitly set mount point
 * labeling information.
 */
static int selinux_set_mnt_opts(struct super_block *sb,
				struct security_mnt_opts *opts,
				unsigned long kern_flags,
				unsigned long *set_kern_flags)
{
	const struct cred *cred = current_cred();
	int rc = 0, i;
	struct superblock_security_struct *sbsec = sb->s_security;
	const char *name = sb->s_type->name;
	struct dentry *root = sbsec->sb->s_root;
	struct inode_security_struct *root_isec;
	u32 fscontext_sid = 0, context_sid = 0, rootcontext_sid = 0;
	u32 defcontext_sid = 0;
	char **mount_options = opts->mnt_opts;
	int *flags = opts->mnt_opts_flags;
	int num_opts = opts->num_mnt_opts;

#ifdef CONFIG_RKP_KDP
	if ((rc = security_integrity_current()))
		return rc;
#endif  /* CONFIG_RKP_KDP */
	mutex_lock(&sbsec->lock);

	if (!ss_initialized) {
		if (!num_opts) {
			/* Defer initialization until selinux_complete_init,
			   after the initial policy is loaded and the security
			   server is ready to handle calls. */
			goto out;
		}
		rc = -EINVAL;
		printk(KERN_WARNING "SELinux: Unable to set superblock options "
			"before the security server is initialized\n");
		goto out;
	}
	if (kern_flags && !set_kern_flags) {
		/* Specifying internal flags without providing a place to
		 * place the results is not allowed */
		rc = -EINVAL;
		goto out;
	}

	/*
	 * Binary mount data FS will come through this function twice.  Once
	 * from an explicit call and once from the generic calls from the vfs.
	 * Since the generic VFS calls will not contain any security mount data
	 * we need to skip the double mount verification.
	 *
	 * This does open a hole in which we will not notice if the first
	 * mount using this sb set explict options and a second mount using
	 * this sb does not set any security options.  (The first options
	 * will be used for both mounts)
	 */
	if ((sbsec->flags & SE_SBINITIALIZED) && (sb->s_type->fs_flags & FS_BINARY_MOUNTDATA)
	    && (num_opts == 0))
		goto out;

	root_isec = backing_inode_security_novalidate(root);

	/*
	 * parse the mount options, check if they are valid sids.
	 * also check if someone is trying to mount the same sb more
	 * than once with different security options.
	 */
	for (i = 0; i < num_opts; i++) {
		u32 sid;

		if (flags[i] == SBLABEL_MNT)
			continue;
		rc = security_context_str_to_sid(mount_options[i], &sid, GFP_KERNEL);
		if (rc) {
			printk(KERN_WARNING "SELinux: security_context_str_to_sid"
			       "(%s) failed for (dev %s, type %s) errno=%d\n",
			       mount_options[i], sb->s_id, name, rc);
			goto out;
		}
		switch (flags[i]) {
		case FSCONTEXT_MNT:
			fscontext_sid = sid;

			if (bad_option(sbsec, FSCONTEXT_MNT, sbsec->sid,
					fscontext_sid))
				goto out_double_mount;

			sbsec->flags |= FSCONTEXT_MNT;
			break;
		case CONTEXT_MNT:
			context_sid = sid;

			if (bad_option(sbsec, CONTEXT_MNT, sbsec->mntpoint_sid,
					context_sid))
				goto out_double_mount;

			sbsec->flags |= CONTEXT_MNT;
			break;
		case ROOTCONTEXT_MNT:
			rootcontext_sid = sid;

			if (bad_option(sbsec, ROOTCONTEXT_MNT, root_isec->sid,
					rootcontext_sid))
				goto out_double_mount;

			sbsec->flags |= ROOTCONTEXT_MNT;

			break;
		case DEFCONTEXT_MNT:
			defcontext_sid = sid;

			if (bad_option(sbsec, DEFCONTEXT_MNT, sbsec->def_sid,
					defcontext_sid))
				goto out_double_mount;

			sbsec->flags |= DEFCONTEXT_MNT;

			break;
		default:
			rc = -EINVAL;
			goto out;
		}
	}

	if (sbsec->flags & SE_SBINITIALIZED) {
		/* previously mounted with options, but not on this attempt? */
		if ((sbsec->flags & SE_MNTMASK) && !num_opts)
			goto out_double_mount;
		rc = 0;
		goto out;
	}

	if (strcmp(sb->s_type->name, "proc") == 0)
		sbsec->flags |= SE_SBPROC | SE_SBGENFS;

	if (!strcmp(sb->s_type->name, "debugfs") ||
	    !strcmp(sb->s_type->name, "tracefs") ||
	    !strcmp(sb->s_type->name, "sysfs") ||
	    !strcmp(sb->s_type->name, "pstore"))
		sbsec->flags |= SE_SBGENFS;

	if (!sbsec->behavior) {
		/*
		 * Determine the labeling behavior to use for this
		 * filesystem type.
		 */
		rc = security_fs_use(sb);
		if (rc) {
			printk(KERN_WARNING
				"%s: security_fs_use(%s) returned %d\n",
					__func__, sb->s_type->name, rc);
			goto out;
		}
	}

	/*
	 * Back port from https://patchwork.kernel.org/patch/9466451/
	 * To support SELinux context mounts on tmpfs, ramfs, devpts within user namespaces
	 *
	 * If this is a user namespace mount and the filesystem type is not
	 * explicitly whitelisted, then no contexts are allowed on the command
	 * line and security labels must be ignored.
	 */
	if (sb->s_user_ns != &init_user_ns &&
			strcmp(sb->s_type->name, "tmpfs") &&
			strcmp(sb->s_type->name, "ramfs") &&
			strcmp(sb->s_type->name, "devpts")) {
		if (context_sid || fscontext_sid || rootcontext_sid ||
		    defcontext_sid) {
			rc = -EACCES;
			goto out;
		}
		if (sbsec->behavior == SECURITY_FS_USE_XATTR) {
			sbsec->behavior = SECURITY_FS_USE_MNTPOINT;
			rc = security_transition_sid(current_sid(), current_sid(),
						     SECCLASS_FILE, NULL,
						     &sbsec->mntpoint_sid);
			if (rc)
				goto out;
		}
		goto out_set_opts;
	}

	/* sets the context of the superblock for the fs being mounted. */
	if (fscontext_sid) {
		rc = may_context_mount_sb_relabel(fscontext_sid, sbsec, cred);
		if (rc)
			goto out;

		sbsec->sid = fscontext_sid;
	}

	/*
	 * Switch to using mount point labeling behavior.
	 * sets the label used on all file below the mountpoint, and will set
	 * the superblock context if not already set.
	 */
	if (kern_flags & SECURITY_LSM_NATIVE_LABELS && !context_sid) {
		sbsec->behavior = SECURITY_FS_USE_NATIVE;
		*set_kern_flags |= SECURITY_LSM_NATIVE_LABELS;
	}

	if (context_sid) {
		if (!fscontext_sid) {
			rc = may_context_mount_sb_relabel(context_sid, sbsec,
							  cred);
			if (rc)
				goto out;
			sbsec->sid = context_sid;
		} else {
			rc = may_context_mount_inode_relabel(context_sid, sbsec,
							     cred);
			if (rc)
				goto out;
		}
		if (!rootcontext_sid)
			rootcontext_sid = context_sid;

		sbsec->mntpoint_sid = context_sid;
		sbsec->behavior = SECURITY_FS_USE_MNTPOINT;
	}

	if (rootcontext_sid) {
		rc = may_context_mount_inode_relabel(rootcontext_sid, sbsec,
						     cred);
		if (rc)
			goto out;

		root_isec->sid = rootcontext_sid;
		root_isec->initialized = LABEL_INITIALIZED;
	}

	if (defcontext_sid) {
		if (sbsec->behavior != SECURITY_FS_USE_XATTR &&
			sbsec->behavior != SECURITY_FS_USE_NATIVE) {
			rc = -EINVAL;
			printk(KERN_WARNING "SELinux: defcontext option is "
			       "invalid for this filesystem type\n");
			goto out;
		}

		if (defcontext_sid != sbsec->def_sid) {
			rc = may_context_mount_inode_relabel(defcontext_sid,
							     sbsec, cred);
			if (rc)
				goto out;
		}

		sbsec->def_sid = defcontext_sid;
	}

out_set_opts:
	rc = sb_finish_set_opts(sb);
out:
	mutex_unlock(&sbsec->lock);
	return rc;
out_double_mount:
	rc = -EINVAL;
	printk(KERN_WARNING "SELinux: mount invalid.  Same superblock, different "
	       "security settings for (dev %s, type %s)\n", sb->s_id, name);
	goto out;
}

static int selinux_cmp_sb_context(const struct super_block *oldsb,
				    const struct super_block *newsb)
{
	struct superblock_security_struct *old = oldsb->s_security;
	struct superblock_security_struct *new = newsb->s_security;
	char oldflags = old->flags & SE_MNTMASK;
	char newflags = new->flags & SE_MNTMASK;

#ifdef CONFIG_RKP_KDP
	if (security_integrity_current())
		goto mismatch;
#endif  /* CONFIG_RKP_KDP */
	if (oldflags != newflags)
		goto mismatch;
	if ((oldflags & FSCONTEXT_MNT) && old->sid != new->sid)
		goto mismatch;
	if ((oldflags & CONTEXT_MNT) && old->mntpoint_sid != new->mntpoint_sid)
		goto mismatch;
	if ((oldflags & DEFCONTEXT_MNT) && old->def_sid != new->def_sid)
		goto mismatch;
	if (oldflags & ROOTCONTEXT_MNT) {
		struct inode_security_struct *oldroot = backing_inode_security(oldsb->s_root);
		struct inode_security_struct *newroot = backing_inode_security(newsb->s_root);
		if (oldroot->sid != newroot->sid)
			goto mismatch;
	}
	return 0;
mismatch:
	printk(KERN_WARNING "SELinux: mount invalid.  Same superblock, "
			    "different security settings for (dev %s, "
			    "type %s)\n", newsb->s_id, newsb->s_type->name);
	return -EBUSY;
}

static int selinux_sb_clone_mnt_opts(const struct super_block *oldsb,
					struct super_block *newsb)
{
	const struct superblock_security_struct *oldsbsec = oldsb->s_security;
	struct superblock_security_struct *newsbsec = newsb->s_security;

	int set_fscontext =	(oldsbsec->flags & FSCONTEXT_MNT);
	int set_context =	(oldsbsec->flags & CONTEXT_MNT);
	int set_rootcontext =	(oldsbsec->flags & ROOTCONTEXT_MNT);

	/*
	 * if the parent was able to be mounted it clearly had no special lsm
	 * mount options.  thus we can safely deal with this superblock later
	 */

#ifdef CONFIG_RKP_KDP
	int rc;
	if ((rc = security_integrity_current()))
		return rc;
#endif  /* CONFIG_RKP_KDP */


	if (!ss_initialized)
		return 0;

	/* how can we clone if the old one wasn't set up?? */
	BUG_ON(!(oldsbsec->flags & SE_SBINITIALIZED));

	/* if fs is reusing a sb, make sure that the contexts match */
	if (newsbsec->flags & SE_SBINITIALIZED)
		return selinux_cmp_sb_context(oldsb, newsb);

	mutex_lock(&newsbsec->lock);

	newsbsec->flags = oldsbsec->flags;

	newsbsec->sid = oldsbsec->sid;
	newsbsec->def_sid = oldsbsec->def_sid;
	newsbsec->behavior = oldsbsec->behavior;

	if (set_context) {
		u32 sid = oldsbsec->mntpoint_sid;

		if (!set_fscontext)
			newsbsec->sid = sid;
		if (!set_rootcontext) {
			struct inode_security_struct *newisec = backing_inode_security(newsb->s_root);
			newisec->sid = sid;
		}
		newsbsec->mntpoint_sid = sid;
	}
	if (set_rootcontext) {
		const struct inode_security_struct *oldisec = backing_inode_security(oldsb->s_root);
		struct inode_security_struct *newisec = backing_inode_security(newsb->s_root);

		newisec->sid = oldisec->sid;
	}

	sb_finish_set_opts(newsb);
	mutex_unlock(&newsbsec->lock);
	return 0;
}

static int selinux_parse_opts_str(char *options,
				  struct security_mnt_opts *opts)
{
	char *p;
	char *context = NULL, *defcontext = NULL;
	char *fscontext = NULL, *rootcontext = NULL;
	int rc, num_mnt_opts = 0;
#ifdef CONFIG_RKP_KDP
	if ((rc = security_integrity_current()))
		return rc;
#endif  /* CONFIG_RKP_KDP */
	opts->num_mnt_opts = 0;

	/* Standard string-based options. */
	while ((p = strsep(&options, "|")) != NULL) {
		int token;
		substring_t args[MAX_OPT_ARGS];

		if (!*p)
			continue;

		token = match_token(p, tokens, args);

		switch (token) {
		case Opt_context:
			if (context || defcontext) {
				rc = -EINVAL;
				printk(KERN_WARNING SEL_MOUNT_FAIL_MSG);
				goto out_err;
			}
			context = match_strdup(&args[0]);
			if (!context) {
				rc = -ENOMEM;
				goto out_err;
			}
			break;

		case Opt_fscontext:
			if (fscontext) {
				rc = -EINVAL;
				printk(KERN_WARNING SEL_MOUNT_FAIL_MSG);
				goto out_err;
			}
			fscontext = match_strdup(&args[0]);
			if (!fscontext) {
				rc = -ENOMEM;
				goto out_err;
			}
			break;

		case Opt_rootcontext:
			if (rootcontext) {
				rc = -EINVAL;
				printk(KERN_WARNING SEL_MOUNT_FAIL_MSG);
				goto out_err;
			}
			rootcontext = match_strdup(&args[0]);
			if (!rootcontext) {
				rc = -ENOMEM;
				goto out_err;
			}
			break;

		case Opt_defcontext:
			if (context || defcontext) {
				rc = -EINVAL;
				printk(KERN_WARNING SEL_MOUNT_FAIL_MSG);
				goto out_err;
			}
			defcontext = match_strdup(&args[0]);
			if (!defcontext) {
				rc = -ENOMEM;
				goto out_err;
			}
			break;
		case Opt_labelsupport:
			break;
		default:
			rc = -EINVAL;
			printk(KERN_WARNING "SELinux:  unknown mount option\n");
			goto out_err;

		}
	}

	rc = -ENOMEM;
	opts->mnt_opts = kcalloc(NUM_SEL_MNT_OPTS, sizeof(char *), GFP_ATOMIC);
	if (!opts->mnt_opts)
		goto out_err;

	opts->mnt_opts_flags = kcalloc(NUM_SEL_MNT_OPTS, sizeof(int), GFP_ATOMIC);
	if (!opts->mnt_opts_flags) {
		kfree(opts->mnt_opts);
		goto out_err;
	}

	if (fscontext) {
		opts->mnt_opts[num_mnt_opts] = fscontext;
		opts->mnt_opts_flags[num_mnt_opts++] = FSCONTEXT_MNT;
	}
	if (context) {
		opts->mnt_opts[num_mnt_opts] = context;
		opts->mnt_opts_flags[num_mnt_opts++] = CONTEXT_MNT;
	}
	if (rootcontext) {
		opts->mnt_opts[num_mnt_opts] = rootcontext;
		opts->mnt_opts_flags[num_mnt_opts++] = ROOTCONTEXT_MNT;
	}
	if (defcontext) {
		opts->mnt_opts[num_mnt_opts] = defcontext;
		opts->mnt_opts_flags[num_mnt_opts++] = DEFCONTEXT_MNT;
	}

	opts->num_mnt_opts = num_mnt_opts;
	return 0;

out_err:
	kfree(context);
	kfree(defcontext);
	kfree(fscontext);
	kfree(rootcontext);
	return rc;
}
/*
 * string mount options parsing and call set the sbsec
 */
static int superblock_doinit(struct super_block *sb, void *data)
{
	int rc = 0;
	char *options = data;
	struct security_mnt_opts opts;

	security_init_mnt_opts(&opts);

	if (!data)
		goto out;

	BUG_ON(sb->s_type->fs_flags & FS_BINARY_MOUNTDATA);

	rc = selinux_parse_opts_str(options, &opts);
	if (rc)
		goto out_err;

out:
	rc = selinux_set_mnt_opts(sb, &opts, 0, NULL);

out_err:
	security_free_mnt_opts(&opts);
	return rc;
}

static void selinux_write_opts(struct seq_file *m,
			       struct security_mnt_opts *opts)
{
	int i;
	char *prefix;

	for (i = 0; i < opts->num_mnt_opts; i++) {
		char *has_comma;

		if (opts->mnt_opts[i])
			has_comma = strchr(opts->mnt_opts[i], ',');
		else
			has_comma = NULL;

		switch (opts->mnt_opts_flags[i]) {
		case CONTEXT_MNT:
			prefix = CONTEXT_STR;
			break;
		case FSCONTEXT_MNT:
			prefix = FSCONTEXT_STR;
			break;
		case ROOTCONTEXT_MNT:
			prefix = ROOTCONTEXT_STR;
			break;
		case DEFCONTEXT_MNT:
			prefix = DEFCONTEXT_STR;
			break;
		case SBLABEL_MNT:
			seq_putc(m, ',');
			seq_puts(m, LABELSUPP_STR);
			continue;
		default:
			BUG();
			return;
		};
		/* we need a comma before each option */
		seq_putc(m, ',');
		seq_puts(m, prefix);
		if (has_comma)
			seq_putc(m, '\"');
		seq_escape(m, opts->mnt_opts[i], "\"\n\\");
		if (has_comma)
			seq_putc(m, '\"');
	}
}

static int selinux_sb_show_options(struct seq_file *m, struct super_block *sb)
{
	struct security_mnt_opts opts;
	int rc;

#ifdef CONFIG_RKP_KDP
	if ((rc = security_integrity_current()))
		return rc;
#endif  /* CONFIG_RKP_KDP */
	rc = selinux_get_mnt_opts(sb, &opts);
	if (rc) {
		/* before policy load we may get EINVAL, don't show anything */
		if (rc == -EINVAL)
			rc = 0;
		return rc;
	}

	selinux_write_opts(m, &opts);

	security_free_mnt_opts(&opts);

	return rc;
}

static inline u16 inode_mode_to_security_class(umode_t mode)
{
	switch (mode & S_IFMT) {
	case S_IFSOCK:
		return SECCLASS_SOCK_FILE;
	case S_IFLNK:
		return SECCLASS_LNK_FILE;
	case S_IFREG:
		return SECCLASS_FILE;
	case S_IFBLK:
		return SECCLASS_BLK_FILE;
	case S_IFDIR:
		return SECCLASS_DIR;
	case S_IFCHR:
		return SECCLASS_CHR_FILE;
	case S_IFIFO:
		return SECCLASS_FIFO_FILE;

	}

	return SECCLASS_FILE;
}

static inline int default_protocol_stream(int protocol)
{
	return (protocol == IPPROTO_IP || protocol == IPPROTO_TCP);
}

static inline int default_protocol_dgram(int protocol)
{
	return (protocol == IPPROTO_IP || protocol == IPPROTO_UDP);
}

static inline u16 socket_type_to_security_class(int family, int type, int protocol)
{
	switch (family) {
	case PF_UNIX:
		switch (type) {
		case SOCK_STREAM:
		case SOCK_SEQPACKET:
			return SECCLASS_UNIX_STREAM_SOCKET;
		case SOCK_DGRAM:
			return SECCLASS_UNIX_DGRAM_SOCKET;
		}
		break;
	case PF_INET:
	case PF_INET6:
		switch (type) {
		case SOCK_STREAM:
			if (default_protocol_stream(protocol))
				return SECCLASS_TCP_SOCKET;
			else
				return SECCLASS_RAWIP_SOCKET;
		case SOCK_DGRAM:
			if (default_protocol_dgram(protocol))
				return SECCLASS_UDP_SOCKET;
			else
				return SECCLASS_RAWIP_SOCKET;
		case SOCK_DCCP:
			return SECCLASS_DCCP_SOCKET;
		default:
			return SECCLASS_RAWIP_SOCKET;
		}
		break;
	case PF_NETLINK:
		switch (protocol) {
		case NETLINK_ROUTE:
			return SECCLASS_NETLINK_ROUTE_SOCKET;
		case NETLINK_SOCK_DIAG:
			return SECCLASS_NETLINK_TCPDIAG_SOCKET;
		case NETLINK_NFLOG:
			return SECCLASS_NETLINK_NFLOG_SOCKET;
		case NETLINK_XFRM:
			return SECCLASS_NETLINK_XFRM_SOCKET;
		case NETLINK_SELINUX:
			return SECCLASS_NETLINK_SELINUX_SOCKET;
		case NETLINK_ISCSI:
			return SECCLASS_NETLINK_ISCSI_SOCKET;
		case NETLINK_AUDIT:
			return SECCLASS_NETLINK_AUDIT_SOCKET;
		case NETLINK_FIB_LOOKUP:
			return SECCLASS_NETLINK_FIB_LOOKUP_SOCKET;
		case NETLINK_CONNECTOR:
			return SECCLASS_NETLINK_CONNECTOR_SOCKET;
		case NETLINK_NETFILTER:
			return SECCLASS_NETLINK_NETFILTER_SOCKET;
		case NETLINK_DNRTMSG:
			return SECCLASS_NETLINK_DNRT_SOCKET;
		case NETLINK_KOBJECT_UEVENT:
			return SECCLASS_NETLINK_KOBJECT_UEVENT_SOCKET;
		case NETLINK_GENERIC:
			return SECCLASS_NETLINK_GENERIC_SOCKET;
		case NETLINK_SCSITRANSPORT:
			return SECCLASS_NETLINK_SCSITRANSPORT_SOCKET;
		case NETLINK_RDMA:
			return SECCLASS_NETLINK_RDMA_SOCKET;
		case NETLINK_CRYPTO:
			return SECCLASS_NETLINK_CRYPTO_SOCKET;
		default:
			return SECCLASS_NETLINK_SOCKET;
		}
	case PF_PACKET:
		return SECCLASS_PACKET_SOCKET;
	case PF_KEY:
		return SECCLASS_KEY_SOCKET;
	case PF_APPLETALK:
		return SECCLASS_APPLETALK_SOCKET;
	}

	return SECCLASS_SOCKET;
}

static int selinux_genfs_get_sid(struct dentry *dentry,
				 u16 tclass,
				 u16 flags,
				 u32 *sid)
{
	int rc;
	struct super_block *sb = dentry->d_sb;
	char *buffer, *path;

	buffer = (char *)__get_free_page(GFP_KERNEL);
	if (!buffer)
		return -ENOMEM;

	path = dentry_path_raw(dentry, buffer, PAGE_SIZE);
	if (IS_ERR(path))
		rc = PTR_ERR(path);
	else {
		if (flags & SE_SBPROC) {
			/* each process gets a /proc/PID/ entry. Strip off the
			 * PID part to get a valid selinux labeling.
			 * e.g. /proc/1/net/rpc/nfs -> /net/rpc/nfs */
			while (path[1] >= '0' && path[1] <= '9') {
				path[1] = '/';
				path++;
			}
		}
		rc = security_genfs_sid(sb->s_type->name, path, tclass, sid);
	}
	free_page((unsigned long)buffer);
	return rc;
}

/* The inode's security attributes must be initialized before first use. */
static int inode_doinit_with_dentry(struct inode *inode, struct dentry *opt_dentry)
{
	struct superblock_security_struct *sbsec = NULL;
	struct inode_security_struct *isec = inode->i_security;
	u32 sid;
	struct dentry *dentry;
#define INITCONTEXTLEN 255
	char *context = NULL;
	unsigned len = 0;
	int rc = 0;

	if (isec->initialized == LABEL_INITIALIZED)
		goto out;

	mutex_lock(&isec->lock);
	if (isec->initialized == LABEL_INITIALIZED)
		goto out_unlock;

	sbsec = inode->i_sb->s_security;
	if (!(sbsec->flags & SE_SBINITIALIZED)) {
		/* Defer initialization until selinux_complete_init,
		   after the initial policy is loaded and the security
		   server is ready to handle calls. */
		spin_lock(&sbsec->isec_lock);
		if (list_empty(&isec->list))
			list_add(&isec->list, &sbsec->isec_head);
		spin_unlock(&sbsec->isec_lock);
		goto out_unlock;
	}

	switch (sbsec->behavior) {
	case SECURITY_FS_USE_NATIVE:
		break;
	case SECURITY_FS_USE_XATTR:
		if (!(inode->i_opflags & IOP_XATTR)) {
			isec->sid = sbsec->def_sid;
			break;
		}
		/* Need a dentry, since the xattr API requires one.
		   Life would be simpler if we could just pass the inode. */
		if (opt_dentry) {
			/* Called from d_instantiate or d_splice_alias. */
			dentry = dget(opt_dentry);
		} else {
			/* Called from selinux_complete_init, try to find a dentry. */
			dentry = d_find_alias(inode);
		}
		if (!dentry) {
			/*
			 * this is can be hit on boot when a file is accessed
			 * before the policy is loaded.  When we load policy we
			 * may find inodes that have no dentry on the
			 * sbsec->isec_head list.  No reason to complain as these
			 * will get fixed up the next time we go through
			 * inode_doinit with a dentry, before these inodes could
			 * be used again by userspace.
			 */
			goto out_unlock;
		}

		len = INITCONTEXTLEN;
		context = kmalloc(len+1, GFP_NOFS);
		if (!context) {
			rc = -ENOMEM;
			dput(dentry);
			goto out_unlock;
		}
		context[len] = '\0';
		rc = __vfs_getxattr(dentry, inode, XATTR_NAME_SELINUX, context, len);
		if (rc == -ERANGE) {
			kfree(context);

			/* Need a larger buffer.  Query for the right size. */
			rc = __vfs_getxattr(dentry, inode, XATTR_NAME_SELINUX, NULL, 0);
			if (rc < 0) {
				dput(dentry);
				goto out_unlock;
			}
			len = rc;
			context = kmalloc(len+1, GFP_NOFS);
			if (!context) {
				rc = -ENOMEM;
				dput(dentry);
				goto out_unlock;
			}
			context[len] = '\0';
			rc = __vfs_getxattr(dentry, inode, XATTR_NAME_SELINUX, context, len);
		}
		dput(dentry);
		if (rc < 0) {
			if (rc != -ENODATA) {
				printk(KERN_WARNING "SELinux: %s:  getxattr returned "
				       "%d for dev=%s ino=%ld\n", __func__,
				       -rc, inode->i_sb->s_id, inode->i_ino);
				kfree(context);
				goto out_unlock;
			}
			/* Map ENODATA to the default file SID */
			sid = sbsec->def_sid;
			rc = 0;
		} else {
			rc = security_context_to_sid_default(context, rc, &sid,
							     sbsec->def_sid,
							     GFP_NOFS);
			if (rc) {
				char *dev = inode->i_sb->s_id;
				unsigned long ino = inode->i_ino;

				if (rc == -EINVAL) {
					if (printk_ratelimit())
						printk(KERN_NOTICE "SELinux: inode=%lu on dev=%s was found to have an invalid "
							"context=%s.  This indicates you may need to relabel the inode or the "
							"filesystem in question.\n", ino, dev, context);
				} else {
					printk(KERN_WARNING "SELinux: %s:  context_to_sid(%s) "
					       "returned %d for dev=%s ino=%ld\n",
					       __func__, context, -rc, dev, ino);
				}
				kfree(context);
				/* Leave with the unlabeled SID */
				rc = 0;
				break;
			}
		}
		kfree(context);
		isec->sid = sid;
		break;
	case SECURITY_FS_USE_TASK:
		isec->sid = isec->task_sid;
		break;
	case SECURITY_FS_USE_TRANS:
		/* Default to the fs SID. */
		isec->sid = sbsec->sid;

		/* Try to obtain a transition SID. */
		isec->sclass = inode_mode_to_security_class(inode->i_mode);
		rc = security_transition_sid(isec->task_sid, sbsec->sid,
					     isec->sclass, NULL, &sid);
		if (rc)
			goto out_unlock;
		isec->sid = sid;
		break;
	case SECURITY_FS_USE_MNTPOINT:
		isec->sid = sbsec->mntpoint_sid;
		break;
	default:
		/* Default to the fs superblock SID. */
		isec->sid = sbsec->sid;

		if ((sbsec->flags & SE_SBGENFS) && !S_ISLNK(inode->i_mode)) {
			/* We must have a dentry to determine the label on
			 * procfs inodes */
			if (opt_dentry)
				/* Called from d_instantiate or
				 * d_splice_alias. */
				dentry = dget(opt_dentry);
			else
				/* Called from selinux_complete_init, try to
				 * find a dentry. */
				dentry = d_find_alias(inode);
			/*
			 * This can be hit on boot when a file is accessed
			 * before the policy is loaded.  When we load policy we
			 * may find inodes that have no dentry on the
			 * sbsec->isec_head list.  No reason to complain as
			 * these will get fixed up the next time we go through
			 * inode_doinit() with a dentry, before these inodes
			 * could be used again by userspace.
			 */
			if (!dentry)
				goto out_unlock;
			isec->sclass = inode_mode_to_security_class(inode->i_mode);
			rc = selinux_genfs_get_sid(dentry, isec->sclass,
						   sbsec->flags, &sid);
			dput(dentry);
			if (rc)
				goto out_unlock;
			isec->sid = sid;
		}
		break;
	}

	isec->initialized = LABEL_INITIALIZED;

out_unlock:
	mutex_unlock(&isec->lock);
out:
	if (isec->sclass == SECCLASS_FILE)
		isec->sclass = inode_mode_to_security_class(inode->i_mode);
	return rc;
}

/* Convert a Linux signal to an access vector. */
static inline u32 signal_to_av(int sig)
{
	u32 perm = 0;

	switch (sig) {
	case SIGCHLD:
		/* Commonly granted from child to parent. */
		perm = PROCESS__SIGCHLD;
		break;
	case SIGKILL:
		/* Cannot be caught or ignored */
		perm = PROCESS__SIGKILL;
		break;
	case SIGSTOP:
		/* Cannot be caught or ignored */
		perm = PROCESS__SIGSTOP;
		break;
	default:
		/* All other signals. */
		perm = PROCESS__SIGNAL;
		break;
	}

	return perm;
}

/*
 * Check permission between a pair of credentials
 * fork check, ptrace check, etc.
 */
static int cred_has_perm(const struct cred *actor,
			 const struct cred *target,
			 u32 perms)
{
	u32 asid = cred_sid(actor), tsid = cred_sid(target);

	return avc_has_perm(asid, tsid, SECCLASS_PROCESS, perms, NULL);
}

/*
 * Check permission between a pair of tasks, e.g. signal checks,
 * fork check, ptrace check, etc.
 * tsk1 is the actor and tsk2 is the target
 * - this uses the default subjective creds of tsk1
 */
static int task_has_perm(const struct task_struct *tsk1,
			 const struct task_struct *tsk2,
			 u32 perms)
{
#ifdef CONFIG_RKP_KDP
	volatile struct task_security_struct *tsec1, *tsec2;
#endif
	const struct task_security_struct *__tsec1, *__tsec2;
	u32 sid1, sid2;

	rcu_read_lock();

#ifdef CONFIG_RKP_KDP
	if(rkp_cred_enable){
		while((u64)(tsec1 = __task_cred(tsk1)->security) == (u64)0x07);
		while((u64)(tsec2 = __task_cred(tsk2)->security) == (u64)0x07);
		sid1 = tsec1->sid;
		sid2 = tsec2->sid;
	}else {
		__tsec1 = __task_cred(tsk1)->security;	sid1 = __tsec1->sid;
		__tsec2 = __task_cred(tsk2)->security;	sid2 = __tsec2->sid;
	}
#else
	__tsec1 = __task_cred(tsk1)->security;	sid1 = __tsec1->sid;
	__tsec2 = __task_cred(tsk2)->security;	sid2 = __tsec2->sid;
#endif /*CONFIG_RKP_KDP*/

	rcu_read_unlock();
	return avc_has_perm(sid1, sid2, SECCLASS_PROCESS, perms, NULL);
}

/*
 * Check permission between current and another task, e.g. signal checks,
 * fork check, ptrace check, etc.
 * current is the actor and tsk2 is the target
 * - this uses current's subjective creds
 */
static int current_has_perm(const struct task_struct *tsk,
			    u32 perms)
{
	u32 sid, tsid;

	sid = current_sid();
	tsid = task_sid(tsk);
	return avc_has_perm(sid, tsid, SECCLASS_PROCESS, perms, NULL);
}

#if CAP_LAST_CAP > 63
#error Fix SELinux to handle capabilities > 63.
#endif

/* Check whether a task is allowed to use a capability. */
static int cred_has_capability(const struct cred *cred,
			       int cap, int audit, bool initns)
{
	struct common_audit_data ad;
	struct av_decision avd;
	u16 sclass;
	u32 sid = cred_sid(cred);
	u32 av = CAP_TO_MASK(cap);
	int rc;

	ad.type = LSM_AUDIT_DATA_CAP;
	ad.u.cap = cap;

	switch (CAP_TO_INDEX(cap)) {
	case 0:
#if defined(CONFIG_LOD_SEC)
		if (!initns && rkp_is_lod_cred(cred)) {
			sclass = SECCLASS_CAP_LOD;
		} else {
			sclass = initns ? SECCLASS_CAPABILITY : SECCLASS_CAP_USERNS;
		}
#else
		sclass = initns ? SECCLASS_CAPABILITY : SECCLASS_CAP_USERNS;
#endif
		break;
	case 1:
#if defined(CONFIG_LOD_SEC)
		if (!initns && rkp_is_lod_cred(cred)) {
			sclass = SECCLASS_CAP2_LOD;
		} else {
			sclass = initns ? SECCLASS_CAPABILITY2 : SECCLASS_CAP2_USERNS;
		}
#else
		sclass = initns ? SECCLASS_CAPABILITY2 : SECCLASS_CAP2_USERNS;
#endif
		break;
	default:
		printk(KERN_ERR
		       "SELinux:  out of range capability %d\n", cap);
		BUG();
		return -EINVAL;
	}

	rc = avc_has_perm_noaudit(sid, sid, sclass, av, 0, &avd);
	if (audit == SECURITY_CAP_AUDIT) {
		int rc2 = avc_audit(sid, sid, sclass, av, &avd, rc, &ad, 0);
		if (rc2)
			return rc2;
	}
	return rc;
}

/* Check whether a task is allowed to use a system operation. */
static int task_has_system(struct task_struct *tsk,
			   u32 perms)
{
	u32 sid = task_sid(tsk);

	return avc_has_perm(sid, SECINITSID_KERNEL,
			    SECCLASS_SYSTEM, perms, NULL);
}

/* Check whether a task has a particular permission to an inode.
   The 'adp' parameter is optional and allows other audit
   data to be passed (e.g. the dentry). */
static int inode_has_perm(const struct cred *cred,
			  struct inode *inode,
			  u32 perms,
			  struct common_audit_data *adp)
{
	struct inode_security_struct *isec;
	u32 sid;

	validate_creds(cred);

	if (unlikely(IS_PRIVATE(inode)))
		return 0;

	sid = cred_sid(cred);
	isec = inode->i_security;

	return avc_has_perm(sid, isec->sid, isec->sclass, perms, adp);
}

/* Same as inode_has_perm, but pass explicit audit data containing
   the dentry to help the auditing code to more easily generate the
   pathname if needed. */
static inline int dentry_has_perm(const struct cred *cred,
				  struct dentry *dentry,
				  u32 av)
{
	struct inode *inode = d_backing_inode(dentry);
	struct common_audit_data ad;

	ad.type = LSM_AUDIT_DATA_DENTRY;
	ad.u.dentry = dentry;
	__inode_security_revalidate(inode, dentry, true);
	return inode_has_perm(cred, inode, av, &ad);
}

/* Same as inode_has_perm, but pass explicit audit data containing
   the path to help the auditing code to more easily generate the
   pathname if needed. */
static inline int path_has_perm(const struct cred *cred,
				const struct path *path,
				u32 av)
{
	struct inode *inode = d_backing_inode(path->dentry);
	struct common_audit_data ad;

	ad.type = LSM_AUDIT_DATA_PATH;
	ad.u.path = *path;
	__inode_security_revalidate(inode, path->dentry, true);
	return inode_has_perm(cred, inode, av, &ad);
}

/* Same as path_has_perm, but uses the inode from the file struct. */
static inline int file_path_has_perm(const struct cred *cred,
				     struct file *file,
				     u32 av)
{
	struct common_audit_data ad;

	ad.type = LSM_AUDIT_DATA_FILE;
	ad.u.file = file;
	return inode_has_perm(cred, file_inode(file), av, &ad);
}

#ifdef CONFIG_BPF_SYSCALL
static int bpf_fd_pass(struct file *file, u32 sid);
#endif

/* Check whether a task can use an open file descriptor to
   access an inode in a given way.  Check access to the
   descriptor itself, and then use dentry_has_perm to
   check a particular permission to the file.
   Access to the descriptor is implicitly granted if it
   has the same SID as the process.  If av is zero, then
   access to the file is not checked, e.g. for cases
   where only the descriptor is affected like seek. */
static int file_has_perm(const struct cred *cred,
			 struct file *file,
			 u32 av)
{
	struct file_security_struct *fsec = file->f_security;
	struct inode *inode = file_inode(file);
	struct common_audit_data ad;
	u32 sid = cred_sid(cred);
	int rc;

	ad.type = LSM_AUDIT_DATA_FILE;
	ad.u.file = file;

	if (sid != fsec->sid) {
		rc = avc_has_perm(sid, fsec->sid,
				  SECCLASS_FD,
				  FD__USE,
				  &ad);
		if (rc)
			goto out;
	}

#ifdef CONFIG_BPF_SYSCALL
	rc = bpf_fd_pass(file, cred_sid(cred));
	if (rc)
		return rc;
#endif

	/* av is zero if only checking access to the descriptor. */
	rc = 0;
	if (av)
		rc = inode_has_perm(cred, inode, av, &ad);

out:
	return rc;
}

/*
 * Determine the label for an inode that might be unioned.
 */
static int
selinux_determine_inode_label(const struct task_security_struct *tsec,
				 struct inode *dir,
				 const struct qstr *name, u16 tclass,
				 u32 *_new_isid)
{
	const struct superblock_security_struct *sbsec = dir->i_sb->s_security;

	if ((sbsec->flags & SE_SBINITIALIZED) &&
	    (sbsec->behavior == SECURITY_FS_USE_MNTPOINT)) {
		*_new_isid = sbsec->mntpoint_sid;
	} else if ((sbsec->flags & SBLABEL_MNT) &&
		   tsec->create_sid) {
		*_new_isid = tsec->create_sid;
	} else {
		const struct inode_security_struct *dsec = inode_security(dir);
		return security_transition_sid(tsec->sid, dsec->sid, tclass,
					       name, _new_isid);
	}

	return 0;
}

/* Check whether a task can create a file. */
static int may_create(struct inode *dir,
		      struct dentry *dentry,
		      u16 tclass)
{
	const struct task_security_struct *tsec = current_security();
	struct inode_security_struct *dsec;
	struct superblock_security_struct *sbsec;
	u32 sid, newsid;
	struct common_audit_data ad;
	int rc;

	dsec = inode_security(dir);
	sbsec = dir->i_sb->s_security;

	sid = tsec->sid;

	ad.type = LSM_AUDIT_DATA_DENTRY;
	ad.u.dentry = dentry;

	rc = avc_has_perm(sid, dsec->sid, SECCLASS_DIR,
			  DIR__ADD_NAME | DIR__SEARCH,
			  &ad);
	if (rc)
		return rc;

	rc = selinux_determine_inode_label(current_security(), dir,
					   &dentry->d_name, tclass, &newsid);
	if (rc)
		return rc;

	rc = avc_has_perm(sid, newsid, tclass, FILE__CREATE, &ad);
	if (rc)
		return rc;

	return avc_has_perm(newsid, sbsec->sid,
			    SECCLASS_FILESYSTEM,
			    FILESYSTEM__ASSOCIATE, &ad);
}

/* Check whether a task can create a key. */
static int may_create_key(u32 ksid,
			  struct task_struct *ctx)
{
	u32 sid = task_sid(ctx);

	return avc_has_perm(sid, ksid, SECCLASS_KEY, KEY__CREATE, NULL);
}

#define MAY_LINK	0
#define MAY_UNLINK	1
#define MAY_RMDIR	2

/* Check whether a task can link, unlink, or rmdir a file/directory. */
static int may_link(struct inode *dir,
		    struct dentry *dentry,
		    int kind)

{
	struct inode_security_struct *dsec, *isec;
	struct common_audit_data ad;
	u32 sid = current_sid();
	u32 av;
	int rc;

	dsec = inode_security(dir);
	isec = backing_inode_security(dentry);

	ad.type = LSM_AUDIT_DATA_DENTRY;
	ad.u.dentry = dentry;

	av = DIR__SEARCH;
	av |= (kind ? DIR__REMOVE_NAME : DIR__ADD_NAME);
	rc = avc_has_perm(sid, dsec->sid, SECCLASS_DIR, av, &ad);
	if (rc)
		return rc;

	switch (kind) {
	case MAY_LINK:
		av = FILE__LINK;
		break;
	case MAY_UNLINK:
		av = FILE__UNLINK;
		break;
	case MAY_RMDIR:
		av = DIR__RMDIR;
		break;
	default:
		printk(KERN_WARNING "SELinux: %s:  unrecognized kind %d\n",
			__func__, kind);
		return 0;
	}

	rc = avc_has_perm(sid, isec->sid, isec->sclass, av, &ad);
	return rc;
}

static inline int may_rename(struct inode *old_dir,
			     struct dentry *old_dentry,
			     struct inode *new_dir,
			     struct dentry *new_dentry)
{
	struct inode_security_struct *old_dsec, *new_dsec, *old_isec, *new_isec;
	struct common_audit_data ad;
	u32 sid = current_sid();
	u32 av;
	int old_is_dir, new_is_dir;
	int rc;

	old_dsec = inode_security(old_dir);
	old_isec = backing_inode_security(old_dentry);
	old_is_dir = d_is_dir(old_dentry);
	new_dsec = inode_security(new_dir);

	ad.type = LSM_AUDIT_DATA_DENTRY;

	ad.u.dentry = old_dentry;
	rc = avc_has_perm(sid, old_dsec->sid, SECCLASS_DIR,
			  DIR__REMOVE_NAME | DIR__SEARCH, &ad);
	if (rc)
		return rc;
	rc = avc_has_perm(sid, old_isec->sid,
			  old_isec->sclass, FILE__RENAME, &ad);
	if (rc)
		return rc;
	if (old_is_dir && new_dir != old_dir) {
		rc = avc_has_perm(sid, old_isec->sid,
				  old_isec->sclass, DIR__REPARENT, &ad);
		if (rc)
			return rc;
	}

	ad.u.dentry = new_dentry;
	av = DIR__ADD_NAME | DIR__SEARCH;
	if (d_is_positive(new_dentry))
		av |= DIR__REMOVE_NAME;
	rc = avc_has_perm(sid, new_dsec->sid, SECCLASS_DIR, av, &ad);
	if (rc)
		return rc;
	if (d_is_positive(new_dentry)) {
		new_isec = backing_inode_security(new_dentry);
		new_is_dir = d_is_dir(new_dentry);
		rc = avc_has_perm(sid, new_isec->sid,
				  new_isec->sclass,
				  (new_is_dir ? DIR__RMDIR : FILE__UNLINK), &ad);
		if (rc)
			return rc;
	}

	return 0;
}

/* Check whether a task can perform a filesystem operation. */
static int superblock_has_perm(const struct cred *cred,
			       struct super_block *sb,
			       u32 perms,
			       struct common_audit_data *ad)
{
	struct superblock_security_struct *sbsec;
	u32 sid = cred_sid(cred);

	sbsec = sb->s_security;
	return avc_has_perm(sid, sbsec->sid, SECCLASS_FILESYSTEM, perms, ad);
}

/* Convert a Linux mode and permission mask to an access vector. */
static inline u32 file_mask_to_av(int mode, int mask)
{
	u32 av = 0;

	if (!S_ISDIR(mode)) {
		if (mask & MAY_EXEC)
			av |= FILE__EXECUTE;
		if (mask & MAY_READ)
			av |= FILE__READ;

		if (mask & MAY_APPEND)
			av |= FILE__APPEND;
		else if (mask & MAY_WRITE)
			av |= FILE__WRITE;

	} else {
		if (mask & MAY_EXEC)
			av |= DIR__SEARCH;
		if (mask & MAY_WRITE)
			av |= DIR__WRITE;
		if (mask & MAY_READ)
			av |= DIR__READ;
	}

	return av;
}

/* Convert a Linux file to an access vector. */
static inline u32 file_to_av(struct file *file)
{
	u32 av = 0;

	if (file->f_mode & FMODE_READ)
		av |= FILE__READ;
	if (file->f_mode & FMODE_WRITE) {
		if (file->f_flags & O_APPEND)
			av |= FILE__APPEND;
		else
			av |= FILE__WRITE;
	}
	if (!av) {
		/*
		 * Special file opened with flags 3 for ioctl-only use.
		 */
		av = FILE__IOCTL;
	}

	return av;
}

/*
 * Convert a file to an access vector and include the correct open
 * open permission.
 */
static inline u32 open_file_to_av(struct file *file)
{
	u32 av = file_to_av(file);
	struct inode *inode = file_inode(file);

	if (selinux_policycap_openperm && inode->i_sb->s_magic != SOCKFS_MAGIC)
		av |= FILE__OPEN;

	return av;
}

/* Hook functions begin here. */

static int selinux_binder_set_context_mgr(struct task_struct *mgr)
{
	u32 mysid = current_sid();
	u32 mgrsid = task_sid(mgr);
#ifdef CONFIG_RKP_KDP
	int rc;

	if ((rc = security_integrity_current()))
		return rc;
#endif  /* CONFIG_RKP_KDP */

	return avc_has_perm(mysid, mgrsid, SECCLASS_BINDER,
			    BINDER__SET_CONTEXT_MGR, NULL);
}

static int selinux_binder_transaction(struct task_struct *from,
				      struct task_struct *to)
{
	u32 mysid = current_sid();
	u32 fromsid = task_sid(from);
	u32 tosid = task_sid(to);
	int rc;
#ifdef CONFIG_RKP_KDP
	if ((rc = security_integrity_current()))
		return rc;
#endif  /* CONFIG_RKP_KDP */
	if (mysid != fromsid) {
		rc = avc_has_perm(mysid, fromsid, SECCLASS_BINDER,
				  BINDER__IMPERSONATE, NULL);
		if (rc)
			return rc;
	}

	return avc_has_perm(fromsid, tosid, SECCLASS_BINDER, BINDER__CALL,
			    NULL);
}

static int selinux_binder_transfer_binder(struct task_struct *from,
					  struct task_struct *to)
{
	u32 fromsid = task_sid(from);
	u32 tosid = task_sid(to);
#ifdef CONFIG_RKP_KDP
	int rc;

	if ((rc = security_integrity_current()))
		return rc;
#endif  /* CONFIG_RKP_KDP */
	return avc_has_perm(fromsid, tosid, SECCLASS_BINDER, BINDER__TRANSFER,
			    NULL);
}

static int selinux_binder_transfer_file(struct task_struct *from,
					struct task_struct *to,
					struct file *file)
{
	u32 sid = task_sid(to);
	struct file_security_struct *fsec = file->f_security;
	struct dentry *dentry = file->f_path.dentry;
	struct inode_security_struct *isec;
	struct common_audit_data ad;
	int rc;
#ifdef CONFIG_RKP_KDP
	if ((rc = security_integrity_current()))
		return rc;
#endif  /* CONFIG_RKP_KDP */

	ad.type = LSM_AUDIT_DATA_PATH;
	ad.u.path = file->f_path;

	if (sid != fsec->sid) {
		rc = avc_has_perm(sid, fsec->sid,
				  SECCLASS_FD,
				  FD__USE,
				  &ad);
		if (rc)
			return rc;
	}

#ifdef CONFIG_BPF_SYSCALL
	rc = bpf_fd_pass(file, sid);
	if (rc)
		return rc;
#endif

	if (unlikely(IS_PRIVATE(d_backing_inode(dentry))))
		return 0;

	isec = backing_inode_security(dentry);
	return avc_has_perm(sid, isec->sid, isec->sclass, file_to_av(file),
			    &ad);
}

static int selinux_ptrace_access_check(struct task_struct *child,
				     unsigned int mode)
{

#ifdef CONFIG_RKP_KDP
	int rc;
	if ((rc = security_integrity_current()))
		return rc;
#endif  /* CONFIG_RKP_KDP */

	if (mode & PTRACE_MODE_READ) {
		u32 sid = current_sid();
		u32 csid = task_sid(child);
		return avc_has_perm(sid, csid, SECCLASS_FILE, FILE__READ, NULL);
	}

	return current_has_perm(child, PROCESS__PTRACE);
}

static int selinux_ptrace_traceme(struct task_struct *parent)
{
#ifdef CONFIG_RKP_KDP
	int rc;
	if ((rc = security_integrity_current()))
		return rc;
#endif  /* CONFIG_RKP_KDP */

	return task_has_perm(parent, current, PROCESS__PTRACE);
}

static int selinux_capget(struct task_struct *target, kernel_cap_t *effective,
			  kernel_cap_t *inheritable, kernel_cap_t *permitted)
{

#ifdef CONFIG_RKP_KDP
	int rc;

	if ((rc = security_integrity_current()))
		return rc;
#endif  /* CONFIG_RKP_KDP */
	return current_has_perm(target, PROCESS__GETCAP);
}

static int selinux_capset(struct cred *new, const struct cred *old,
			  const kernel_cap_t *effective,
			  const kernel_cap_t *inheritable,
			  const kernel_cap_t *permitted)
{
#ifdef CONFIG_RKP_KDP
	int rc;

	if ((rc = security_integrity_current()))
		return rc;
#endif  /* CONFIG_RKP_KDP */
	return cred_has_perm(old, new, PROCESS__SETCAP);
}

/*
 * (This comment used to live with the selinux_task_setuid hook,
 * which was removed).
 *
 * Since setuid only affects the current process, and since the SELinux
 * controls are not based on the Linux identity attributes, SELinux does not
 * need to control this operation.  However, SELinux does control the use of
 * the CAP_SETUID and CAP_SETGID capabilities using the capable hook.
 */

static int selinux_capable(const struct cred *cred, struct user_namespace *ns,
			   int cap, int audit)
{
#ifdef CONFIG_RKP_KDP
	int rc;

	if ((rc = security_integrity_current()))
		return rc;
#endif  /* CONFIG_RKP_KDP */

	return cred_has_capability(cred, cap, audit, ns == &init_user_ns);
}

static int selinux_quotactl(int cmds, int type, int id, struct super_block *sb)
{
	const struct cred *cred = current_cred();
	int rc = 0;
#ifdef CONFIG_RKP_KDP
	if ((rc = security_integrity_current()))
		return rc;
#endif  /* CONFIG_RKP_KDP */
	if (!sb)
		return 0;

	switch (cmds) {
	case Q_SYNC:
	case Q_QUOTAON:
	case Q_QUOTAOFF:
	case Q_SETINFO:
	case Q_SETQUOTA:
		rc = superblock_has_perm(cred, sb, FILESYSTEM__QUOTAMOD, NULL);
		break;
	case Q_GETFMT:
	case Q_GETINFO:
	case Q_GETQUOTA:
		rc = superblock_has_perm(cred, sb, FILESYSTEM__QUOTAGET, NULL);
		break;
	default:
		rc = 0;  /* let the kernel handle invalid cmds */
		break;
	}
	return rc;
}

static int selinux_quota_on(struct dentry *dentry)
{
	const struct cred *cred = current_cred();
#ifdef CONFIG_RKP_KDP
	int rc;

	if ((rc = security_integrity_current()))
		return rc;
#endif  /* CONFIG_RKP_KDP */
	return dentry_has_perm(cred, dentry, FILE__QUOTAON);
}

static int selinux_syslog(int type)
{
	int rc;
#ifdef CONFIG_RKP_KDP
	if ((rc = security_integrity_current()))
		return rc;
#endif  /* CONFIG_RKP_KDP */
	switch (type) {
	case SYSLOG_ACTION_READ_ALL:	/* Read last kernel messages */
	case SYSLOG_ACTION_SIZE_BUFFER:	/* Return size of the log buffer */
		rc = task_has_system(current, SYSTEM__SYSLOG_READ);
		break;
	case SYSLOG_ACTION_CONSOLE_OFF:	/* Disable logging to console */
	case SYSLOG_ACTION_CONSOLE_ON:	/* Enable logging to console */
	/* Set level of messages printed to console */
	case SYSLOG_ACTION_CONSOLE_LEVEL:
		rc = task_has_system(current, SYSTEM__SYSLOG_CONSOLE);
		break;
	case SYSLOG_ACTION_CLOSE:	/* Close log */
	case SYSLOG_ACTION_OPEN:	/* Open log */
	case SYSLOG_ACTION_READ:	/* Read from log */
	case SYSLOG_ACTION_READ_CLEAR:	/* Read/clear last kernel messages */
	case SYSLOG_ACTION_CLEAR:	/* Clear ring buffer */
	default:
		rc = task_has_system(current, SYSTEM__SYSLOG_MOD);
		break;
	}
	return rc;
}

/*
 * Check that a process has enough memory to allocate a new virtual
 * mapping. 0 means there is enough memory for the allocation to
 * succeed and -ENOMEM implies there is not.
 *
 * Do not audit the selinux permission check, as this is applied to all
 * processes that allocate mappings.
 */
static int selinux_vm_enough_memory(struct mm_struct *mm, long pages)
{
	int rc, cap_sys_admin = 0;
#ifdef CONFIG_RKP_KDP
	if ((rc = security_integrity_current()))
		return rc;
#endif  /* CONFIG_RKP_KDP */

	rc = cred_has_capability(current_cred(), CAP_SYS_ADMIN,
				 SECURITY_CAP_NOAUDIT, true);
	if (rc == 0)
		cap_sys_admin = 1;

	return cap_sys_admin;
}

/* binprm security operations */

static u32 ptrace_parent_sid(struct task_struct *task)
{
	u32 sid = 0;
	struct task_struct *tracer;

	rcu_read_lock();
	tracer = ptrace_parent(task);
	if (tracer)
		sid = task_sid(tracer);
	rcu_read_unlock();

	return sid;
}

static int check_nnp_nosuid(const struct linux_binprm *bprm,
			    const struct task_security_struct *old_tsec,
			    const struct task_security_struct *new_tsec)
{
	int nnp = (bprm->unsafe & LSM_UNSAFE_NO_NEW_PRIVS);
	int nosuid = !mnt_may_suid(bprm->file->f_path.mnt);
	int rc;

	if (!nnp && !nosuid)
		return 0; /* neither NNP nor nosuid */

	if (new_tsec->sid == old_tsec->sid)
		return 0; /* No change in credentials */

	/*
	 * The only transitions we permit under NNP or nosuid
	 * are transitions to bounded SIDs, i.e. SIDs that are
	 * guaranteed to only be allowed a subset of the permissions
	 * of the current SID.
	 */
	rc = security_bounded_transition(old_tsec->sid, new_tsec->sid);
	if (rc) {
		/*
		 * On failure, preserve the errno values for NNP vs nosuid.
		 * NNP:  Operation not permitted for caller.
		 * nosuid:  Permission denied to file.
		 */
		if (nnp)
			return -EPERM;
		else
			return -EACCES;
	}
	return 0;
}

static int selinux_bprm_set_creds(struct linux_binprm *bprm)
{
	const struct task_security_struct *old_tsec;
	struct task_security_struct *new_tsec;
	struct inode_security_struct *isec;
	struct common_audit_data ad;
	struct inode *inode = file_inode(bprm->file);
	int rc;
#ifdef CONFIG_RKP_KDP
	if ((rc = security_integrity_current()))
		return rc;
#endif  /* CONFIG_RKP_KDP */


	/* SELinux context only depends on initial program or script and not
	 * the script interpreter */
	if (bprm->cred_prepared)
		return 0;

	old_tsec = current_security();
	new_tsec = bprm->cred->security;
	isec = inode_security(inode);

	/* Default to the current task SID. */
	new_tsec->sid = old_tsec->sid;
	new_tsec->osid = old_tsec->sid;

	/* Reset fs, key, and sock SIDs on execve. */
	new_tsec->create_sid = 0;
	new_tsec->keycreate_sid = 0;
	new_tsec->sockcreate_sid = 0;

	if (old_tsec->exec_sid) {
		new_tsec->sid = old_tsec->exec_sid;
		/* Reset exec SID on execve. */
		new_tsec->exec_sid = 0;

		/* Fail on NNP or nosuid if not an allowed transition. */
		rc = check_nnp_nosuid(bprm, old_tsec, new_tsec);
		if (rc)
			return rc;
	} else {
		/* Check for a default transition on this program. */
		rc = security_transition_sid(old_tsec->sid, isec->sid,
					     SECCLASS_PROCESS, NULL,
					     &new_tsec->sid);
		if (rc)
			return rc;

		/*
		 * Fallback to old SID on NNP or nosuid if not an allowed
		 * transition.
		 */
		rc = check_nnp_nosuid(bprm, old_tsec, new_tsec);
		if (rc)
			new_tsec->sid = old_tsec->sid;
	}

	ad.type = LSM_AUDIT_DATA_FILE;
	ad.u.file = bprm->file;

	if (new_tsec->sid == old_tsec->sid) {
		rc = avc_has_perm(old_tsec->sid, isec->sid,
				  SECCLASS_FILE, FILE__EXECUTE_NO_TRANS, &ad);
		if (rc)
			return rc;
	} else {
		/* Check permissions for the transition. */
		rc = avc_has_perm(old_tsec->sid, new_tsec->sid,
				  SECCLASS_PROCESS, PROCESS__TRANSITION, &ad);
		if (rc)
			return rc;

		rc = avc_has_perm(new_tsec->sid, isec->sid,
				  SECCLASS_FILE, FILE__ENTRYPOINT, &ad);
		if (rc)
			return rc;

		/* Check for shared state */
		if (bprm->unsafe & LSM_UNSAFE_SHARE) {
			rc = avc_has_perm(old_tsec->sid, new_tsec->sid,
					  SECCLASS_PROCESS, PROCESS__SHARE,
					  NULL);
			if (rc)
				return -EPERM;
		}

		/* Make sure that anyone attempting to ptrace over a task that
		 * changes its SID has the appropriate permit */
		if (bprm->unsafe &
		    (LSM_UNSAFE_PTRACE | LSM_UNSAFE_PTRACE_CAP)) {
			u32 ptsid = ptrace_parent_sid(current);
			if (ptsid != 0) {
				rc = avc_has_perm(ptsid, new_tsec->sid,
						  SECCLASS_PROCESS,
						  PROCESS__PTRACE, NULL);
				if (rc)
					return -EPERM;
			}
		}

		/* Clear any possibly unsafe personality bits on exec: */
		bprm->per_clear |= PER_CLEAR_ON_SETID;
	}

	return 0;
}

static int selinux_bprm_secureexec(struct linux_binprm *bprm)
{
	const struct task_security_struct *tsec = current_security();
	u32 sid, osid;
	int atsecure = 0;
#ifdef CONFIG_RKP_KDP
	int rc;

	if ((rc = security_integrity_current()))
		return rc;
#endif  /* CONFIG_RKP_KDP */
	sid = tsec->sid;
	osid = tsec->osid;

	if (osid != sid) {
		/* Enable secure mode for SIDs transitions unless
		   the noatsecure permission is granted between
		   the two SIDs, i.e. ahp returns 0. */
		atsecure = avc_has_perm(osid, sid,
					SECCLASS_PROCESS,
					PROCESS__NOATSECURE, NULL);
	}

	return !!atsecure;
}

static int match_file(const void *p, struct file *file, unsigned fd)
{
	return file_has_perm(p, file, file_to_av(file)) ? fd + 1 : 0;
}

/* Derived from fs/exec.c:flush_old_files. */
static inline void flush_unauthorized_files(const struct cred *cred,
					    struct files_struct *files)
{
	struct file *file, *devnull = NULL;
	struct tty_struct *tty;
	int drop_tty = 0;
	unsigned n;

	tty = get_current_tty();
	if (tty) {
		spin_lock(&tty->files_lock);
		if (!list_empty(&tty->tty_files)) {
			struct tty_file_private *file_priv;

			/* Revalidate access to controlling tty.
			   Use file_path_has_perm on the tty path directly
			   rather than using file_has_perm, as this particular
			   open file may belong to another process and we are
			   only interested in the inode-based check here. */
			file_priv = list_first_entry(&tty->tty_files,
						struct tty_file_private, list);
			file = file_priv->file;
			if (file_path_has_perm(cred, file, FILE__READ | FILE__WRITE))
				drop_tty = 1;
		}
		spin_unlock(&tty->files_lock);
		tty_kref_put(tty);
	}
	/* Reset controlling tty. */
	if (drop_tty)
		no_tty();

	/* Revalidate access to inherited open files. */
	n = iterate_fd(files, 0, match_file, cred);
	if (!n) /* none found? */
		return;

	devnull = dentry_open(&selinux_null, O_RDWR, cred);
	if (IS_ERR(devnull))
		devnull = NULL;
	/* replace all the matching ones with this */
	do {
		replace_fd(n - 1, devnull, 0);
	} while ((n = iterate_fd(files, n, match_file, cred)) != 0);
	if (devnull)
		fput(devnull);
}

/*
 * Prepare a process for imminent new credential changes due to exec
 */
static void selinux_bprm_committing_creds(struct linux_binprm *bprm)
{
	struct task_security_struct *new_tsec;
	struct rlimit *rlim, *initrlim;
	int rc, i;

#ifdef CONFIG_RKP_KDP
	if ((rc = security_integrity_current()))
		return;
#endif  /* CONFIG_RKP_KDP */

	new_tsec = bprm->cred->security;
	if (new_tsec->sid == new_tsec->osid)
		return;

	/* Close files for which the new task SID is not authorized. */
	flush_unauthorized_files(bprm->cred, current->files);

	/* Always clear parent death signal on SID transitions. */
	current->pdeath_signal = 0;

	/* Check whether the new SID can inherit resource limits from the old
	 * SID.  If not, reset all soft limits to the lower of the current
	 * task's hard limit and the init task's soft limit.
	 *
	 * Note that the setting of hard limits (even to lower them) can be
	 * controlled by the setrlimit check.  The inclusion of the init task's
	 * soft limit into the computation is to avoid resetting soft limits
	 * higher than the default soft limit for cases where the default is
	 * lower than the hard limit, e.g. RLIMIT_CORE or RLIMIT_STACK.
	 */
	rc = avc_has_perm(new_tsec->osid, new_tsec->sid, SECCLASS_PROCESS,
			  PROCESS__RLIMITINH, NULL);
	if (rc) {
		/* protect against do_prlimit() */
		task_lock(current);
		for (i = 0; i < RLIM_NLIMITS; i++) {
			rlim = current->signal->rlim + i;
			initrlim = init_task.signal->rlim + i;
			rlim->rlim_cur = min(rlim->rlim_max, initrlim->rlim_cur);
		}
		task_unlock(current);
		update_rlimit_cpu(current, rlimit(RLIMIT_CPU));
	}
}

/*
 * Clean up the process immediately after the installation of new credentials
 * due to exec
 */
static void selinux_bprm_committed_creds(struct linux_binprm *bprm)
{
	const struct task_security_struct *tsec = current_security();
	struct itimerval itimer;
	u32 osid, sid;
	int rc, i;

#ifdef CONFIG_RKP_KDP
	if ((rc = security_integrity_current()))
		return;
#endif  /* CONFIG_RKP_KDP */


	osid = tsec->osid;
	sid = tsec->sid;

	if (sid == osid)
		return;

	/* Check whether the new SID can inherit signal state from the old SID.
	 * If not, clear itimers to avoid subsequent signal generation and
	 * flush and unblock signals.
	 *
	 * This must occur _after_ the task SID has been updated so that any
	 * kill done after the flush will be checked against the new SID.
	 */
	rc = avc_has_perm(osid, sid, SECCLASS_PROCESS, PROCESS__SIGINH, NULL);
	if (rc) {
		memset(&itimer, 0, sizeof itimer);
		for (i = 0; i < 3; i++)
			do_setitimer(i, &itimer, NULL);
		spin_lock_irq(&current->sighand->siglock);
		if (!fatal_signal_pending(current)) {
			flush_sigqueue(&current->pending);
			flush_sigqueue(&current->signal->shared_pending);
			flush_signal_handlers(current, 1);
			sigemptyset(&current->blocked);
			recalc_sigpending();
		}
		spin_unlock_irq(&current->sighand->siglock);
	}

	/* Wake up the parent if it is waiting so that it can recheck
	 * wait permission to the new task SID. */
	read_lock(&tasklist_lock);
	__wake_up_parent(current, current->real_parent);
	read_unlock(&tasklist_lock);
}

/* superblock security operations */

static int selinux_sb_alloc_security(struct super_block *sb)
{
#ifdef CONFIG_RKP_KDP
	int rc;

	if ((rc = security_integrity_current()))
		return rc;
#endif  /* CONFIG_RKP_KDP */

	return superblock_alloc_security(sb);
}

static void selinux_sb_free_security(struct super_block *sb)
{
#ifdef CONFIG_RKP_KDP
	int rc;
	if ((rc = security_integrity_current()))
		return;
#endif  /* CONFIG_RKP_KDP */


	superblock_free_security(sb);
}

static inline int match_prefix(char *prefix, int plen, char *option, int olen)
{
	if (plen > olen)
		return 0;

	return !memcmp(prefix, option, plen);
}

static inline int selinux_option(char *option, int len)
{
	return (match_prefix(CONTEXT_STR, sizeof(CONTEXT_STR)-1, option, len) ||
		match_prefix(FSCONTEXT_STR, sizeof(FSCONTEXT_STR)-1, option, len) ||
		match_prefix(DEFCONTEXT_STR, sizeof(DEFCONTEXT_STR)-1, option, len) ||
		match_prefix(ROOTCONTEXT_STR, sizeof(ROOTCONTEXT_STR)-1, option, len) ||
		match_prefix(LABELSUPP_STR, sizeof(LABELSUPP_STR)-1, option, len));
}

static inline void take_option(char **to, char *from, int *first, int len)
{
	if (!*first) {
		**to = ',';
		*to += 1;
	} else
		*first = 0;
	memcpy(*to, from, len);
	*to += len;
}

static inline void take_selinux_option(char **to, char *from, int *first,
				       int len)
{
	int current_size = 0;

	if (!*first) {
		**to = '|';
		*to += 1;
	} else
		*first = 0;

	while (current_size < len) {
		if (*from != '"') {
			**to = *from;
			*to += 1;
		}
		from += 1;
		current_size += 1;
	}
}

static int selinux_sb_copy_data(char *orig, char *copy)
{
	int fnosec, fsec, rc = 0;
	char *in_save, *in_curr, *in_end;
	char *sec_curr, *nosec_save, *nosec;
	int open_quote = 0;
#ifdef CONFIG_RKP_KDP
	if ((rc = security_integrity_current()))
		return rc;
#endif  /* CONFIG_RKP_KDP */
	in_curr = orig;
	sec_curr = copy;

	nosec = (char *)get_zeroed_page(GFP_KERNEL);
	if (!nosec) {
		rc = -ENOMEM;
		goto out;
	}

	nosec_save = nosec;
	fnosec = fsec = 1;
	in_save = in_end = orig;

	do {
		if (*in_end == '"')
			open_quote = !open_quote;
		if ((*in_end == ',' && open_quote == 0) ||
				*in_end == '\0') {
			int len = in_end - in_curr;

			if (selinux_option(in_curr, len))
				take_selinux_option(&sec_curr, in_curr, &fsec, len);
			else
				take_option(&nosec, in_curr, &fnosec, len);

			in_curr = in_end + 1;
		}
	} while (*in_end++);

	strcpy(in_save, nosec_save);
	free_page((unsigned long)nosec_save);
out:
	return rc;
}

static int selinux_sb_remount(struct super_block *sb, void *data)
{
	int rc, i, *flags;
	struct security_mnt_opts opts;
	char *secdata, **mount_options;
	struct superblock_security_struct *sbsec = sb->s_security;

#ifdef CONFIG_RKP_KDP
	if ((rc = security_integrity_current()))
		return rc;
#endif  /* CONFIG_RKP_KDP */
	if (!(sbsec->flags & SE_SBINITIALIZED))
		return 0;

	if (!data)
		return 0;

	if (sb->s_type->fs_flags & FS_BINARY_MOUNTDATA)
		return 0;

	security_init_mnt_opts(&opts);
	secdata = alloc_secdata();
	if (!secdata)
		return -ENOMEM;
	rc = selinux_sb_copy_data(data, secdata);
	if (rc)
		goto out_free_secdata;

	rc = selinux_parse_opts_str(secdata, &opts);
	if (rc)
		goto out_free_secdata;

	mount_options = opts.mnt_opts;
	flags = opts.mnt_opts_flags;

	for (i = 0; i < opts.num_mnt_opts; i++) {
		u32 sid;

		if (flags[i] == SBLABEL_MNT)
			continue;
		rc = security_context_str_to_sid(mount_options[i], &sid, GFP_KERNEL);
		if (rc) {
			printk(KERN_WARNING "SELinux: security_context_str_to_sid"
			       "(%s) failed for (dev %s, type %s) errno=%d\n",
			       mount_options[i], sb->s_id, sb->s_type->name, rc);
			goto out_free_opts;
		}
		rc = -EINVAL;
		switch (flags[i]) {
		case FSCONTEXT_MNT:
			if (bad_option(sbsec, FSCONTEXT_MNT, sbsec->sid, sid))
				goto out_bad_option;
			break;
		case CONTEXT_MNT:
			if (bad_option(sbsec, CONTEXT_MNT, sbsec->mntpoint_sid, sid))
				goto out_bad_option;
			break;
		case ROOTCONTEXT_MNT: {
			struct inode_security_struct *root_isec;
			root_isec = backing_inode_security(sb->s_root);

			if (bad_option(sbsec, ROOTCONTEXT_MNT, root_isec->sid, sid))
				goto out_bad_option;
			break;
		}
		case DEFCONTEXT_MNT:
			if (bad_option(sbsec, DEFCONTEXT_MNT, sbsec->def_sid, sid))
				goto out_bad_option;
			break;
		default:
			goto out_free_opts;
		}
	}

	rc = 0;
out_free_opts:
	security_free_mnt_opts(&opts);
out_free_secdata:
	free_secdata(secdata);
	return rc;
out_bad_option:
	printk(KERN_WARNING "SELinux: unable to change security options "
	       "during remount (dev %s, type=%s)\n", sb->s_id,
	       sb->s_type->name);
	goto out_free_opts;
}

static int selinux_sb_kern_mount(struct super_block *sb, int flags, void *data)
{
	const struct cred *cred = current_cred();
	struct common_audit_data ad;
	int rc;

#ifdef CONFIG_RKP_KDP
	if ((rc = security_integrity_current()))
		return rc;
#endif  /* CONFIG_RKP_KDP */

	// [ SEC_SELINUX_PORTING_COMMON
	if((strcmp(sb->s_type->name,"sdcardfs")) == 0)
		mutex_lock(&selinux_sdcardfs_lock);

	rc = superblock_doinit(sb, data);
	if (rc)
		goto out;

	/* Allow all mounts performed by the kernel */
<<<<<<< HEAD
	if (flags & MS_KERNMOUNT)
		goto out;
=======
	if (flags & (MS_KERNMOUNT | MS_SUBMOUNT))
		return 0;
>>>>>>> 53b73a4e

	ad.type = LSM_AUDIT_DATA_DENTRY;
	ad.u.dentry = sb->s_root;
	rc = superblock_has_perm(cred, sb, FILESYSTEM__MOUNT, &ad);

out:
	if((strcmp(sb->s_type->name,"sdcardfs")) == 0)
		mutex_unlock(&selinux_sdcardfs_lock);
	// ] SEC_SELINUX_PORTING_COMMON

	return rc;
}

static int selinux_sb_statfs(struct dentry *dentry)
{
	const struct cred *cred = current_cred();
	struct common_audit_data ad;
#ifdef CONFIG_RKP_KDP
	int rc;

	if ((rc = security_integrity_current()))
		return rc;
#endif  /* CONFIG_RKP_KDP */
	ad.type = LSM_AUDIT_DATA_DENTRY;
	ad.u.dentry = dentry->d_sb->s_root;
	return superblock_has_perm(cred, dentry->d_sb, FILESYSTEM__GETATTR, &ad);
}

static int selinux_mount(const char *dev_name,
			 const struct path *path,
			 const char *type,
			 unsigned long flags,
			 void *data)
{
	const struct cred *cred = current_cred();
#ifdef CONFIG_RKP_KDP
	int rc;
	if ((rc = security_integrity_current()))
		return rc;
#endif  /* CONFIG_RKP_KDP */
	if (flags & MS_REMOUNT)
		return superblock_has_perm(cred, path->dentry->d_sb,
					   FILESYSTEM__REMOUNT, NULL);
	else
		return path_has_perm(cred, path, FILE__MOUNTON);
}

static int selinux_umount(struct vfsmount *mnt, int flags)
{
	const struct cred *cred = current_cred();
#ifdef CONFIG_RKP_KDP
	int rc;

	if ((rc = security_integrity_current()))
		return rc;
#endif  /* CONFIG_RKP_KDP */
	return superblock_has_perm(cred, mnt->mnt_sb,
				   FILESYSTEM__UNMOUNT, NULL);
}

/* inode security operations */

static int selinux_inode_alloc_security(struct inode *inode)
{
#ifdef CONFIG_RKP_KDP
	int rc;

	if ((rc = security_integrity_current()))
		return rc;
#endif  /* CONFIG_RKP_KDP */
	return inode_alloc_security(inode);
}

static void selinux_inode_free_security(struct inode *inode)
{
#ifdef CONFIG_RKP_KDP
	int rc;
	if ((rc = security_integrity_current()))
		return;
#endif  /* CONFIG_RKP_KDP */
	inode_free_security(inode);
}

static int selinux_dentry_init_security(struct dentry *dentry, int mode,
					const struct qstr *name, void **ctx,
					u32 *ctxlen)
{
	u32 newsid;
	int rc;
#ifdef CONFIG_RKP_KDP
	if ((rc = security_integrity_current()))
		return rc;
#endif  /* CONFIG_RKP_KDP */

	rc = selinux_determine_inode_label(current_security(),
					   d_inode(dentry->d_parent), name,
					   inode_mode_to_security_class(mode),
					   &newsid);
	if (rc)
		return rc;

	return security_sid_to_context(newsid, (char **)ctx, ctxlen);
}

static int selinux_dentry_create_files_as(struct dentry *dentry, int mode,
					  struct qstr *name,
					  const struct cred *old,
					  struct cred *new)
{
	u32 newsid;
	int rc;
	struct task_security_struct *tsec;

	rc = selinux_determine_inode_label(old->security,
					   d_inode(dentry->d_parent), name,
					   inode_mode_to_security_class(mode),
					   &newsid);
	if (rc)
		return rc;

	tsec = new->security;
	tsec->create_sid = newsid;
	return 0;
}

static int selinux_inode_init_security(struct inode *inode, struct inode *dir,
				       const struct qstr *qstr,
				       const char **name,
				       void **value, size_t *len)
{
	const struct task_security_struct *tsec = current_security();
	struct superblock_security_struct *sbsec;
	u32 sid, newsid, clen;
	int rc;
	char *context;
#ifdef CONFIG_RKP_KDP
	if ((rc = security_integrity_current()))
		return rc;
#endif  /* CONFIG_RKP_KDP */

	sbsec = dir->i_sb->s_security;

	sid = tsec->sid;
	newsid = tsec->create_sid;

	rc = selinux_determine_inode_label(current_security(),
		dir, qstr,
		inode_mode_to_security_class(inode->i_mode),
		&newsid);
	if (rc)
		return rc;

	/* Possibly defer initialization to selinux_complete_init. */
	if (sbsec->flags & SE_SBINITIALIZED) {
		struct inode_security_struct *isec = inode->i_security;
		isec->sclass = inode_mode_to_security_class(inode->i_mode);
		isec->sid = newsid;
		isec->initialized = LABEL_INITIALIZED;
	}

	if (!ss_initialized || !(sbsec->flags & SBLABEL_MNT))
		return -EOPNOTSUPP;

	if (name)
		*name = XATTR_SELINUX_SUFFIX;

	if (value && len) {
		rc = security_sid_to_context_force(newsid, &context, &clen);
		if (rc)
			return rc;
		*value = context;
		*len = clen;
	}

	return 0;
}

static int selinux_inode_create(struct inode *dir, struct dentry *dentry, umode_t mode)
{
#ifdef CONFIG_RKP_KDP
	int rc;

	if ((rc = security_integrity_current()))
		return rc;
#endif  /* CONFIG_RKP_KDP */
	return may_create(dir, dentry, SECCLASS_FILE);
}

static int selinux_inode_link(struct dentry *old_dentry, struct inode *dir, struct dentry *new_dentry)
{
#ifdef CONFIG_RKP_KDP
	int rc;

	if ((rc = security_integrity_current()))
		return rc;
#endif  /* CONFIG_RKP_KDP */
	return may_link(dir, old_dentry, MAY_LINK);
}

static int selinux_inode_unlink(struct inode *dir, struct dentry *dentry)
{
#ifdef CONFIG_RKP_KDP
	int rc;

	if ((rc = security_integrity_current()))
		return rc;
#endif  /* CONFIG_RKP_KDP */
	return may_link(dir, dentry, MAY_UNLINK);
}

static int selinux_inode_symlink(struct inode *dir, struct dentry *dentry, const char *name)
{
#ifdef CONFIG_RKP_KDP
	int rc;

	if ((rc = security_integrity_current()))
		return rc;
#endif  /* CONFIG_RKP_KDP */
	return may_create(dir, dentry, SECCLASS_LNK_FILE);
}

static int selinux_inode_mkdir(struct inode *dir, struct dentry *dentry, umode_t mask)
{
#ifdef CONFIG_RKP_KDP
	int rc;

	if ((rc = security_integrity_current()))
		return rc;
#endif  /* CONFIG_RKP_KDP */
	return may_create(dir, dentry, SECCLASS_DIR);
}

static int selinux_inode_rmdir(struct inode *dir, struct dentry *dentry)
{
#ifdef CONFIG_RKP_KDP
	int rc;

	if ((rc = security_integrity_current()))
		return rc;
#endif  /* CONFIG_RKP_KDP */
	return may_link(dir, dentry, MAY_RMDIR);
}

static int selinux_inode_mknod(struct inode *dir, struct dentry *dentry, umode_t mode, dev_t dev)
{
#ifdef CONFIG_RKP_KDP
	int rc;

	if ((rc = security_integrity_current()))
		return rc;
#endif  /* CONFIG_RKP_KDP */
	return may_create(dir, dentry, inode_mode_to_security_class(mode));
}

static int selinux_inode_rename(struct inode *old_inode, struct dentry *old_dentry,
				struct inode *new_inode, struct dentry *new_dentry)
{
#ifdef CONFIG_RKP_KDP
	int rc;

	if ((rc = security_integrity_current()))
		return rc;
#endif  /* CONFIG_RKP_KDP */
	return may_rename(old_inode, old_dentry, new_inode, new_dentry);
}

static int selinux_inode_readlink(struct dentry *dentry)
{
	const struct cred *cred = current_cred();
#ifdef CONFIG_RKP_KDP
	int rc;

	if ((rc = security_integrity_current()))
		return rc;
#endif  /* CONFIG_RKP_KDP */
	return dentry_has_perm(cred, dentry, FILE__READ);
}

static int selinux_inode_follow_link(struct dentry *dentry, struct inode *inode,
				     bool rcu)
{
	const struct cred *cred = current_cred();
	struct common_audit_data ad;
	struct inode_security_struct *isec;
	u32 sid;

	validate_creds(cred);

	ad.type = LSM_AUDIT_DATA_DENTRY;
	ad.u.dentry = dentry;
	sid = cred_sid(cred);
	isec = inode_security_rcu(inode, rcu);
	if (IS_ERR(isec))
		return PTR_ERR(isec);

	return avc_has_perm_flags(sid, isec->sid, isec->sclass, FILE__READ, &ad,
				  rcu ? MAY_NOT_BLOCK : 0);
}

static noinline int audit_inode_permission(struct inode *inode,
					   u32 perms, u32 audited, u32 denied,
					   int result,
					   unsigned flags)
{
	struct common_audit_data ad;
	struct inode_security_struct *isec = inode->i_security;
	int rc;
#ifdef CONFIG_RKP_KDP
	if ((rc = security_integrity_current()))
		return rc;
#endif  /* CONFIG_RKP_KDP */
	ad.type = LSM_AUDIT_DATA_INODE;
	ad.u.inode = inode;

	rc = slow_avc_audit(current_sid(), isec->sid, isec->sclass, perms,
			    audited, denied, result, &ad, flags);
	if (rc)
		return rc;
	return 0;
}

static int selinux_inode_permission(struct inode *inode, int mask)
{
	const struct cred *cred = current_cred();
	u32 perms;
	bool from_access;
	unsigned flags = mask & MAY_NOT_BLOCK;
	struct inode_security_struct *isec;
	u32 sid;
	struct av_decision avd;
	int rc, rc2;
	u32 audited, denied;
#ifdef CONFIG_RKP_KDP
	if ((rc = security_integrity_current()))
		return rc;
#endif  /* CONFIG_RKP_KDP */
	from_access = mask & MAY_ACCESS;
	mask &= (MAY_READ|MAY_WRITE|MAY_EXEC|MAY_APPEND);

	/* No permission to check.  Existence test. */
	if (!mask)
		return 0;

	validate_creds(cred);

	if (unlikely(IS_PRIVATE(inode)))
		return 0;

	perms = file_mask_to_av(inode->i_mode, mask);

	sid = cred_sid(cred);
	isec = inode_security_rcu(inode, flags & MAY_NOT_BLOCK);
	if (IS_ERR(isec))
		return PTR_ERR(isec);

// [ SEC_SELINUX_PORTING_COMMON
	/* skip sid == 1(kernel), it means first boot time */
	if (isec->initialized != 1 && sid != 1) {
		int count = 5;

		while (count-- > 0) {
			pr_err("SELinux : inode->i_security is not initialized. waiting...(%d/5)\n", 5-count);
			udelay(500);
			if (isec->initialized == 1) {
				pr_err("SELinux : inode->i_security is INITIALIZED.\n");
				break;
			}
		}
		if (isec->initialized != 1)
			pr_err("SELinux : inode->i_security is not initialized. not fixed.\n");
	}
// ] SEC_SELINUX_PORTING_COMMON

	rc = avc_has_perm_noaudit(sid, isec->sid, isec->sclass, perms, 0, &avd);
	audited = avc_audit_required(perms, &avd, rc,
				     from_access ? FILE__AUDIT_ACCESS : 0,
				     &denied);
	if (likely(!audited))
		return rc;

	rc2 = audit_inode_permission(inode, perms, audited, denied, rc, flags);
	if (rc2)
		return rc2;
	return rc;
}

static int selinux_inode_setattr(struct dentry *dentry, struct iattr *iattr)
{
	const struct cred *cred = current_cred();
	struct inode *inode = d_backing_inode(dentry);
	unsigned int ia_valid = iattr->ia_valid;
	__u32 av = FILE__WRITE;
#ifdef CONFIG_RKP_KDP
	int rc;

	if ((rc = security_integrity_current()))
		return rc;
#endif  /* CONFIG_RKP_KDP */
	/* ATTR_FORCE is just used for ATTR_KILL_S[UG]ID. */
	if (ia_valid & ATTR_FORCE) {
		ia_valid &= ~(ATTR_KILL_SUID | ATTR_KILL_SGID | ATTR_MODE |
			      ATTR_FORCE);
		if (!ia_valid)
			return 0;
	}

	if (ia_valid & (ATTR_MODE | ATTR_UID | ATTR_GID |
			ATTR_ATIME_SET | ATTR_MTIME_SET | ATTR_TIMES_SET))
		return dentry_has_perm(cred, dentry, FILE__SETATTR);

	if (selinux_policycap_openperm &&
	    inode->i_sb->s_magic != SOCKFS_MAGIC &&
	    (ia_valid & ATTR_SIZE) &&
	    !(ia_valid & ATTR_FILE))
		av |= FILE__OPEN;

	return dentry_has_perm(cred, dentry, av);
}

static int selinux_inode_getattr(const struct path *path)
{
#ifdef CONFIG_RKP_KDP
	int rc;

	if ((rc = security_integrity_current()))
		return rc;
#endif  /* CONFIG_RKP_KDP */
	return path_has_perm(current_cred(), path, FILE__GETATTR);
}

static int selinux_inode_setotherxattr(struct dentry *dentry, const char *name)
{
	const struct cred *cred = current_cred();

	if (!strncmp(name, XATTR_SECURITY_PREFIX,
		     sizeof XATTR_SECURITY_PREFIX - 1)) {
		if (!strcmp(name, XATTR_NAME_CAPS)) {
			if (!capable(CAP_SETFCAP))
				return -EPERM;
		} else if (!capable(CAP_SYS_ADMIN)) {
			/* A different attribute in the security namespace.
			   Restrict to administrator. */
			return -EPERM;
		}
	}

	/* Not an attribute we recognize, so just check the
	   ordinary setattr permission. */
	return dentry_has_perm(cred, dentry, FILE__SETATTR);
}

static int selinux_inode_setxattr(struct dentry *dentry, const char *name,
				  const void *value, size_t size, int flags)
{
	struct inode *inode = d_backing_inode(dentry);
	struct inode_security_struct *isec;
	struct superblock_security_struct *sbsec;
	struct common_audit_data ad;
	u32 newsid, sid = current_sid();
	int rc = 0;

#ifdef CONFIG_RKP_KDP
	if ((rc = security_integrity_current()))
		return rc;
#endif  /* CONFIG_RKP_KDP */
	if (strcmp(name, XATTR_NAME_SELINUX))
		return selinux_inode_setotherxattr(dentry, name);

	sbsec = inode->i_sb->s_security;
	if (!(sbsec->flags & SBLABEL_MNT))
		return -EOPNOTSUPP;

	if (!inode_owner_or_capable(inode))
		return -EPERM;

	ad.type = LSM_AUDIT_DATA_DENTRY;
	ad.u.dentry = dentry;

	isec = backing_inode_security(dentry);
	rc = avc_has_perm(sid, isec->sid, isec->sclass,
			  FILE__RELABELFROM, &ad);
	if (rc)
		return rc;

	rc = security_context_to_sid(value, size, &newsid, GFP_KERNEL);
	if (rc == -EINVAL) {
		if (!capable(CAP_MAC_ADMIN)) {
			struct audit_buffer *ab;
			size_t audit_size;
			const char *str;

			/* We strip a nul only if it is at the end, otherwise the
			 * context contains a nul and we should audit that */
			if (value) {
				str = value;
				if (str[size - 1] == '\0')
					audit_size = size - 1;
				else
					audit_size = size;
			} else {
				str = "";
				audit_size = 0;
			}
			ab = audit_log_start(current->audit_context, GFP_ATOMIC, AUDIT_SELINUX_ERR);
			audit_log_format(ab, "op=setxattr invalid_context=");
			audit_log_n_untrustedstring(ab, value, audit_size);
			audit_log_end(ab);

			return rc;
		}
		rc = security_context_to_sid_force(value, size, &newsid);
	}
	if (rc)
		return rc;

	rc = avc_has_perm(sid, newsid, isec->sclass,
			  FILE__RELABELTO, &ad);
	if (rc)
		return rc;

	rc = security_validate_transition(isec->sid, newsid, sid,
					  isec->sclass);
	if (rc)
		return rc;

	return avc_has_perm(newsid,
			    sbsec->sid,
			    SECCLASS_FILESYSTEM,
			    FILESYSTEM__ASSOCIATE,
			    &ad);
}

static void selinux_inode_post_setxattr(struct dentry *dentry, const char *name,
					const void *value, size_t size,
					int flags)
{
	struct inode *inode = d_backing_inode(dentry);
	struct inode_security_struct *isec;
	u32 newsid;
	int rc;
#ifdef CONFIG_RKP_KDP
	if ((rc = security_integrity_current()))
		return;
#endif  /* CONFIG_RKP_KDP */

	if (strcmp(name, XATTR_NAME_SELINUX)) {
		/* Not an attribute we recognize, so nothing to do. */
		return;
	}

	rc = security_context_to_sid_force(value, size, &newsid);
	if (rc) {
		printk(KERN_ERR "SELinux:  unable to map context to SID"
		       "for (%s, %lu), rc=%d\n",
		       inode->i_sb->s_id, inode->i_ino, -rc);
		return;
	}

	isec = backing_inode_security(dentry);
	isec->sclass = inode_mode_to_security_class(inode->i_mode);
	isec->sid = newsid;
	isec->initialized = LABEL_INITIALIZED;

	return;
}

static int selinux_inode_getxattr(struct dentry *dentry, const char *name)
{
	const struct cred *cred = current_cred();
#ifdef CONFIG_RKP_KDP
	int rc;

	if ((rc = security_integrity_current()))
		return rc;
#endif  /* CONFIG_RKP_KDP */
	return dentry_has_perm(cred, dentry, FILE__GETATTR);
}

static int selinux_inode_listxattr(struct dentry *dentry)
{
	const struct cred *cred = current_cred();
#ifdef CONFIG_RKP_KDP
	int rc;

	if ((rc = security_integrity_current()))
		return rc;
#endif  /* CONFIG_RKP_KDP */
	return dentry_has_perm(cred, dentry, FILE__GETATTR);
}

static int selinux_inode_removexattr(struct dentry *dentry, const char *name)
{
#ifdef CONFIG_RKP_KDP
	int rc;

	if ((rc = security_integrity_current()))
		return rc;
#endif  /* CONFIG_RKP_KDP */
	if (strcmp(name, XATTR_NAME_SELINUX))
		return selinux_inode_setotherxattr(dentry, name);

	/* No one is allowed to remove a SELinux security label.
	   You can change the label, but all data must be labeled. */
	return -EACCES;
}

/*
 * Copy the inode security context value to the user.
 *
 * Permission check is handled by selinux_inode_getxattr hook.
 */
static int selinux_inode_getsecurity(struct inode *inode, const char *name, void **buffer, bool alloc)
{
	u32 size;
	int error;
	char *context = NULL;
	struct inode_security_struct *isec;

#ifdef CONFIG_RKP_KDP
	int rc;
	if ((rc = security_integrity_current()))
		return rc;
#endif  /* CONFIG_RKP_KDP */
	if (strcmp(name, XATTR_SELINUX_SUFFIX))
		return -EOPNOTSUPP;

	/*
	 * If the caller has CAP_MAC_ADMIN, then get the raw context
	 * value even if it is not defined by current policy; otherwise,
	 * use the in-core value under current policy.
	 * Use the non-auditing forms of the permission checks since
	 * getxattr may be called by unprivileged processes commonly
	 * and lack of permission just means that we fall back to the
	 * in-core context value, not a denial.
	 */
	error = cap_capable(current_cred(), &init_user_ns, CAP_MAC_ADMIN,
			    SECURITY_CAP_NOAUDIT);
	if (!error)
		error = cred_has_capability(current_cred(), CAP_MAC_ADMIN,
					    SECURITY_CAP_NOAUDIT, true);
	isec = inode_security(inode);
	if (!error)
		error = security_sid_to_context_force(isec->sid, &context,
						      &size);
	else
		error = security_sid_to_context(isec->sid, &context, &size);
	if (error)
		return error;
	error = size;
	if (alloc) {
		*buffer = context;
		goto out_nofree;
	}
	kfree(context);
out_nofree:
	return error;
}

static int selinux_inode_setsecurity(struct inode *inode, const char *name,
				     const void *value, size_t size, int flags)
{
	struct inode_security_struct *isec = inode_security_novalidate(inode);
	u32 newsid;
	int rc;

#ifdef CONFIG_RKP_KDP
	if ((rc = security_integrity_current()))
		return rc;
#endif  /* CONFIG_RKP_KDP */
	if (strcmp(name, XATTR_SELINUX_SUFFIX))
		return -EOPNOTSUPP;

	if (!value || !size)
		return -EACCES;

	rc = security_context_to_sid(value, size, &newsid, GFP_KERNEL);
	if (rc)
		return rc;

	isec->sclass = inode_mode_to_security_class(inode->i_mode);
	isec->sid = newsid;
	isec->initialized = LABEL_INITIALIZED;
	return 0;
}

static int selinux_inode_listsecurity(struct inode *inode, char *buffer, size_t buffer_size)
{
	const int len = sizeof(XATTR_NAME_SELINUX);
	if (buffer && len <= buffer_size)
		memcpy(buffer, XATTR_NAME_SELINUX, len);
	return len;
}

static void selinux_inode_getsecid(struct inode *inode, u32 *secid)
{
	struct inode_security_struct *isec = inode_security_novalidate(inode);
#ifdef CONFIG_RKP_KDP
	int rc;
	if ((rc = security_integrity_current()))
		return;
#endif  /* CONFIG_RKP_KDP */
	*secid = isec->sid;
}

static int selinux_inode_copy_up(struct dentry *src, struct cred **new)
{
	u32 sid;
	struct task_security_struct *tsec;
	struct cred *new_creds = *new;

	if (new_creds == NULL) {
		new_creds = prepare_creds();
		if (!new_creds)
			return -ENOMEM;
	}

	tsec = new_creds->security;
	/* Get label from overlay inode and set it in create_sid */
	selinux_inode_getsecid(d_inode(src), &sid);
	tsec->create_sid = sid;
	*new = new_creds;
	return 0;
}

static int selinux_inode_copy_up_xattr(const char *name)
{
	/* The copy_up hook above sets the initial context on an inode, but we
	 * don't then want to overwrite it by blindly copying all the lower
	 * xattrs up.  Instead, we have to filter out SELinux-related xattrs.
	 */
	if (strcmp(name, XATTR_NAME_SELINUX) == 0)
		return 1; /* Discard */
	/*
	 * Any other attribute apart from SELINUX is not claimed, supported
	 * by selinux.
	 */
	return -EOPNOTSUPP;
}

/* file security operations */

static int selinux_revalidate_file_permission(struct file *file, int mask)
{
	const struct cred *cred = current_cred();
	struct inode *inode = file_inode(file);

	/* file_mask_to_av won't add FILE__WRITE if MAY_APPEND is set */
	if ((file->f_flags & O_APPEND) && (mask & MAY_WRITE))
		mask |= MAY_APPEND;

	return file_has_perm(cred, file,
			     file_mask_to_av(inode->i_mode, mask));
}

static int selinux_file_permission(struct file *file, int mask)
{
	struct inode *inode = file_inode(file);
	struct file_security_struct *fsec = file->f_security;
	struct inode_security_struct *isec;
	u32 sid = current_sid();
#ifdef CONFIG_RKP_KDP
	int rc;

	if ((rc = security_integrity_current()))
		return rc;
#endif  /* CONFIG_RKP_KDP */
	if (!mask)
		/* No permission to check.  Existence test. */
		return 0;

	isec = inode_security(inode);
	if (sid == fsec->sid && fsec->isid == isec->sid &&
	    fsec->pseqno == avc_policy_seqno())
		/* No change since file_open check. */
		return 0;

	return selinux_revalidate_file_permission(file, mask);
}

static int selinux_file_alloc_security(struct file *file)
{
#ifdef CONFIG_RKP_KDP
	int rc;

	if ((rc = security_integrity_current()))
		return rc;
#endif  /* CONFIG_RKP_KDP */
	return file_alloc_security(file);
}

static void selinux_file_free_security(struct file *file)
{
#ifdef CONFIG_RKP_KDP
	int rc;
	if ((rc = security_integrity_current()))
		return;
#endif  /* CONFIG_RKP_KDP */
	file_free_security(file);
}

/*
 * Check whether a task has the ioctl permission and cmd
 * operation to an inode.
 */
static int ioctl_has_perm(const struct cred *cred, struct file *file,
		u32 requested, u16 cmd)
{
	struct common_audit_data ad;
	struct file_security_struct *fsec = file->f_security;
	struct inode *inode = file_inode(file);
	struct inode_security_struct *isec;
	struct lsm_ioctlop_audit ioctl;
	u32 ssid = cred_sid(cred);
	int rc;
	u8 driver = cmd >> 8;
	u8 xperm = cmd & 0xff;

	ad.type = LSM_AUDIT_DATA_IOCTL_OP;
	ad.u.op = &ioctl;
	ad.u.op->cmd = cmd;
	ad.u.op->path = file->f_path;

	if (ssid != fsec->sid) {
		rc = avc_has_perm(ssid, fsec->sid,
				SECCLASS_FD,
				FD__USE,
				&ad);
		if (rc)
			goto out;
	}

	if (unlikely(IS_PRIVATE(inode)))
		return 0;

	isec = inode_security(inode);
	rc = avc_has_extended_perms(ssid, isec->sid, isec->sclass,
			requested, driver, xperm, &ad);
out:
	return rc;
}

static int selinux_file_ioctl(struct file *file, unsigned int cmd,
			      unsigned long arg)
{
	const struct cred *cred = current_cred();
	int error = 0;
#ifdef CONFIG_RKP_KDP
	int rc;

	if ((rc = security_integrity_current()))
		return rc;
#endif  /* CONFIG_RKP_KDP */
	switch (cmd) {
	case FIONREAD:
	/* fall through */
	case FIBMAP:
	/* fall through */
	case FIGETBSZ:
	/* fall through */
	case FS_IOC_GETFLAGS:
	/* fall through */
	case FS_IOC_GETVERSION:
		error = file_has_perm(cred, file, FILE__GETATTR);
		break;

	case FS_IOC_SETFLAGS:
	/* fall through */
	case FS_IOC_SETVERSION:
		error = file_has_perm(cred, file, FILE__SETATTR);
		break;

	/* sys_ioctl() checks */
	case FIONBIO:
	/* fall through */
	case FIOASYNC:
		error = file_has_perm(cred, file, 0);
		break;

	case KDSKBENT:
	case KDSKBSENT:
		error = cred_has_capability(cred, CAP_SYS_TTY_CONFIG,
					    SECURITY_CAP_AUDIT, true);
		break;

	/* default case assumes that the command will go
	 * to the file's ioctl() function.
	 */
	default:
		error = ioctl_has_perm(cred, file, FILE__IOCTL, (u16) cmd);
	}
	return error;
}

static int default_noexec;

static int file_map_prot_check(struct file *file, unsigned long prot, int shared)
{
	const struct cred *cred = current_cred();
	int rc = 0;

	if (default_noexec &&
	    (prot & PROT_EXEC) && (!file || IS_PRIVATE(file_inode(file)) ||
				   (!shared && (prot & PROT_WRITE)))) {
		/*
		 * We are making executable an anonymous mapping or a
		 * private file mapping that will also be writable.
		 * This has an additional check.
		 */
		rc = cred_has_perm(cred, cred, PROCESS__EXECMEM);
		if (rc)
			goto error;
	}

	if (file) {
		/* read access is always possible with a mapping */
		u32 av = FILE__READ;

		/* write access only matters if the mapping is shared */
		if (shared && (prot & PROT_WRITE))
			av |= FILE__WRITE;

		if (prot & PROT_EXEC)
			av |= FILE__EXECUTE;

		return file_has_perm(cred, file, av);
	}

error:
	return rc;
}

static int selinux_mmap_addr(unsigned long addr)
{
	int rc = 0;

#ifdef CONFIG_RKP_KDP
	if ((rc = security_integrity_current()))
		return rc;
	rc = 0;
#endif  /* CONFIG_RKP_KDP */


	if (addr < CONFIG_LSM_MMAP_MIN_ADDR) {
		u32 sid = current_sid();
		rc = avc_has_perm(sid, sid, SECCLASS_MEMPROTECT,
				  MEMPROTECT__MMAP_ZERO, NULL);
	}

	return rc;
}

static int selinux_mmap_file(struct file *file, unsigned long reqprot,
			     unsigned long prot, unsigned long flags)
{
#ifdef CONFIG_RKP_KDP
	int rc;
	if ((rc = security_integrity_current()))
		return rc;
#endif  /* CONFIG_RKP_KDP */

	if (selinux_checkreqprot)
		prot = reqprot;

	return file_map_prot_check(file, prot,
				   (flags & MAP_TYPE) == MAP_SHARED);
}

static int selinux_file_mprotect(struct vm_area_struct *vma,
				 unsigned long reqprot,
				 unsigned long prot)
{
	const struct cred *cred = current_cred();
#ifdef CONFIG_RKP_KDP
	int rc;

	if ((rc = security_integrity_current()))
		return rc;
#endif  /* CONFIG_RKP_KDP */

	if (selinux_checkreqprot)
		prot = reqprot;

	if (default_noexec &&
	    (prot & PROT_EXEC) && !(vma->vm_flags & VM_EXEC)) {
		int rc = 0;
		if (vma->vm_start >= vma->vm_mm->start_brk &&
		    vma->vm_end <= vma->vm_mm->brk) {
			rc = cred_has_perm(cred, cred, PROCESS__EXECHEAP);
		} else if (!vma->vm_file &&
			   ((vma->vm_start <= vma->vm_mm->start_stack &&
			     vma->vm_end >= vma->vm_mm->start_stack) ||
			    vma_is_stack_for_current(vma))) {
			rc = current_has_perm(current, PROCESS__EXECSTACK);
		} else if (vma->vm_file && vma->anon_vma) {
			/*
			 * We are making executable a file mapping that has
			 * had some COW done. Since pages might have been
			 * written, check ability to execute the possibly
			 * modified content.  This typically should only
			 * occur for text relocations.
			 */
			rc = file_has_perm(cred, vma->vm_file, FILE__EXECMOD);
		}
		if (rc)
			return rc;
	}

	return file_map_prot_check(vma->vm_file, prot, vma->vm_flags&VM_SHARED);
}

static int selinux_file_lock(struct file *file, unsigned int cmd)
{
	const struct cred *cred = current_cred();
#ifdef CONFIG_RKP_KDP
	int rc;

	if ((rc = security_integrity_current()))
		return rc;
#endif  /* CONFIG_RKP_KDP */

	return file_has_perm(cred, file, FILE__LOCK);
}

static int selinux_file_fcntl(struct file *file, unsigned int cmd,
			      unsigned long arg)
{
	const struct cred *cred = current_cred();
	int err = 0;
#ifdef CONFIG_RKP_KDP
	int rc;

	if ((rc = security_integrity_current()))
		return rc;
#endif  /* CONFIG_RKP_KDP */

	switch (cmd) {
	case F_SETFL:
		if ((file->f_flags & O_APPEND) && !(arg & O_APPEND)) {
			err = file_has_perm(cred, file, FILE__WRITE);
			break;
		}
		/* fall through */
	case F_SETOWN:
	case F_SETSIG:
	case F_GETFL:
	case F_GETOWN:
	case F_GETSIG:
	case F_GETOWNER_UIDS:
		/* Just check FD__USE permission */
		err = file_has_perm(cred, file, 0);
		break;
	case F_GETLK:
	case F_SETLK:
	case F_SETLKW:
	case F_OFD_GETLK:
	case F_OFD_SETLK:
	case F_OFD_SETLKW:
#if BITS_PER_LONG == 32
	case F_GETLK64:
	case F_SETLK64:
	case F_SETLKW64:
#endif
		err = file_has_perm(cred, file, FILE__LOCK);
		break;
	}

	return err;
}

static void selinux_file_set_fowner(struct file *file)
{
	struct file_security_struct *fsec;
#ifdef CONFIG_RKP_KDP
	int rc;
	if ((rc = security_integrity_current()))
		return;
#endif  /* CONFIG_RKP_KDP */
	fsec = file->f_security;
	fsec->fown_sid = current_sid();
}

static int selinux_file_send_sigiotask(struct task_struct *tsk,
				       struct fown_struct *fown, int signum)
{
	struct file *file;
	u32 sid = task_sid(tsk);
	u32 perm;
	struct file_security_struct *fsec;
#ifdef CONFIG_RKP_KDP
	int rc;

	if ((rc = security_integrity_current()))
		return rc;
#endif  /* CONFIG_RKP_KDP */
	/* struct fown_struct is never outside the context of a struct file */
	file = container_of(fown, struct file, f_owner);

	fsec = file->f_security;

	if (!signum)
		perm = signal_to_av(SIGIO); /* as per send_sigio_to_task */
	else
		perm = signal_to_av(signum);

	return avc_has_perm(fsec->fown_sid, sid,
			    SECCLASS_PROCESS, perm, NULL);
}

static int selinux_file_receive(struct file *file)
{
	const struct cred *cred = current_cred();
#ifdef CONFIG_RKP_KDP
	int rc;

	if ((rc = security_integrity_current()))
		return rc;
#endif  /* CONFIG_RKP_KDP */
	return file_has_perm(cred, file, file_to_av(file));
}

static int selinux_file_open(struct file *file, const struct cred *cred)
{
	struct file_security_struct *fsec;
	struct inode_security_struct *isec;
#ifdef CONFIG_RKP_KDP
	int rc;

	if ((rc = security_integrity_current()))
		return rc;
#endif  /* CONFIG_RKP_KDP */
	fsec = file->f_security;
	isec = inode_security(file_inode(file));
	/*
	 * Save inode label and policy sequence number
	 * at open-time so that selinux_file_permission
	 * can determine whether revalidation is necessary.
	 * Task label is already saved in the file security
	 * struct as its SID.
	 */
	fsec->isid = isec->sid;
	fsec->pseqno = avc_policy_seqno();
	/*
	 * Since the inode label or policy seqno may have changed
	 * between the selinux_inode_permission check and the saving
	 * of state above, recheck that access is still permitted.
	 * Otherwise, access might never be revalidated against the
	 * new inode label or new policy.
	 * This check is not redundant - do not remove.
	 */
	return file_path_has_perm(cred, file, open_file_to_av(file));
}

/* task security operations */

static int selinux_task_create(unsigned long clone_flags)
{
#ifdef CONFIG_RKP_KDP
	int rc;

	if ((rc = security_integrity_current()))
		return rc;
#endif  /* CONFIG_RKP_KDP */
	return current_has_perm(current, PROCESS__FORK);
}

/*
 * allocate the SELinux part of blank credentials
 */
static int selinux_cred_alloc_blank(struct cred *cred, gfp_t gfp)
{
	struct task_security_struct *tsec;
#ifdef CONFIG_RKP_KDP
	int rc;

	if ((rc = security_integrity_current()))
		return rc;
#endif  /* CONFIG_RKP_KDP */
	tsec = kzalloc(sizeof(struct task_security_struct), gfp);
	if (!tsec)
		return -ENOMEM;

	cred->security = tsec;
	return 0;
}

/*
 * detach and free the LSM part of a set of credentials
 */
static void selinux_cred_free(struct cred *cred)
{
	struct task_security_struct *tsec = cred->security;
#ifdef CONFIG_RKP_KDP
	if ((unsigned long) cred->security == 0x7) {
		printk(KERN_ERR"CRED SECURITY is already freed  %s -> %p sec %p SHOULD BE 7\n",
					__func__, cred, cred->security);
		return;
	}
#endif /*CONFIG_RKP_KDP*/
	/*
	 * cred->security == NULL if security_cred_alloc_blank() or
	 * security_prepare_creds() returned an error.
	 */
	BUG_ON(cred->security && (unsigned long) cred->security < PAGE_SIZE);
#ifdef CONFIG_RKP_KDP
	if ((security_integrity_current()))
		return;

	if (rkp_ro_page((unsigned long)cred)) {
		uh_call(UH_APP_RKP, 0x45,(u64) &cred->security, 7,0,0);
	} else
#endif /*CONFIG_RKP_KDP*/
	cred->security = (void *) 0x7UL;
#ifdef CONFIG_RKP_KDP
	rkp_free_security((unsigned long)tsec);
#else/*CONFIG_RKP_KDP*/
	kfree(tsec);
#endif /*CONFIG_RKP_KDP*/
}

/*
 * prepare a new set of credentials for modification
 */
static int selinux_cred_prepare(struct cred *new, const struct cred *old,
				gfp_t gfp)
{
	const struct task_security_struct *old_tsec;
	struct task_security_struct *tsec;
#ifdef CONFIG_RKP_KDP
	int rc;

	if ((rc = security_integrity_current()))
		return rc;
#endif  /* CONFIG_RKP_KDP */
	old_tsec = old->security;

	tsec = kmemdup(old_tsec, sizeof(struct task_security_struct), gfp);
	if (!tsec)
		return -ENOMEM;

	new->security = tsec;
	return 0;
}

/*
 * transfer the SELinux data to a blank set of creds
 */
static void selinux_cred_transfer(struct cred *new, const struct cred *old)
{
	const struct task_security_struct *old_tsec = old->security;
	struct task_security_struct *tsec = new->security;
#ifdef CONFIG_RKP_KDP
	int rc;

	if ((rc = security_integrity_current()))
		return;
#endif  /* CONFIG_RKP_KDP */

	*tsec = *old_tsec;
}

/*
 * set the security data for a kernel service
 * - all the creation contexts are set to unlabelled
 */
static int selinux_kernel_act_as(struct cred *new, u32 secid)
{
	struct task_security_struct *tsec = new->security;
	u32 sid = current_sid();
	int ret;
#ifdef CONFIG_RKP_KDP
	int rc;

	if ((rc = security_integrity_current()))
		return rc;
#endif  /* CONFIG_RKP_KDP */

	ret = avc_has_perm(sid, secid,
			   SECCLASS_KERNEL_SERVICE,
			   KERNEL_SERVICE__USE_AS_OVERRIDE,
			   NULL);
	if (ret == 0) {
		tsec->sid = secid;
		tsec->create_sid = 0;
		tsec->keycreate_sid = 0;
		tsec->sockcreate_sid = 0;
	}
	return ret;
}

/*
 * set the file creation context in a security record to the same as the
 * objective context of the specified inode
 */
static int selinux_kernel_create_files_as(struct cred *new, struct inode *inode)
{
	struct inode_security_struct *isec = inode_security(inode);
	struct task_security_struct *tsec = new->security;
	u32 sid = current_sid();
	int ret;
#ifdef CONFIG_RKP_KDP
	int rc;

	if ((rc = security_integrity_current()))
		return rc;
#endif  /* CONFIG_RKP_KDP */
	ret = avc_has_perm(sid, isec->sid,
			   SECCLASS_KERNEL_SERVICE,
			   KERNEL_SERVICE__CREATE_FILES_AS,
			   NULL);

	if (ret == 0)
		tsec->create_sid = isec->sid;
	return ret;
}

static int selinux_kernel_module_request(char *kmod_name)
{
	u32 sid;
	struct common_audit_data ad;
#ifdef CONFIG_RKP_KDP
	int rc;

	if ((rc = security_integrity_current()))
		return rc;
#endif  /* CONFIG_RKP_KDP */

	sid = task_sid(current);

	ad.type = LSM_AUDIT_DATA_KMOD;
	ad.u.kmod_name = kmod_name;

	return avc_has_perm(sid, SECINITSID_KERNEL, SECCLASS_SYSTEM,
			    SYSTEM__MODULE_REQUEST, &ad);
}

static int selinux_kernel_module_from_file(struct file *file)
{
	struct common_audit_data ad;
	struct inode_security_struct *isec;
	struct file_security_struct *fsec;
	u32 sid = current_sid();
	int rc;

	/* init_module */
	if (file == NULL)
		return avc_has_perm(sid, sid, SECCLASS_SYSTEM,
					SYSTEM__MODULE_LOAD, NULL);

	/* finit_module */

	ad.type = LSM_AUDIT_DATA_FILE;
	ad.u.file = file;

	fsec = file->f_security;
	if (sid != fsec->sid) {
		rc = avc_has_perm(sid, fsec->sid, SECCLASS_FD, FD__USE, &ad);
		if (rc)
			return rc;
	}

	isec = inode_security(file_inode(file));
	return avc_has_perm(sid, isec->sid, SECCLASS_SYSTEM,
				SYSTEM__MODULE_LOAD, &ad);
}

static int selinux_kernel_read_file(struct file *file,
				    enum kernel_read_file_id id)
{
	int rc = 0;

	switch (id) {
	case READING_MODULE:
		rc = selinux_kernel_module_from_file(file);
		break;
	default:
		break;
	}

	return rc;
}

static int selinux_task_setpgid(struct task_struct *p, pid_t pgid)
{
	return current_has_perm(p, PROCESS__SETPGID);
}

static int selinux_task_getpgid(struct task_struct *p)
{
#ifdef CONFIG_RKP_KDP
	int rc;

	if ((rc = security_integrity_current()))
		return rc;
#endif  /* CONFIG_RKP_KDP */
	return current_has_perm(p, PROCESS__GETPGID);
}

static int selinux_task_getsid(struct task_struct *p)
{
#ifdef CONFIG_RKP_KDP
	int rc;

	if ((rc = security_integrity_current()))
		return rc;
#endif  /* CONFIG_RKP_KDP */
	return current_has_perm(p, PROCESS__GETSESSION);
}

static void selinux_task_getsecid(struct task_struct *p, u32 *secid)
{
#ifdef CONFIG_RKP_KDP
	int rc;

	if ((rc = security_integrity_current()))
		return;
#endif  /* CONFIG_RKP_KDP */


	*secid = task_sid(p);
}

static int selinux_task_setnice(struct task_struct *p, int nice)
{
#ifdef CONFIG_RKP_KDP
	int rc;
	if ((rc = security_integrity_current()))
		return rc;
#endif  /* CONFIG_RKP_KDP */

	return current_has_perm(p, PROCESS__SETSCHED);
}

static int selinux_task_setioprio(struct task_struct *p, int ioprio)
{
#ifdef CONFIG_RKP_KDP
	int rc;
	if ((rc = security_integrity_current()))
		return rc;
#endif  /* CONFIG_RKP_KDP */

	return current_has_perm(p, PROCESS__SETSCHED);
}

static int selinux_task_getioprio(struct task_struct *p)
{
#ifdef CONFIG_RKP_KDP
	int rc;

	if ((rc = security_integrity_current()))
		return rc;
#endif  /* CONFIG_RKP_KDP */
	return current_has_perm(p, PROCESS__GETSCHED);
}

static int selinux_task_setrlimit(struct task_struct *p, unsigned int resource,
		struct rlimit *new_rlim)
{
	struct rlimit *old_rlim = p->signal->rlim + resource;
#ifdef CONFIG_RKP_KDP
	int rc;

	if ((rc = security_integrity_current()))
		return rc;
#endif  /* CONFIG_RKP_KDP */
	/* Control the ability to change the hard limit (whether
	   lowering or raising it), so that the hard limit can
	   later be used as a safe reset point for the soft limit
	   upon context transitions.  See selinux_bprm_committing_creds. */
	if (old_rlim->rlim_max != new_rlim->rlim_max)
		return current_has_perm(p, PROCESS__SETRLIMIT);

	return 0;
}

static int selinux_task_setscheduler(struct task_struct *p)
{
#ifdef CONFIG_RKP_KDP
	int rc;
	if ((rc = security_integrity_current()))
		return rc;
#endif  /* CONFIG_RKP_KDP */

	return current_has_perm(p, PROCESS__SETSCHED);
}

static int selinux_task_getscheduler(struct task_struct *p)
{
#ifdef CONFIG_RKP_KDP
	int rc;

	if ((rc = security_integrity_current()))
		return rc;
#endif  /* CONFIG_RKP_KDP */
	return current_has_perm(p, PROCESS__GETSCHED);
}

static int selinux_task_movememory(struct task_struct *p)
{
#ifdef CONFIG_RKP_KDP
	int rc;

	if ((rc = security_integrity_current()))
		return rc;
#endif  /* CONFIG_RKP_KDP */
	return current_has_perm(p, PROCESS__SETSCHED);
}

static int selinux_task_kill(struct task_struct *p, struct siginfo *info,
				int sig, u32 secid)
{
	u32 perm;
	int rc;
#ifdef CONFIG_RKP_KDP
	if ((rc = security_integrity_current()))
		return rc;
#endif  /* CONFIG_RKP_KDP */
	if (!sig)
		perm = PROCESS__SIGNULL; /* null signal; existence test */
	else
		perm = signal_to_av(sig);
	if (secid)
		rc = avc_has_perm(secid, task_sid(p),
				  SECCLASS_PROCESS, perm, NULL);
	else
		rc = current_has_perm(p, perm);
	return rc;
}

static int selinux_task_wait(struct task_struct *p)
{
#ifdef CONFIG_RKP_KDP
	int rc;

	if ((rc = security_integrity_current()))
		return rc;
#endif  /* CONFIG_RKP_KDP */
	return task_has_perm(p, current, PROCESS__SIGCHLD);
}

static void selinux_task_to_inode(struct task_struct *p,
				  struct inode *inode)
{
	struct inode_security_struct *isec = inode->i_security;
	u32 sid = task_sid(p);

#ifdef CONFIG_RKP_KDP
	int rc;
	if ((rc = security_integrity_current()))
		return;
#endif  /* CONFIG_RKP_KDP */

	isec->sid = sid;
	isec->initialized = LABEL_INITIALIZED;
}

/* Returns error only if unable to parse addresses */
static int selinux_parse_skb_ipv4(struct sk_buff *skb,
			struct common_audit_data *ad, u8 *proto)
{
	int offset, ihlen, ret = -EINVAL;
	struct iphdr _iph, *ih;

	offset = skb_network_offset(skb);
	ih = skb_header_pointer(skb, offset, sizeof(_iph), &_iph);
	if (ih == NULL)
		goto out;

	ihlen = ih->ihl * 4;
	if (ihlen < sizeof(_iph))
		goto out;

	ad->u.net->v4info.saddr = ih->saddr;
	ad->u.net->v4info.daddr = ih->daddr;
	ret = 0;

	if (proto)
		*proto = ih->protocol;

	switch (ih->protocol) {
	case IPPROTO_TCP: {
		struct tcphdr _tcph, *th;

		if (ntohs(ih->frag_off) & IP_OFFSET)
			break;

		offset += ihlen;
		th = skb_header_pointer(skb, offset, sizeof(_tcph), &_tcph);
		if (th == NULL)
			break;

		ad->u.net->sport = th->source;
		ad->u.net->dport = th->dest;
		break;
	}

	case IPPROTO_UDP: {
		struct udphdr _udph, *uh;

		if (ntohs(ih->frag_off) & IP_OFFSET)
			break;

		offset += ihlen;
		uh = skb_header_pointer(skb, offset, sizeof(_udph), &_udph);
		if (uh == NULL)
			break;

		ad->u.net->sport = uh->source;
		ad->u.net->dport = uh->dest;
		break;
	}

	case IPPROTO_DCCP: {
		struct dccp_hdr _dccph, *dh;

		if (ntohs(ih->frag_off) & IP_OFFSET)
			break;

		offset += ihlen;
		dh = skb_header_pointer(skb, offset, sizeof(_dccph), &_dccph);
		if (dh == NULL)
			break;

		ad->u.net->sport = dh->dccph_sport;
		ad->u.net->dport = dh->dccph_dport;
		break;
	}

	default:
		break;
	}
out:
	return ret;
}

#if IS_ENABLED(CONFIG_IPV6)

/* Returns error only if unable to parse addresses */
static int selinux_parse_skb_ipv6(struct sk_buff *skb,
			struct common_audit_data *ad, u8 *proto)
{
	u8 nexthdr;
	int ret = -EINVAL, offset;
	struct ipv6hdr _ipv6h, *ip6;
	__be16 frag_off;

	offset = skb_network_offset(skb);
	ip6 = skb_header_pointer(skb, offset, sizeof(_ipv6h), &_ipv6h);
	if (ip6 == NULL)
		goto out;

	ad->u.net->v6info.saddr = ip6->saddr;
	ad->u.net->v6info.daddr = ip6->daddr;
	ret = 0;

	nexthdr = ip6->nexthdr;
	offset += sizeof(_ipv6h);
	offset = ipv6_skip_exthdr(skb, offset, &nexthdr, &frag_off);
	if (offset < 0)
		goto out;

	if (proto)
		*proto = nexthdr;

	switch (nexthdr) {
	case IPPROTO_TCP: {
		struct tcphdr _tcph, *th;

		th = skb_header_pointer(skb, offset, sizeof(_tcph), &_tcph);
		if (th == NULL)
			break;

		ad->u.net->sport = th->source;
		ad->u.net->dport = th->dest;
		break;
	}

	case IPPROTO_UDP: {
		struct udphdr _udph, *uh;

		uh = skb_header_pointer(skb, offset, sizeof(_udph), &_udph);
		if (uh == NULL)
			break;

		ad->u.net->sport = uh->source;
		ad->u.net->dport = uh->dest;
		break;
	}

	case IPPROTO_DCCP: {
		struct dccp_hdr _dccph, *dh;

		dh = skb_header_pointer(skb, offset, sizeof(_dccph), &_dccph);
		if (dh == NULL)
			break;

		ad->u.net->sport = dh->dccph_sport;
		ad->u.net->dport = dh->dccph_dport;
		break;
	}

	/* includes fragments */
	default:
		break;
	}
out:
	return ret;
}

#endif /* IPV6 */

static int selinux_parse_skb(struct sk_buff *skb, struct common_audit_data *ad,
			     char **_addrp, int src, u8 *proto)
{
	char *addrp;
	int ret;

	switch (ad->u.net->family) {
	case PF_INET:
		ret = selinux_parse_skb_ipv4(skb, ad, proto);
		if (ret)
			goto parse_error;
		addrp = (char *)(src ? &ad->u.net->v4info.saddr :
				       &ad->u.net->v4info.daddr);
		goto okay;

#if IS_ENABLED(CONFIG_IPV6)
	case PF_INET6:
		ret = selinux_parse_skb_ipv6(skb, ad, proto);
		if (ret)
			goto parse_error;
		addrp = (char *)(src ? &ad->u.net->v6info.saddr :
				       &ad->u.net->v6info.daddr);
		goto okay;
#endif	/* IPV6 */
	default:
		addrp = NULL;
		goto okay;
	}

parse_error:
	printk(KERN_WARNING
	       "SELinux: failure in selinux_parse_skb(),"
	       " unable to parse packet\n");
	return ret;

okay:
	if (_addrp)
		*_addrp = addrp;
	return 0;
}

/**
 * selinux_skb_peerlbl_sid - Determine the peer label of a packet
 * @skb: the packet
 * @family: protocol family
 * @sid: the packet's peer label SID
 *
 * Description:
 * Check the various different forms of network peer labeling and determine
 * the peer label/SID for the packet; most of the magic actually occurs in
 * the security server function security_net_peersid_cmp().  The function
 * returns zero if the value in @sid is valid (although it may be SECSID_NULL)
 * or -EACCES if @sid is invalid due to inconsistencies with the different
 * peer labels.
 *
 */
static int selinux_skb_peerlbl_sid(struct sk_buff *skb, u16 family, u32 *sid)
{
	int err;
	u32 xfrm_sid;
	u32 nlbl_sid;
	u32 nlbl_type;

	err = selinux_xfrm_skb_sid(skb, &xfrm_sid);
	if (unlikely(err))
		return -EACCES;
	err = selinux_netlbl_skbuff_getsid(skb, family, &nlbl_type, &nlbl_sid);
	if (unlikely(err))
		return -EACCES;

	err = security_net_peersid_resolve(nlbl_sid, nlbl_type, xfrm_sid, sid);
	if (unlikely(err)) {
		printk(KERN_WARNING
		       "SELinux: failure in selinux_skb_peerlbl_sid(),"
		       " unable to determine packet's peer label\n");
		return -EACCES;
	}

	return 0;
}

/**
 * selinux_conn_sid - Determine the child socket label for a connection
 * @sk_sid: the parent socket's SID
 * @skb_sid: the packet's SID
 * @conn_sid: the resulting connection SID
 *
 * If @skb_sid is valid then the user:role:type information from @sk_sid is
 * combined with the MLS information from @skb_sid in order to create
 * @conn_sid.  If @skb_sid is not valid then then @conn_sid is simply a copy
 * of @sk_sid.  Returns zero on success, negative values on failure.
 *
 */
static int selinux_conn_sid(u32 sk_sid, u32 skb_sid, u32 *conn_sid)
{
	int err = 0;

	if (skb_sid != SECSID_NULL)
		err = security_sid_mls_copy(sk_sid, skb_sid, conn_sid);
	else
		*conn_sid = sk_sid;

	return err;
}

/* socket security operations */

static int socket_sockcreate_sid(const struct task_security_struct *tsec,
				 u16 secclass, u32 *socksid)
{
	if (tsec->sockcreate_sid > SECSID_NULL) {
		*socksid = tsec->sockcreate_sid;
		return 0;
	}

	return security_transition_sid(tsec->sid, tsec->sid, secclass, NULL,
				       socksid);
}

static int sock_has_perm(struct task_struct *task, struct sock *sk, u32 perms)
{
	struct sk_security_struct *sksec = sk->sk_security;
	struct common_audit_data ad;
	struct lsm_network_audit net = {0,};
	u32 tsid = task_sid(task);

	if (sksec->sid == SECINITSID_KERNEL)
		return 0;

	ad.type = LSM_AUDIT_DATA_NET;
	ad.u.net = &net;
	ad.u.net->sk = sk;

	return avc_has_perm(tsid, sksec->sid, sksec->sclass, perms, &ad);
}

static int selinux_socket_create(int family, int type,
				 int protocol, int kern)
{
	const struct task_security_struct *tsec = current_security();
	u32 newsid;
	u16 secclass;
	int rc;

#ifdef CONFIG_RKP_KDP
	if ((rc = security_integrity_current()))
		return rc;
#endif  /* CONFIG_RKP_KDP */
	if (kern)
		return 0;

	secclass = socket_type_to_security_class(family, type, protocol);
	rc = socket_sockcreate_sid(tsec, secclass, &newsid);
	if (rc)
		return rc;

	return avc_has_perm(tsec->sid, newsid, secclass, SOCKET__CREATE, NULL);
}

static int selinux_socket_post_create(struct socket *sock, int family,
				      int type, int protocol, int kern)
{
	const struct task_security_struct *tsec = current_security();
	struct inode_security_struct *isec = inode_security_novalidate(SOCK_INODE(sock));
	struct sk_security_struct *sksec;
	int err = 0;
#ifdef CONFIG_RKP_KDP
	int rc;

	if ((rc = security_integrity_current()))
		return rc;
#endif  /* CONFIG_RKP_KDP */

	isec->sclass = socket_type_to_security_class(family, type, protocol);

	if (kern)
		isec->sid = SECINITSID_KERNEL;
	else {
		err = socket_sockcreate_sid(tsec, isec->sclass, &(isec->sid));
		if (err)
			return err;
	}

	isec->initialized = LABEL_INITIALIZED;

	if (sock->sk) {
		sksec = sock->sk->sk_security;
		sksec->sid = isec->sid;
		sksec->sclass = isec->sclass;
		err = selinux_netlbl_socket_post_create(sock->sk, family);
	}

	return err;
}

/* Range of port numbers used to automatically bind.
   Need to determine whether we should perform a name_bind
   permission check between the socket and the port number. */

static int selinux_socket_bind(struct socket *sock, struct sockaddr *address, int addrlen)
{
	struct sock *sk = sock->sk;
	u16 family;
	int err;
#ifdef CONFIG_RKP_KDP
	int rc;

	if ((rc = security_integrity_current()))
		return rc;
#endif  /* CONFIG_RKP_KDP */
	err = sock_has_perm(current, sk, SOCKET__BIND);
	if (err)
		goto out;

	/*
	 * If PF_INET or PF_INET6, check name_bind permission for the port.
	 * Multiple address binding for SCTP is not supported yet: we just
	 * check the first address now.
	 */
	family = sk->sk_family;
	if (family == PF_INET || family == PF_INET6) {
		char *addrp;
		struct sk_security_struct *sksec = sk->sk_security;
		struct common_audit_data ad;
		struct lsm_network_audit net = {0,};
		struct sockaddr_in *addr4 = NULL;
		struct sockaddr_in6 *addr6 = NULL;
		unsigned short snum;
		u32 sid, node_perm;

		if (family == PF_INET) {
			if (addrlen < sizeof(struct sockaddr_in)) {
				err = -EINVAL;
				goto out;
			}
			addr4 = (struct sockaddr_in *)address;
			snum = ntohs(addr4->sin_port);
			addrp = (char *)&addr4->sin_addr.s_addr;
		} else {
			if (addrlen < SIN6_LEN_RFC2133) {
				err = -EINVAL;
				goto out;
			}
			addr6 = (struct sockaddr_in6 *)address;
			snum = ntohs(addr6->sin6_port);
			addrp = (char *)&addr6->sin6_addr.s6_addr;
		}

		if (snum) {
			int low, high;

			inet_get_local_port_range(sock_net(sk), &low, &high);

			if (snum < max(PROT_SOCK, low) || snum > high) {
				err = sel_netport_sid(sk->sk_protocol,
						      snum, &sid);
				if (err)
					goto out;
				ad.type = LSM_AUDIT_DATA_NET;
				ad.u.net = &net;
				ad.u.net->sport = htons(snum);
				ad.u.net->family = family;
				err = avc_has_perm(sksec->sid, sid,
						   sksec->sclass,
						   SOCKET__NAME_BIND, &ad);
				if (err)
					goto out;
			}
		}

		switch (sksec->sclass) {
		case SECCLASS_TCP_SOCKET:
			node_perm = TCP_SOCKET__NODE_BIND;
			break;

		case SECCLASS_UDP_SOCKET:
			node_perm = UDP_SOCKET__NODE_BIND;
			break;

		case SECCLASS_DCCP_SOCKET:
			node_perm = DCCP_SOCKET__NODE_BIND;
			break;

		default:
			node_perm = RAWIP_SOCKET__NODE_BIND;
			break;
		}

		err = sel_netnode_sid(addrp, family, &sid);
		if (err)
			goto out;

		ad.type = LSM_AUDIT_DATA_NET;
		ad.u.net = &net;
		ad.u.net->sport = htons(snum);
		ad.u.net->family = family;

		if (family == PF_INET)
			ad.u.net->v4info.saddr = addr4->sin_addr.s_addr;
		else
			ad.u.net->v6info.saddr = addr6->sin6_addr;

		err = avc_has_perm(sksec->sid, sid,
				   sksec->sclass, node_perm, &ad);
		if (err)
			goto out;
	}
out:
	return err;
}

static int selinux_socket_connect(struct socket *sock, struct sockaddr *address, int addrlen)
{
	struct sock *sk = sock->sk;
	struct sk_security_struct *sksec = sk->sk_security;
	int err;
#ifdef CONFIG_RKP_KDP
	int rc;

	if ((rc = security_integrity_current()))
		return rc;
#endif  /* CONFIG_RKP_KDP */
	err = sock_has_perm(current, sk, SOCKET__CONNECT);
	if (err)
		return err;

	/*
	 * If a TCP or DCCP socket, check name_connect permission for the port.
	 */
	if (sksec->sclass == SECCLASS_TCP_SOCKET ||
	    sksec->sclass == SECCLASS_DCCP_SOCKET) {
		struct common_audit_data ad;
		struct lsm_network_audit net = {0,};
		struct sockaddr_in *addr4 = NULL;
		struct sockaddr_in6 *addr6 = NULL;
		unsigned short snum;
		u32 sid, perm;

		if (sk->sk_family == PF_INET) {
			addr4 = (struct sockaddr_in *)address;
			if (addrlen < sizeof(struct sockaddr_in))
				return -EINVAL;
			snum = ntohs(addr4->sin_port);
		} else {
			addr6 = (struct sockaddr_in6 *)address;
			if (addrlen < SIN6_LEN_RFC2133)
				return -EINVAL;
			snum = ntohs(addr6->sin6_port);
		}

		err = sel_netport_sid(sk->sk_protocol, snum, &sid);
		if (err)
			goto out;

		perm = (sksec->sclass == SECCLASS_TCP_SOCKET) ?
		       TCP_SOCKET__NAME_CONNECT : DCCP_SOCKET__NAME_CONNECT;

		ad.type = LSM_AUDIT_DATA_NET;
		ad.u.net = &net;
		ad.u.net->dport = htons(snum);
		ad.u.net->family = sk->sk_family;
		err = avc_has_perm(sksec->sid, sid, sksec->sclass, perm, &ad);
		if (err)
			goto out;
	}

	err = selinux_netlbl_socket_connect(sk, address);

out:
	return err;
}

static int selinux_socket_listen(struct socket *sock, int backlog)
{
#ifdef CONFIG_RKP_KDP
	int rc;

	if ((rc = security_integrity_current()))
		return rc;
#endif  /* CONFIG_RKP_KDP */
	return sock_has_perm(current, sock->sk, SOCKET__LISTEN);
}

static int selinux_socket_accept(struct socket *sock, struct socket *newsock)
{
	int err;
	struct inode_security_struct *isec;
	struct inode_security_struct *newisec;
#ifdef CONFIG_RKP_KDP
	int rc;

	if ((rc = security_integrity_current()))
		return rc;
#endif  /* CONFIG_RKP_KDP */

	err = sock_has_perm(current, sock->sk, SOCKET__ACCEPT);
	if (err)
		return err;

	newisec = inode_security_novalidate(SOCK_INODE(newsock));

	isec = inode_security_novalidate(SOCK_INODE(sock));
	newisec->sclass = isec->sclass;
	newisec->sid = isec->sid;
	newisec->initialized = LABEL_INITIALIZED;

	return 0;
}

static int selinux_socket_sendmsg(struct socket *sock, struct msghdr *msg,
				  int size)
{
#ifdef CONFIG_RKP_KDP
	int rc;

	if ((rc = security_integrity_current()))
		return rc;
#endif  /* CONFIG_RKP_KDP */
	return sock_has_perm(current, sock->sk, SOCKET__WRITE);
}

static int selinux_socket_recvmsg(struct socket *sock, struct msghdr *msg,
				  int size, int flags)
{
#ifdef CONFIG_RKP_KDP
	int rc;

	if ((rc = security_integrity_current()))
		return rc;
#endif  /* CONFIG_RKP_KDP */
	return sock_has_perm(current, sock->sk, SOCKET__READ);
}

static int selinux_socket_getsockname(struct socket *sock)
{
#ifdef CONFIG_RKP_KDP
	int rc;

	if ((rc = security_integrity_current()))
		return rc;
#endif  /* CONFIG_RKP_KDP */
	return sock_has_perm(current, sock->sk, SOCKET__GETATTR);
}

static int selinux_socket_getpeername(struct socket *sock)
{
#ifdef CONFIG_RKP_KDP
	int rc;

	if ((rc = security_integrity_current()))
		return rc;
#endif  /* CONFIG_RKP_KDP */
	return sock_has_perm(current, sock->sk, SOCKET__GETATTR);
}

static int selinux_socket_setsockopt(struct socket *sock, int level, int optname)
{
	int err;
#ifdef CONFIG_RKP_KDP
	int rc;

	if ((rc = security_integrity_current()))
		return rc;
#endif  /* CONFIG_RKP_KDP */
	err = sock_has_perm(current, sock->sk, SOCKET__SETOPT);
	if (err)
		return err;

	return selinux_netlbl_socket_setsockopt(sock, level, optname);
}

static int selinux_socket_getsockopt(struct socket *sock, int level,
				     int optname)
{
#ifdef CONFIG_RKP_KDP
	int rc;

	if ((rc = security_integrity_current()))
		return rc;
#endif  /* CONFIG_RKP_KDP */
	return sock_has_perm(current, sock->sk, SOCKET__GETOPT);
}

static int selinux_socket_shutdown(struct socket *sock, int how)
{
#ifdef CONFIG_RKP_KDP
	int rc;

	if ((rc = security_integrity_current()))
		return rc;
#endif  /* CONFIG_RKP_KDP */
	return sock_has_perm(current, sock->sk, SOCKET__SHUTDOWN);
}

static int selinux_socket_unix_stream_connect(struct sock *sock,
					      struct sock *other,
					      struct sock *newsk)
{
	struct sk_security_struct *sksec_sock = sock->sk_security;
	struct sk_security_struct *sksec_other = other->sk_security;
	struct sk_security_struct *sksec_new = newsk->sk_security;
	struct common_audit_data ad;
	struct lsm_network_audit net = {0,};
	int err;
#ifdef CONFIG_RKP_KDP
	int rc;

	if ((rc = security_integrity_current()))
		return rc;
#endif  /* CONFIG_RKP_KDP */

	ad.type = LSM_AUDIT_DATA_NET;
	ad.u.net = &net;
	ad.u.net->sk = other;

	err = avc_has_perm(sksec_sock->sid, sksec_other->sid,
			   sksec_other->sclass,
			   UNIX_STREAM_SOCKET__CONNECTTO, &ad);
	if (err)
		return err;

	/* server child socket */
	sksec_new->peer_sid = sksec_sock->sid;
	err = security_sid_mls_copy(sksec_other->sid, sksec_sock->sid,
				    &sksec_new->sid);
	if (err)
		return err;

	/* connecting socket */
	sksec_sock->peer_sid = sksec_new->sid;

	return 0;
}

static int selinux_socket_unix_may_send(struct socket *sock,
					struct socket *other)
{
	struct sk_security_struct *ssec = sock->sk->sk_security;
	struct sk_security_struct *osec = other->sk->sk_security;
	struct common_audit_data ad;
	struct lsm_network_audit net = {0,};
#ifdef CONFIG_RKP_KDP
	int rc;

	if ((rc = security_integrity_current()))
		return rc;
#endif  /* CONFIG_RKP_KDP */

	ad.type = LSM_AUDIT_DATA_NET;
	ad.u.net = &net;
	ad.u.net->sk = other->sk;

	return avc_has_perm(ssec->sid, osec->sid, osec->sclass, SOCKET__SENDTO,
			    &ad);
}

static int selinux_inet_sys_rcv_skb(struct net *ns, int ifindex,
				    char *addrp, u16 family, u32 peer_sid,
				    struct common_audit_data *ad)
{
	int err;
	u32 if_sid;
	u32 node_sid;

	err = sel_netif_sid(ns, ifindex, &if_sid);
	if (err)
		return err;
	err = avc_has_perm(peer_sid, if_sid,
			   SECCLASS_NETIF, NETIF__INGRESS, ad);
	if (err)
		return err;

	err = sel_netnode_sid(addrp, family, &node_sid);
	if (err)
		return err;
	return avc_has_perm(peer_sid, node_sid,
			    SECCLASS_NODE, NODE__RECVFROM, ad);
}

static int selinux_sock_rcv_skb_compat(struct sock *sk, struct sk_buff *skb,
				       u16 family)
{
	int err = 0;
	struct sk_security_struct *sksec = sk->sk_security;
	u32 sk_sid = sksec->sid;
	struct common_audit_data ad;
	struct lsm_network_audit net = {0,};
	char *addrp;

	ad.type = LSM_AUDIT_DATA_NET;
	ad.u.net = &net;
	ad.u.net->netif = skb->skb_iif;
	ad.u.net->family = family;
	err = selinux_parse_skb(skb, &ad, &addrp, 1, NULL);
	if (err)
		return err;

	if (selinux_secmark_enabled()) {
		err = avc_has_perm(sk_sid, skb->secmark, SECCLASS_PACKET,
				   PACKET__RECV, &ad);
		if (err)
			return err;
	}

	err = selinux_netlbl_sock_rcv_skb(sksec, skb, family, &ad);
	if (err)
		return err;
	err = selinux_xfrm_sock_rcv_skb(sksec->sid, skb, &ad);

	return err;
}

static int selinux_socket_sock_rcv_skb(struct sock *sk, struct sk_buff *skb)
{
	int err;
	struct sk_security_struct *sksec = sk->sk_security;
	u16 family = sk->sk_family;
	u32 sk_sid = sksec->sid;
	struct common_audit_data ad;
	struct lsm_network_audit net = {0,};
	char *addrp;
	u8 secmark_active;
	u8 peerlbl_active;
#ifdef CONFIG_RKP_KDP
	int rc;

	if ((rc = security_integrity_current()))
		return rc;
#endif  /* CONFIG_RKP_KDP */

	if (family != PF_INET && family != PF_INET6)
		return 0;

	/* Handle mapped IPv4 packets arriving via IPv6 sockets */
	if (family == PF_INET6 && skb->protocol == htons(ETH_P_IP))
		family = PF_INET;

	/* If any sort of compatibility mode is enabled then handoff processing
	 * to the selinux_sock_rcv_skb_compat() function to deal with the
	 * special handling.  We do this in an attempt to keep this function
	 * as fast and as clean as possible. */
	if (!selinux_policycap_netpeer)
		return selinux_sock_rcv_skb_compat(sk, skb, family);

	secmark_active = selinux_secmark_enabled();
	peerlbl_active = selinux_peerlbl_enabled();
	if (!secmark_active && !peerlbl_active)
		return 0;

	ad.type = LSM_AUDIT_DATA_NET;
	ad.u.net = &net;
	ad.u.net->netif = skb->skb_iif;
	ad.u.net->family = family;
	err = selinux_parse_skb(skb, &ad, &addrp, 1, NULL);
	if (err)
		return err;

	if (peerlbl_active) {
		u32 peer_sid;

		err = selinux_skb_peerlbl_sid(skb, family, &peer_sid);
		if (err)
			return err;
		err = selinux_inet_sys_rcv_skb(sock_net(sk), skb->skb_iif,
					       addrp, family, peer_sid, &ad);
		if (err) {
			selinux_netlbl_err(skb, family, err, 0);
			return err;
		}
		err = avc_has_perm(sk_sid, peer_sid, SECCLASS_PEER,
				   PEER__RECV, &ad);
		if (err) {
			selinux_netlbl_err(skb, family, err, 0);
			return err;
		}
	}

	if (secmark_active) {
		err = avc_has_perm(sk_sid, skb->secmark, SECCLASS_PACKET,
				   PACKET__RECV, &ad);
		if (err)
			return err;
	}

	return err;
}

static int selinux_socket_getpeersec_stream(struct socket *sock, char __user *optval,
					    int __user *optlen, unsigned len)
{
	int err = 0;
	char *scontext;
	u32 scontext_len;
	struct sk_security_struct *sksec = sock->sk->sk_security;
	u32 peer_sid = SECSID_NULL;
#ifdef CONFIG_RKP_KDP
	int rc;

	if ((rc = security_integrity_current()))
		return rc;
#endif  /* CONFIG_RKP_KDP */
	if (sksec->sclass == SECCLASS_UNIX_STREAM_SOCKET ||
	    sksec->sclass == SECCLASS_TCP_SOCKET)
		peer_sid = sksec->peer_sid;
	if (peer_sid == SECSID_NULL)
		return -ENOPROTOOPT;

	err = security_sid_to_context(peer_sid, &scontext, &scontext_len);
	if (err)
		return err;

	if (scontext_len > len) {
		err = -ERANGE;
		goto out_len;
	}

	if (copy_to_user(optval, scontext, scontext_len))
		err = -EFAULT;

out_len:
	if (put_user(scontext_len, optlen))
		err = -EFAULT;
	kfree(scontext);
	return err;
}

static int selinux_socket_getpeersec_dgram(struct socket *sock, struct sk_buff *skb, u32 *secid)
{
	u32 peer_secid = SECSID_NULL;
	u16 family;
	struct inode_security_struct *isec;
#ifdef CONFIG_RKP_KDP
	int rc;
	if ((rc = security_integrity_current()))
		return rc;
#endif  /* CONFIG_RKP_KDP */


	if (skb && skb->protocol == htons(ETH_P_IP))
		family = PF_INET;
	else if (skb && skb->protocol == htons(ETH_P_IPV6))
		family = PF_INET6;
	else if (sock)
		family = sock->sk->sk_family;
	else
		goto out;

	if (sock && family == PF_UNIX) {
		isec = inode_security_novalidate(SOCK_INODE(sock));
		peer_secid = isec->sid;
	} else if (skb)
		selinux_skb_peerlbl_sid(skb, family, &peer_secid);

out:
	*secid = peer_secid;
	if (peer_secid == SECSID_NULL)
		return -EINVAL;
	return 0;
}

static int selinux_sk_alloc_security(struct sock *sk, int family, gfp_t priority)
{
	struct sk_security_struct *sksec;
#ifdef CONFIG_RKP_KDP
	int rc;

	if ((rc = security_integrity_current()))
		return rc;
#endif  /* CONFIG_RKP_KDP */
	sksec = kzalloc(sizeof(*sksec), priority);
	if (!sksec)
		return -ENOMEM;

	sksec->peer_sid = SECINITSID_UNLABELED;
	sksec->sid = SECINITSID_UNLABELED;
	sksec->sclass = SECCLASS_SOCKET;
	selinux_netlbl_sk_security_reset(sksec);
	sk->sk_security = sksec;

	return 0;
}

static void selinux_sk_free_security(struct sock *sk)
{
	struct sk_security_struct *sksec = sk->sk_security;
#ifdef CONFIG_RKP_KDP
	int rc;

	if ((rc = security_integrity_current()))
		return;
#endif  /* CONFIG_RKP_KDP */

	sk->sk_security = NULL;
	selinux_netlbl_sk_security_free(sksec);
	kfree(sksec);
}

static void selinux_sk_clone_security(const struct sock *sk, struct sock *newsk)
{
	struct sk_security_struct *sksec = sk->sk_security;
	struct sk_security_struct *newsksec = newsk->sk_security;
#ifdef CONFIG_RKP_KDP
	int rc;

	if ((rc = security_integrity_current()))
		return;
#endif  /* CONFIG_RKP_KDP */

	newsksec->sid = sksec->sid;
	newsksec->peer_sid = sksec->peer_sid;
	newsksec->sclass = sksec->sclass;

	selinux_netlbl_sk_security_reset(newsksec);
}

static void selinux_sk_getsecid(struct sock *sk, u32 *secid)
{

#ifdef CONFIG_RKP_KDP
	int rc;

	if ((rc = security_integrity_current()))
		return;
#endif  /* CONFIG_RKP_KDP */


	if (!sk)
		*secid = SECINITSID_ANY_SOCKET;
	else {
		struct sk_security_struct *sksec = sk->sk_security;

		*secid = sksec->sid;
	}
}

static void selinux_sock_graft(struct sock *sk, struct socket *parent)
{
	struct inode_security_struct *isec =
		inode_security_novalidate(SOCK_INODE(parent));
	struct sk_security_struct *sksec = sk->sk_security;
#ifdef CONFIG_RKP_KDP
	int rc;

	if ((rc = security_integrity_current()))
		return;
#endif  /* CONFIG_RKP_KDP */

	if (sk->sk_family == PF_INET || sk->sk_family == PF_INET6 ||
	    sk->sk_family == PF_UNIX)
		isec->sid = sksec->sid;
	sksec->sclass = isec->sclass;
}

static int selinux_inet_conn_request(struct sock *sk, struct sk_buff *skb,
				     struct request_sock *req)
{
	struct sk_security_struct *sksec = sk->sk_security;
	int err;
	u16 family = req->rsk_ops->family;
	u32 connsid;
	u32 peersid;
#ifdef CONFIG_RKP_KDP
	int rc;

	if ((rc = security_integrity_current()))
		return rc;
#endif  /* CONFIG_RKP_KDP */
	err = selinux_skb_peerlbl_sid(skb, family, &peersid);
	if (err)
		return err;
	err = selinux_conn_sid(sksec->sid, peersid, &connsid);
	if (err)
		return err;
	req->secid = connsid;
	req->peer_secid = peersid;

	return selinux_netlbl_inet_conn_request(req, family);
}

static void selinux_inet_csk_clone(struct sock *newsk,
				   const struct request_sock *req)
{
	struct sk_security_struct *newsksec = newsk->sk_security;
#ifdef CONFIG_RKP_KDP
	int rc;

	if ((rc = security_integrity_current()))
		return;
#endif  /* CONFIG_RKP_KDP */

	newsksec->sid = req->secid;
	newsksec->peer_sid = req->peer_secid;
	/* NOTE: Ideally, we should also get the isec->sid for the
	   new socket in sync, but we don't have the isec available yet.
	   So we will wait until sock_graft to do it, by which
	   time it will have been created and available. */

	/* We don't need to take any sort of lock here as we are the only
	 * thread with access to newsksec */
	selinux_netlbl_inet_csk_clone(newsk, req->rsk_ops->family);
}

static void selinux_inet_conn_established(struct sock *sk, struct sk_buff *skb)
{
	u16 family = sk->sk_family;
	struct sk_security_struct *sksec = sk->sk_security;
#ifdef CONFIG_RKP_KDP
	int rc;

	if ((rc = security_integrity_current()))
		return;
#endif  /* CONFIG_RKP_KDP */


	/* handle mapped IPv4 packets arriving via IPv6 sockets */
	if (family == PF_INET6 && skb->protocol == htons(ETH_P_IP))
		family = PF_INET;

	selinux_skb_peerlbl_sid(skb, family, &sksec->peer_sid);
}

static int selinux_secmark_relabel_packet(u32 sid)
{
	const struct task_security_struct *__tsec;
	u32 tsid;
#ifdef CONFIG_RKP_KDP
	int rc;

	if ((rc = security_integrity_current()))
		return rc;
#endif  /* CONFIG_RKP_KDP */

	__tsec = current_security();
	tsid = __tsec->sid;

	return avc_has_perm(tsid, sid, SECCLASS_PACKET, PACKET__RELABELTO, NULL);
}

static void selinux_secmark_refcount_inc(void)
{
#ifdef CONFIG_RKP_KDP
	int rc;

	if ((rc = security_integrity_current()))
		return;
#endif  /* CONFIG_RKP_KDP */


	atomic_inc(&selinux_secmark_refcount);
}

static void selinux_secmark_refcount_dec(void)
{
#ifdef CONFIG_RKP_KDP
	int rc;

	if ((rc = security_integrity_current()))
		return;
#endif  /* CONFIG_RKP_KDP */


	atomic_dec(&selinux_secmark_refcount);
}

static void selinux_req_classify_flow(const struct request_sock *req,
				      struct flowi *fl)
{
#ifdef CONFIG_RKP_KDP
	int rc;

	if ((rc = security_integrity_current()))
		return;
#endif  /* CONFIG_RKP_KDP */
	fl->flowi_secid = req->secid;
}

static int selinux_tun_dev_alloc_security(void **security)
{
	struct tun_security_struct *tunsec;
#ifdef CONFIG_RKP_KDP
	int rc;

	if ((rc = security_integrity_current()))
		return rc;
#endif  /* CONFIG_RKP_KDP */


	tunsec = kzalloc(sizeof(*tunsec), GFP_KERNEL);
	if (!tunsec)
		return -ENOMEM;
	tunsec->sid = current_sid();

	*security = tunsec;
	return 0;
}

static void selinux_tun_dev_free_security(void *security)
{
#ifdef CONFIG_RKP_KDP
	int rc;

	if ((rc = security_integrity_current()))
		return;
#endif  /* CONFIG_RKP_KDP */


	kfree(security);
}

static int selinux_tun_dev_create(void)
{
	u32 sid = current_sid();
#ifdef CONFIG_RKP_KDP
	int rc;

	if ((rc = security_integrity_current()))
		return rc;
#endif  /* CONFIG_RKP_KDP */
	/* we aren't taking into account the "sockcreate" SID since the socket
	 * that is being created here is not a socket in the traditional sense,
	 * instead it is a private sock, accessible only to the kernel, and
	 * representing a wide range of network traffic spanning multiple
	 * connections unlike traditional sockets - check the TUN driver to
	 * get a better understanding of why this socket is special */

	return avc_has_perm(sid, sid, SECCLASS_TUN_SOCKET, TUN_SOCKET__CREATE,
			    NULL);
}

static int selinux_tun_dev_attach_queue(void *security)
{
	struct tun_security_struct *tunsec = security;
#ifdef CONFIG_RKP_KDP
	int rc;

	if ((rc = security_integrity_current()))
		return rc;
#endif  /* CONFIG_RKP_KDP */

	return avc_has_perm(current_sid(), tunsec->sid, SECCLASS_TUN_SOCKET,
			    TUN_SOCKET__ATTACH_QUEUE, NULL);
}

static int selinux_tun_dev_attach(struct sock *sk, void *security)
{
	struct tun_security_struct *tunsec = security;
	struct sk_security_struct *sksec = sk->sk_security;

#ifdef CONFIG_RKP_KDP
	int rc;

	if ((rc = security_integrity_current()))
		return rc;
#endif  /* CONFIG_RKP_KDP */


	/* we don't currently perform any NetLabel based labeling here and it
	 * isn't clear that we would want to do so anyway; while we could apply
	 * labeling without the support of the TUN user the resulting labeled
	 * traffic from the other end of the connection would almost certainly
	 * cause confusion to the TUN user that had no idea network labeling
	 * protocols were being used */

	sksec->sid = tunsec->sid;
	sksec->sclass = SECCLASS_TUN_SOCKET;

	return 0;
}

static int selinux_tun_dev_open(void *security)
{
	struct tun_security_struct *tunsec = security;
	u32 sid = current_sid();
	int err;
#ifdef CONFIG_RKP_KDP
	int rc;

	if ((rc = security_integrity_current()))
		return rc;
#endif  /* CONFIG_RKP_KDP */
	err = avc_has_perm(sid, tunsec->sid, SECCLASS_TUN_SOCKET,
			   TUN_SOCKET__RELABELFROM, NULL);
	if (err)
		return err;
	err = avc_has_perm(sid, sid, SECCLASS_TUN_SOCKET,
			   TUN_SOCKET__RELABELTO, NULL);
	if (err)
		return err;
	tunsec->sid = sid;

	return 0;
}

static int selinux_nlmsg_perm(struct sock *sk, struct sk_buff *skb)
{
	int err = 0;
	u32 perm;
	struct nlmsghdr *nlh;
	struct sk_security_struct *sksec = sk->sk_security;

	if (skb->len < NLMSG_HDRLEN) {
		err = -EINVAL;
		goto out;
	}
	nlh = nlmsg_hdr(skb);

	err = selinux_nlmsg_lookup(sksec->sclass, nlh->nlmsg_type, &perm);
	if (err) {
		if (err == -EINVAL) {
			pr_warn_ratelimited("SELinux: unrecognized netlink"
			       " message: protocol=%hu nlmsg_type=%hu sclass=%s"
			       " pig=%d comm=%s\n",
			       sk->sk_protocol, nlh->nlmsg_type,
			       secclass_map[sksec->sclass - 1].name,
			       task_pid_nr(current), current->comm);
// [ SEC_SELINUX_PORTING_COMMON
#ifdef CONFIG_ALWAYS_ENFORCE
			if (security_get_allow_unknown())
#else
			if (!selinux_enforcing || security_get_allow_unknown())
#endif
// ] SEC_SELINUX_PORTING_COMMON
				err = 0;
		}

		/* Ignore */
		if (err == -ENOENT)
			err = 0;
		goto out;
	}

	err = sock_has_perm(current, sk, perm);
out:
	return err;
}

#ifdef CONFIG_NETFILTER

static unsigned int selinux_ip_forward(struct sk_buff *skb,
				       const struct net_device *indev,
				       u16 family)
{
	int err;
	char *addrp;
	u32 peer_sid;
	struct common_audit_data ad;
	struct lsm_network_audit net = {0,};
	u8 secmark_active;
	u8 netlbl_active;
	u8 peerlbl_active;

	if (!selinux_policycap_netpeer)
		return NF_ACCEPT;

	secmark_active = selinux_secmark_enabled();
	netlbl_active = netlbl_enabled();
	peerlbl_active = selinux_peerlbl_enabled();
	if (!secmark_active && !peerlbl_active)
		return NF_ACCEPT;

	if (selinux_skb_peerlbl_sid(skb, family, &peer_sid) != 0)
		return NF_DROP;

	ad.type = LSM_AUDIT_DATA_NET;
	ad.u.net = &net;
	ad.u.net->netif = indev->ifindex;
	ad.u.net->family = family;
	if (selinux_parse_skb(skb, &ad, &addrp, 1, NULL) != 0)
		return NF_DROP;

	if (peerlbl_active) {
		err = selinux_inet_sys_rcv_skb(dev_net(indev), indev->ifindex,
					       addrp, family, peer_sid, &ad);
		if (err) {
			selinux_netlbl_err(skb, family, err, 1);
			return NF_DROP;
		}
	}

	if (secmark_active)
		if (avc_has_perm(peer_sid, skb->secmark,
				 SECCLASS_PACKET, PACKET__FORWARD_IN, &ad))
			return NF_DROP;

	if (netlbl_active)
		/* we do this in the FORWARD path and not the POST_ROUTING
		 * path because we want to make sure we apply the necessary
		 * labeling before IPsec is applied so we can leverage AH
		 * protection */
		if (selinux_netlbl_skbuff_setsid(skb, family, peer_sid) != 0)
			return NF_DROP;

	return NF_ACCEPT;
}

static unsigned int selinux_ipv4_forward(void *priv,
					 struct sk_buff *skb,
					 const struct nf_hook_state *state)
{
	return selinux_ip_forward(skb, state->in, PF_INET);
}

#if IS_ENABLED(CONFIG_IPV6)
static unsigned int selinux_ipv6_forward(void *priv,
					 struct sk_buff *skb,
					 const struct nf_hook_state *state)
{
	return selinux_ip_forward(skb, state->in, PF_INET6);
}
#endif	/* IPV6 */

static unsigned int selinux_ip_output(struct sk_buff *skb,
				      u16 family)
{
	struct sock *sk;
	u32 sid;

	if (!netlbl_enabled())
		return NF_ACCEPT;

	/* we do this in the LOCAL_OUT path and not the POST_ROUTING path
	 * because we want to make sure we apply the necessary labeling
	 * before IPsec is applied so we can leverage AH protection */
	sk = skb->sk;
	if (sk) {
		struct sk_security_struct *sksec;

		if (sk_listener(sk))
			/* if the socket is the listening state then this
			 * packet is a SYN-ACK packet which means it needs to
			 * be labeled based on the connection/request_sock and
			 * not the parent socket.  unfortunately, we can't
			 * lookup the request_sock yet as it isn't queued on
			 * the parent socket until after the SYN-ACK is sent.
			 * the "solution" is to simply pass the packet as-is
			 * as any IP option based labeling should be copied
			 * from the initial connection request (in the IP
			 * layer).  it is far from ideal, but until we get a
			 * security label in the packet itself this is the
			 * best we can do. */
			return NF_ACCEPT;

		/* standard practice, label using the parent socket */
		sksec = sk->sk_security;
		sid = sksec->sid;
	} else
		sid = SECINITSID_KERNEL;
	if (selinux_netlbl_skbuff_setsid(skb, family, sid) != 0)
		return NF_DROP;

	return NF_ACCEPT;
}

static unsigned int selinux_ipv4_output(void *priv,
					struct sk_buff *skb,
					const struct nf_hook_state *state)
{
	return selinux_ip_output(skb, PF_INET);
}

#if IS_ENABLED(CONFIG_IPV6)
static unsigned int selinux_ipv6_output(void *priv,
					struct sk_buff *skb,
					const struct nf_hook_state *state)
{
	return selinux_ip_output(skb, PF_INET6);
}
#endif	/* IPV6 */

static unsigned int selinux_ip_postroute_compat(struct sk_buff *skb,
						int ifindex,
						u16 family)
{
	struct sock *sk = skb_to_full_sk(skb);
	struct sk_security_struct *sksec;
	struct common_audit_data ad;
	struct lsm_network_audit net = {0,};
	char *addrp;
	u8 proto;

	if (sk == NULL)
		return NF_ACCEPT;
	sksec = sk->sk_security;

	ad.type = LSM_AUDIT_DATA_NET;
	ad.u.net = &net;
	ad.u.net->netif = ifindex;
	ad.u.net->family = family;
	if (selinux_parse_skb(skb, &ad, &addrp, 0, &proto))
		return NF_DROP;

	if (selinux_secmark_enabled())
		if (avc_has_perm(sksec->sid, skb->secmark,
				 SECCLASS_PACKET, PACKET__SEND, &ad))
			return NF_DROP_ERR(-ECONNREFUSED);

	if (selinux_xfrm_postroute_last(sksec->sid, skb, &ad, proto))
		return NF_DROP_ERR(-ECONNREFUSED);

	return NF_ACCEPT;
}

static unsigned int selinux_ip_postroute(struct sk_buff *skb,
					 const struct net_device *outdev,
					 u16 family)
{
	u32 secmark_perm;
	u32 peer_sid;
	int ifindex = outdev->ifindex;
	struct sock *sk;
	struct common_audit_data ad;
	struct lsm_network_audit net = {0,};
	char *addrp;
	u8 secmark_active;
	u8 peerlbl_active;

	/* If any sort of compatibility mode is enabled then handoff processing
	 * to the selinux_ip_postroute_compat() function to deal with the
	 * special handling.  We do this in an attempt to keep this function
	 * as fast and as clean as possible. */
	if (!selinux_policycap_netpeer)
		return selinux_ip_postroute_compat(skb, ifindex, family);

	secmark_active = selinux_secmark_enabled();
	peerlbl_active = selinux_peerlbl_enabled();
	if (!secmark_active && !peerlbl_active)
		return NF_ACCEPT;

	sk = skb_to_full_sk(skb);

#ifdef CONFIG_XFRM
	/* If skb->dst->xfrm is non-NULL then the packet is undergoing an IPsec
	 * packet transformation so allow the packet to pass without any checks
	 * since we'll have another chance to perform access control checks
	 * when the packet is on it's final way out.
	 * NOTE: there appear to be some IPv6 multicast cases where skb->dst
	 *       is NULL, in this case go ahead and apply access control.
	 * NOTE: if this is a local socket (skb->sk != NULL) that is in the
	 *       TCP listening state we cannot wait until the XFRM processing
	 *       is done as we will miss out on the SA label if we do;
	 *       unfortunately, this means more work, but it is only once per
	 *       connection. */
	if (skb_dst(skb) != NULL && skb_dst(skb)->xfrm != NULL &&
	    !(sk && sk_listener(sk)))
		return NF_ACCEPT;
#endif

	if (sk == NULL) {
		/* Without an associated socket the packet is either coming
		 * from the kernel or it is being forwarded; check the packet
		 * to determine which and if the packet is being forwarded
		 * query the packet directly to determine the security label. */
		if (skb->skb_iif) {
			secmark_perm = PACKET__FORWARD_OUT;
			if (selinux_skb_peerlbl_sid(skb, family, &peer_sid))
				return NF_DROP;
		} else {
			secmark_perm = PACKET__SEND;
			peer_sid = SECINITSID_KERNEL;
		}
	} else if (sk_listener(sk)) {
		/* Locally generated packet but the associated socket is in the
		 * listening state which means this is a SYN-ACK packet.  In
		 * this particular case the correct security label is assigned
		 * to the connection/request_sock but unfortunately we can't
		 * query the request_sock as it isn't queued on the parent
		 * socket until after the SYN-ACK packet is sent; the only
		 * viable choice is to regenerate the label like we do in
		 * selinux_inet_conn_request().  See also selinux_ip_output()
		 * for similar problems. */
		u32 skb_sid;
		struct sk_security_struct *sksec;

		sksec = sk->sk_security;
		if (selinux_skb_peerlbl_sid(skb, family, &skb_sid))
			return NF_DROP;
		/* At this point, if the returned skb peerlbl is SECSID_NULL
		 * and the packet has been through at least one XFRM
		 * transformation then we must be dealing with the "final"
		 * form of labeled IPsec packet; since we've already applied
		 * all of our access controls on this packet we can safely
		 * pass the packet. */
		if (skb_sid == SECSID_NULL) {
			switch (family) {
			case PF_INET:
				if (IPCB(skb)->flags & IPSKB_XFRM_TRANSFORMED)
					return NF_ACCEPT;
				break;
			case PF_INET6:
				if (IP6CB(skb)->flags & IP6SKB_XFRM_TRANSFORMED)
					return NF_ACCEPT;
				break;
			default:
				return NF_DROP_ERR(-ECONNREFUSED);
			}
		}
		if (selinux_conn_sid(sksec->sid, skb_sid, &peer_sid))
			return NF_DROP;
		secmark_perm = PACKET__SEND;
	} else {
		/* Locally generated packet, fetch the security label from the
		 * associated socket. */
		struct sk_security_struct *sksec = sk->sk_security;
		peer_sid = sksec->sid;
		secmark_perm = PACKET__SEND;
	}

	ad.type = LSM_AUDIT_DATA_NET;
	ad.u.net = &net;
	ad.u.net->netif = ifindex;
	ad.u.net->family = family;
	if (selinux_parse_skb(skb, &ad, &addrp, 0, NULL))
		return NF_DROP;

	if (secmark_active)
		if (avc_has_perm(peer_sid, skb->secmark,
				 SECCLASS_PACKET, secmark_perm, &ad))
			return NF_DROP_ERR(-ECONNREFUSED);

	if (peerlbl_active) {
		u32 if_sid;
		u32 node_sid;

		if (sel_netif_sid(dev_net(outdev), ifindex, &if_sid))
			return NF_DROP;
		if (avc_has_perm(peer_sid, if_sid,
				 SECCLASS_NETIF, NETIF__EGRESS, &ad))
			return NF_DROP_ERR(-ECONNREFUSED);

		if (sel_netnode_sid(addrp, family, &node_sid))
			return NF_DROP;
		if (avc_has_perm(peer_sid, node_sid,
				 SECCLASS_NODE, NODE__SENDTO, &ad))
			return NF_DROP_ERR(-ECONNREFUSED);
	}

	return NF_ACCEPT;
}

static unsigned int selinux_ipv4_postroute(void *priv,
					   struct sk_buff *skb,
					   const struct nf_hook_state *state)
{
	return selinux_ip_postroute(skb, state->out, PF_INET);
}

#if IS_ENABLED(CONFIG_IPV6)
static unsigned int selinux_ipv6_postroute(void *priv,
					   struct sk_buff *skb,
					   const struct nf_hook_state *state)
{
	return selinux_ip_postroute(skb, state->out, PF_INET6);
}
#endif	/* IPV6 */

#endif	/* CONFIG_NETFILTER */

static int selinux_netlink_send(struct sock *sk, struct sk_buff *skb)
{
#ifdef CONFIG_RKP_KDP
	int rc;

	if ((rc = security_integrity_current()))
		return rc;
#endif  /* CONFIG_RKP_KDP */
	return selinux_nlmsg_perm(sk, skb);
}

static int ipc_alloc_security(struct task_struct *task,
			      struct kern_ipc_perm *perm,
			      u16 sclass)
{
	struct ipc_security_struct *isec;
	u32 sid;

	isec = kzalloc(sizeof(struct ipc_security_struct), GFP_KERNEL);
	if (!isec)
		return -ENOMEM;

	sid = task_sid(task);
	isec->sclass = sclass;
	isec->sid = sid;
	perm->security = isec;

	return 0;
}

static void ipc_free_security(struct kern_ipc_perm *perm)
{
	struct ipc_security_struct *isec = perm->security;
	perm->security = NULL;
	kfree(isec);
}

static int msg_msg_alloc_security(struct msg_msg *msg)
{
	struct msg_security_struct *msec;

	msec = kzalloc(sizeof(struct msg_security_struct), GFP_KERNEL);
	if (!msec)
		return -ENOMEM;

	msec->sid = SECINITSID_UNLABELED;
	msg->security = msec;

	return 0;
}

static void msg_msg_free_security(struct msg_msg *msg)
{
	struct msg_security_struct *msec = msg->security;

	msg->security = NULL;
	kfree(msec);
}

static int ipc_has_perm(struct kern_ipc_perm *ipc_perms,
			u32 perms)
{
	struct ipc_security_struct *isec;
	struct common_audit_data ad;
	u32 sid = current_sid();

	isec = ipc_perms->security;

	ad.type = LSM_AUDIT_DATA_IPC;
	ad.u.ipc_id = ipc_perms->key;

	return avc_has_perm(sid, isec->sid, isec->sclass, perms, &ad);
}

static int selinux_msg_msg_alloc_security(struct msg_msg *msg)
{
#ifdef CONFIG_RKP_KDP
	int rc;

	if ((rc = security_integrity_current()))
		return rc;
#endif  /* CONFIG_RKP_KDP */
	return msg_msg_alloc_security(msg);
}

static void selinux_msg_msg_free_security(struct msg_msg *msg)
{
#ifdef CONFIG_RKP_KDP
	int rc;
	if ((rc = security_integrity_current()))
		return;
#endif  /* CONFIG_RKP_KDP */

	msg_msg_free_security(msg);
}

/* message queue security operations */
static int selinux_msg_queue_alloc_security(struct msg_queue *msq)
{
	struct ipc_security_struct *isec;
	struct common_audit_data ad;
	u32 sid = current_sid();
	int rc;

#ifdef CONFIG_RKP_KDP
	if ((rc = security_integrity_current()))
		return rc;
#endif  /* CONFIG_RKP_KDP */
	rc = ipc_alloc_security(current, &msq->q_perm, SECCLASS_MSGQ);
	if (rc)
		return rc;

	isec = msq->q_perm.security;

	ad.type = LSM_AUDIT_DATA_IPC;
	ad.u.ipc_id = msq->q_perm.key;

	rc = avc_has_perm(sid, isec->sid, SECCLASS_MSGQ,
			  MSGQ__CREATE, &ad);
	if (rc) {
		ipc_free_security(&msq->q_perm);
		return rc;
	}
	return 0;
}

static void selinux_msg_queue_free_security(struct msg_queue *msq)
{
#ifdef CONFIG_RKP_KDP
	int rc;

	if ((rc = security_integrity_current()))
		return;
#endif  /* CONFIG_RKP_KDP */

	ipc_free_security(&msq->q_perm);
}

static int selinux_msg_queue_associate(struct msg_queue *msq, int msqflg)
{
	struct ipc_security_struct *isec;
	struct common_audit_data ad;
	u32 sid = current_sid();
#ifdef CONFIG_RKP_KDP
	int rc;

	if ((rc = security_integrity_current()))
		return rc;
#endif  /* CONFIG_RKP_KDP */
	isec = msq->q_perm.security;

	ad.type = LSM_AUDIT_DATA_IPC;
	ad.u.ipc_id = msq->q_perm.key;

	return avc_has_perm(sid, isec->sid, SECCLASS_MSGQ,
			    MSGQ__ASSOCIATE, &ad);
}

static int selinux_msg_queue_msgctl(struct msg_queue *msq, int cmd)
{
	int err;
	int perms;
#ifdef CONFIG_RKP_KDP
	int rc;

	if ((rc = security_integrity_current()))
		return rc;
#endif  /* CONFIG_RKP_KDP */
	switch (cmd) {
	case IPC_INFO:
	case MSG_INFO:
		/* No specific object, just general system-wide information. */
		return task_has_system(current, SYSTEM__IPC_INFO);
	case IPC_STAT:
	case MSG_STAT:
		perms = MSGQ__GETATTR | MSGQ__ASSOCIATE;
		break;
	case IPC_SET:
		perms = MSGQ__SETATTR;
		break;
	case IPC_RMID:
		perms = MSGQ__DESTROY;
		break;
	default:
		return 0;
	}

	err = ipc_has_perm(&msq->q_perm, perms);
	return err;
}

static int selinux_msg_queue_msgsnd(struct msg_queue *msq, struct msg_msg *msg, int msqflg)
{
	struct ipc_security_struct *isec;
	struct msg_security_struct *msec;
	struct common_audit_data ad;
	u32 sid = current_sid();
	int rc;

#ifdef CONFIG_RKP_KDP
	if ((rc = security_integrity_current()))
		return rc;
#endif  /* CONFIG_RKP_KDP */

	isec = msq->q_perm.security;
	msec = msg->security;

	/*
	 * First time through, need to assign label to the message
	 */
	if (msec->sid == SECINITSID_UNLABELED) {
		/*
		 * Compute new sid based on current process and
		 * message queue this message will be stored in
		 */
		rc = security_transition_sid(sid, isec->sid, SECCLASS_MSG,
					     NULL, &msec->sid);
		if (rc)
			return rc;
	}

	ad.type = LSM_AUDIT_DATA_IPC;
	ad.u.ipc_id = msq->q_perm.key;

	/* Can this process write to the queue? */
	rc = avc_has_perm(sid, isec->sid, SECCLASS_MSGQ,
			  MSGQ__WRITE, &ad);
	if (!rc)
		/* Can this process send the message */
		rc = avc_has_perm(sid, msec->sid, SECCLASS_MSG,
				  MSG__SEND, &ad);
	if (!rc)
		/* Can the message be put in the queue? */
		rc = avc_has_perm(msec->sid, isec->sid, SECCLASS_MSGQ,
				  MSGQ__ENQUEUE, &ad);

	return rc;
}

static int selinux_msg_queue_msgrcv(struct msg_queue *msq, struct msg_msg *msg,
				    struct task_struct *target,
				    long type, int mode)
{
	struct ipc_security_struct *isec;
	struct msg_security_struct *msec;
	struct common_audit_data ad;
	u32 sid = task_sid(target);
	int rc;
#ifdef CONFIG_RKP_KDP
	if ((rc = security_integrity_current()))
		return rc;
#endif  /* CONFIG_RKP_KDP */

	isec = msq->q_perm.security;
	msec = msg->security;

	ad.type = LSM_AUDIT_DATA_IPC;
	ad.u.ipc_id = msq->q_perm.key;

	rc = avc_has_perm(sid, isec->sid,
			  SECCLASS_MSGQ, MSGQ__READ, &ad);
	if (!rc)
		rc = avc_has_perm(sid, msec->sid,
				  SECCLASS_MSG, MSG__RECEIVE, &ad);
	return rc;
}

/* Shared Memory security operations */
static int selinux_shm_alloc_security(struct shmid_kernel *shp)
{
	struct ipc_security_struct *isec;
	struct common_audit_data ad;
	u32 sid = current_sid();
	int rc;

#ifdef CONFIG_RKP_KDP
	if ((rc = security_integrity_current()))
		return rc;
#endif  /* CONFIG_RKP_KDP */
	rc = ipc_alloc_security(current, &shp->shm_perm, SECCLASS_SHM);
	if (rc)
		return rc;

	isec = shp->shm_perm.security;

	ad.type = LSM_AUDIT_DATA_IPC;
	ad.u.ipc_id = shp->shm_perm.key;

	rc = avc_has_perm(sid, isec->sid, SECCLASS_SHM,
			  SHM__CREATE, &ad);
	if (rc) {
		ipc_free_security(&shp->shm_perm);
		return rc;
	}
	return 0;
}

static void selinux_shm_free_security(struct shmid_kernel *shp)
{
#ifdef CONFIG_RKP_KDP
	int rc;

	if ((rc = security_integrity_current()))
		return;
#endif  /* CONFIG_RKP_KDP */

	ipc_free_security(&shp->shm_perm);
}

static int selinux_shm_associate(struct shmid_kernel *shp, int shmflg)
{
	struct ipc_security_struct *isec;
	struct common_audit_data ad;
	u32 sid = current_sid();
#ifdef CONFIG_RKP_KDP
	int rc;

	if ((rc = security_integrity_current()))
		return rc;
#endif  /* CONFIG_RKP_KDP */
	isec = shp->shm_perm.security;

	ad.type = LSM_AUDIT_DATA_IPC;
	ad.u.ipc_id = shp->shm_perm.key;

	return avc_has_perm(sid, isec->sid, SECCLASS_SHM,
			    SHM__ASSOCIATE, &ad);
}

/* Note, at this point, shp is locked down */
static int selinux_shm_shmctl(struct shmid_kernel *shp, int cmd)
{
	int perms;
	int err;
#ifdef CONFIG_RKP_KDP
	int rc;

	if ((rc = security_integrity_current()))
		return rc;
#endif  /* CONFIG_RKP_KDP */
	switch (cmd) {
	case IPC_INFO:
	case SHM_INFO:
		/* No specific object, just general system-wide information. */
		return task_has_system(current, SYSTEM__IPC_INFO);
	case IPC_STAT:
	case SHM_STAT:
		perms = SHM__GETATTR | SHM__ASSOCIATE;
		break;
	case IPC_SET:
		perms = SHM__SETATTR;
		break;
	case SHM_LOCK:
	case SHM_UNLOCK:
		perms = SHM__LOCK;
		break;
	case IPC_RMID:
		perms = SHM__DESTROY;
		break;
	default:
		return 0;
	}

	err = ipc_has_perm(&shp->shm_perm, perms);
	return err;
}

static int selinux_shm_shmat(struct shmid_kernel *shp,
			     char __user *shmaddr, int shmflg)
{
	u32 perms;
#ifdef CONFIG_RKP_KDP
	int rc;

	if ((rc = security_integrity_current()))
		return rc;
#endif  /* CONFIG_RKP_KDP */
	if (shmflg & SHM_RDONLY)
		perms = SHM__READ;
	else
		perms = SHM__READ | SHM__WRITE;

	return ipc_has_perm(&shp->shm_perm, perms);
}

/* Semaphore security operations */
static int selinux_sem_alloc_security(struct sem_array *sma)
{
	struct ipc_security_struct *isec;
	struct common_audit_data ad;
	u32 sid = current_sid();
	int rc;
#ifdef CONFIG_RKP_KDP
	if ((rc = security_integrity_current()))
		return rc;
#endif  /* CONFIG_RKP_KDP */

	rc = ipc_alloc_security(current, &sma->sem_perm, SECCLASS_SEM);
	if (rc)
		return rc;

	isec = sma->sem_perm.security;

	ad.type = LSM_AUDIT_DATA_IPC;
	ad.u.ipc_id = sma->sem_perm.key;

	rc = avc_has_perm(sid, isec->sid, SECCLASS_SEM,
			  SEM__CREATE, &ad);
	if (rc) {
		ipc_free_security(&sma->sem_perm);
		return rc;
	}
	return 0;
}

static void selinux_sem_free_security(struct sem_array *sma)
{
#ifdef CONFIG_RKP_KDP
	int rc;

	if ((rc = security_integrity_current()))
		return;
#endif  /* CONFIG_RKP_KDP */
	ipc_free_security(&sma->sem_perm);
}

static int selinux_sem_associate(struct sem_array *sma, int semflg)
{
	struct ipc_security_struct *isec;
	struct common_audit_data ad;
	u32 sid = current_sid();
#ifdef CONFIG_RKP_KDP
	int rc;

	if ((rc = security_integrity_current()))
		return rc;
#endif  /* CONFIG_RKP_KDP */
	isec = sma->sem_perm.security;

	ad.type = LSM_AUDIT_DATA_IPC;
	ad.u.ipc_id = sma->sem_perm.key;

	return avc_has_perm(sid, isec->sid, SECCLASS_SEM,
			    SEM__ASSOCIATE, &ad);
}

/* Note, at this point, sma is locked down */
static int selinux_sem_semctl(struct sem_array *sma, int cmd)
{
	int err;
	u32 perms;
#ifdef CONFIG_RKP_KDP
	int rc;

	if ((rc = security_integrity_current()))
		return rc;
#endif  /* CONFIG_RKP_KDP */

	switch (cmd) {
	case IPC_INFO:
	case SEM_INFO:
		/* No specific object, just general system-wide information. */
		return task_has_system(current, SYSTEM__IPC_INFO);
	case GETPID:
	case GETNCNT:
	case GETZCNT:
		perms = SEM__GETATTR;
		break;
	case GETVAL:
	case GETALL:
		perms = SEM__READ;
		break;
	case SETVAL:
	case SETALL:
		perms = SEM__WRITE;
		break;
	case IPC_RMID:
		perms = SEM__DESTROY;
		break;
	case IPC_SET:
		perms = SEM__SETATTR;
		break;
	case IPC_STAT:
	case SEM_STAT:
		perms = SEM__GETATTR | SEM__ASSOCIATE;
		break;
	default:
		return 0;
	}

	err = ipc_has_perm(&sma->sem_perm, perms);
	return err;
}

static int selinux_sem_semop(struct sem_array *sma,
			     struct sembuf *sops, unsigned nsops, int alter)
{
	u32 perms;
#ifdef CONFIG_RKP_KDP
	int rc;

	if ((rc = security_integrity_current()))
		return rc;
#endif  /* CONFIG_RKP_KDP */
	if (alter)
		perms = SEM__READ | SEM__WRITE;
	else
		perms = SEM__READ;

	return ipc_has_perm(&sma->sem_perm, perms);
}

static int selinux_ipc_permission(struct kern_ipc_perm *ipcp, short flag)
{
	u32 av = 0;
#ifdef CONFIG_RKP_KDP
	int rc;

	if ((rc = security_integrity_current()))
		return rc;
#endif  /* CONFIG_RKP_KDP */
	av = 0;
	if (flag & S_IRUGO)
		av |= IPC__UNIX_READ;
	if (flag & S_IWUGO)
		av |= IPC__UNIX_WRITE;

	if (av == 0)
		return 0;

	return ipc_has_perm(ipcp, av);
}

static void selinux_ipc_getsecid(struct kern_ipc_perm *ipcp, u32 *secid)
{
	struct ipc_security_struct *isec = ipcp->security;
#ifdef CONFIG_RKP_KDP
	int rc;
	if ((rc = security_integrity_current()))
		return;
#endif  /* CONFIG_RKP_KDP */
	*secid = isec->sid;
}

static void selinux_d_instantiate(struct dentry *dentry, struct inode *inode)
{
#ifdef CONFIG_RKP_KDP
	int rc;

	if ((rc = security_integrity_current()))
		return;
#endif  /* CONFIG_RKP_KDP */

	if (inode)
		inode_doinit_with_dentry(inode, dentry);
}

static int selinux_getprocattr(struct task_struct *p,
			       char *name, char **value)
{
	const struct task_security_struct *__tsec;
	u32 sid;
	int error;
	unsigned len;
#ifdef CONFIG_RKP_KDP
	int rc;

	if ((rc = security_integrity_current()))
		return rc;
#endif  /* CONFIG_RKP_KDP */
	if (current != p) {
		error = current_has_perm(p, PROCESS__GETATTR);
		if (error)
			return error;
	}

	rcu_read_lock();
	__tsec = __task_cred(p)->security;

	if (!strcmp(name, "current"))
		sid = __tsec->sid;
	else if (!strcmp(name, "prev"))
		sid = __tsec->osid;
	else if (!strcmp(name, "exec"))
		sid = __tsec->exec_sid;
	else if (!strcmp(name, "fscreate"))
		sid = __tsec->create_sid;
	else if (!strcmp(name, "keycreate"))
		sid = __tsec->keycreate_sid;
	else if (!strcmp(name, "sockcreate"))
		sid = __tsec->sockcreate_sid;
	else
		goto invalid;
	rcu_read_unlock();

	if (!sid)
		return 0;

	error = security_sid_to_context(sid, value, &len);
	if (error)
		return error;
	return len;

invalid:
	rcu_read_unlock();
	return -EINVAL;
}

static int selinux_setprocattr(struct task_struct *p,
			       char *name, void *value, size_t size)
{
	struct task_security_struct *tsec;
	struct cred *new;
	u32 sid = 0, ptsid;
	int error;
	char *str = value;
#ifdef CONFIG_RKP_KDP
	int rc;

	if ((rc = security_integrity_current()))
		return rc;
#endif  /* CONFIG_RKP_KDP */
	if (current != p) {
		/* SELinux only allows a process to change its own
		   security attributes. */
		return -EACCES;
	}

	/*
	 * Basic control over ability to set these attributes at all.
	 * current == p, but we'll pass them separately in case the
	 * above restriction is ever removed.
	 */
	if (!strcmp(name, "exec"))
		error = current_has_perm(p, PROCESS__SETEXEC);
	else if (!strcmp(name, "fscreate"))
		error = current_has_perm(p, PROCESS__SETFSCREATE);
	else if (!strcmp(name, "keycreate"))
		error = current_has_perm(p, PROCESS__SETKEYCREATE);
	else if (!strcmp(name, "sockcreate"))
		error = current_has_perm(p, PROCESS__SETSOCKCREATE);
	else if (!strcmp(name, "current"))
		error = current_has_perm(p, PROCESS__SETCURRENT);
	else
		error = -EINVAL;
	if (error)
		return error;

	/* Obtain a SID for the context, if one was specified. */
	if (size && str[0] && str[0] != '\n') {
		if (str[size-1] == '\n') {
			str[size-1] = 0;
			size--;
		}
		error = security_context_to_sid(value, size, &sid, GFP_KERNEL);
		if (error == -EINVAL && !strcmp(name, "fscreate")) {
			if (!capable(CAP_MAC_ADMIN)) {
				struct audit_buffer *ab;
				size_t audit_size;

				/* We strip a nul only if it is at the end, otherwise the
				 * context contains a nul and we should audit that */
				if (str[size - 1] == '\0')
					audit_size = size - 1;
				else
					audit_size = size;
				ab = audit_log_start(current->audit_context, GFP_ATOMIC, AUDIT_SELINUX_ERR);
				audit_log_format(ab, "op=fscreate invalid_context=");
				audit_log_n_untrustedstring(ab, value, audit_size);
				audit_log_end(ab);

				return error;
			}
			error = security_context_to_sid_force(value, size,
							      &sid);
		}
		if (error)
			return error;
	}

	new = prepare_creds();
	if (!new)
		return -ENOMEM;

	/* Permission checking based on the specified context is
	   performed during the actual operation (execve,
	   open/mkdir/...), when we know the full context of the
	   operation.  See selinux_bprm_set_creds for the execve
	   checks and may_create for the file creation checks. The
	   operation will then fail if the context is not permitted. */
	tsec = new->security;
	if (!strcmp(name, "exec")) {
		tsec->exec_sid = sid;
	} else if (!strcmp(name, "fscreate")) {
		tsec->create_sid = sid;
	} else if (!strcmp(name, "keycreate")) {
		error = may_create_key(sid, p);
		if (error)
			goto abort_change;
		tsec->keycreate_sid = sid;
	} else if (!strcmp(name, "sockcreate")) {
		tsec->sockcreate_sid = sid;
	} else if (!strcmp(name, "current")) {
		error = -EINVAL;
		if (sid == 0)
			goto abort_change;

		/* Only allow single threaded processes to change context */
		error = -EPERM;
		if (!current_is_single_threaded()) {
			error = security_bounded_transition(tsec->sid, sid);
			if (error)
				goto abort_change;
		}

		/* Check permissions for the transition. */
		error = avc_has_perm(tsec->sid, sid, SECCLASS_PROCESS,
				     PROCESS__DYNTRANSITION, NULL);
		if (error)
			goto abort_change;

		/* Check for ptracing, and update the task SID if ok.
		   Otherwise, leave SID unchanged and fail. */
		ptsid = ptrace_parent_sid(p);
		if (ptsid != 0) {
			error = avc_has_perm(ptsid, sid, SECCLASS_PROCESS,
					     PROCESS__PTRACE, NULL);
			if (error)
				goto abort_change;
		}

		tsec->sid = sid;
	} else {
		error = -EINVAL;
		goto abort_change;
	}

	commit_creds(new);
	return size;

abort_change:
	abort_creds(new);
	return error;
}

static int selinux_ismaclabel(const char *name)
{
	return (strcmp(name, XATTR_SELINUX_SUFFIX) == 0);
}

static int selinux_secid_to_secctx(u32 secid, char **secdata, u32 *seclen)
{
#ifdef CONFIG_RKP_KDP
	int rc;

	if ((rc = security_integrity_current()))
		return rc;
#endif  /* CONFIG_RKP_KDP */
	return security_sid_to_context(secid, secdata, seclen);
}

static int selinux_secctx_to_secid(const char *secdata, u32 seclen, u32 *secid)
{
	#ifdef CONFIG_RKP_KDP
	int rc;

	if ((rc = security_integrity_current()))
		return rc;
#endif  /* CONFIG_RKP_KDP */

	return security_context_to_sid(secdata, seclen, secid, GFP_KERNEL);
}

static void selinux_release_secctx(char *secdata, u32 seclen)
{
	kfree(secdata);
}

static void selinux_inode_invalidate_secctx(struct inode *inode)
{
	struct inode_security_struct *isec = inode->i_security;
#ifdef CONFIG_RKP_KDP
	int rc;
	if ((rc = security_integrity_current()))
		return;
#endif  /* CONFIG_RKP_KDP */

	mutex_lock(&isec->lock);
	isec->initialized = LABEL_INVALID;
	mutex_unlock(&isec->lock);
}

/*
 *	called with inode->i_mutex locked
 */
static int selinux_inode_notifysecctx(struct inode *inode, void *ctx, u32 ctxlen)
{
#ifdef CONFIG_RKP_KDP
	int rc;

	if ((rc = security_integrity_current()))
		return rc;
#endif  /* CONFIG_RKP_KDP */
	return selinux_inode_setsecurity(inode, XATTR_SELINUX_SUFFIX, ctx, ctxlen, 0);
}

/*
 *	called with inode->i_mutex locked
 */
static int selinux_inode_setsecctx(struct dentry *dentry, void *ctx, u32 ctxlen)
{
#ifdef CONFIG_RKP_KDP
	int rc;

	if ((rc = security_integrity_current()))
		return rc;
#endif  /* CONFIG_RKP_KDP */
	return __vfs_setxattr_noperm(dentry, XATTR_NAME_SELINUX, ctx, ctxlen, 0);
}

static int selinux_inode_getsecctx(struct inode *inode, void **ctx, u32 *ctxlen)
{
	int len = 0;
#ifdef CONFIG_RKP_KDP
	int rc;

	if ((rc = security_integrity_current()))
		return rc;
#endif  /* CONFIG_RKP_KDP */
	len = selinux_inode_getsecurity(inode, XATTR_SELINUX_SUFFIX,
						ctx, true);
	if (len < 0)
		return len;
	*ctxlen = len;
	return 0;
}
#ifdef CONFIG_KEYS

static int selinux_key_alloc(struct key *k, const struct cred *cred,
			     unsigned long flags)
{
	const struct task_security_struct *tsec;
	struct key_security_struct *ksec;
#ifdef CONFIG_RKP_KDP
	int rc;

	if ((rc = security_integrity_current()))
		return rc;
#endif  /* CONFIG_RKP_KDP */
	ksec = kzalloc(sizeof(struct key_security_struct), GFP_KERNEL);
	if (!ksec)
		return -ENOMEM;

	tsec = cred->security;
	if (tsec->keycreate_sid)
		ksec->sid = tsec->keycreate_sid;
	else
		ksec->sid = tsec->sid;

	k->security = ksec;
	return 0;
}

static void selinux_key_free(struct key *k)
{
	struct key_security_struct *ksec = k->security;
#ifdef CONFIG_RKP_KDP
	int rc;

	if ((rc = security_integrity_current()))
		return;
#endif  /* CONFIG_RKP_KDP */


	k->security = NULL;
	kfree(ksec);
}

static int selinux_key_permission(key_ref_t key_ref,
				  const struct cred *cred,
				  unsigned perm)
{
	struct key *key;
	struct key_security_struct *ksec;
	u32 sid;
#ifdef CONFIG_RKP_KDP
	int rc;

	if ((rc = security_integrity_current()))
		return rc;
#endif  /* CONFIG_RKP_KDP */

	/* if no specific permissions are requested, we skip the
	   permission check. No serious, additional covert channels
	   appear to be created. */
	if (perm == 0)
		return 0;

	sid = cred_sid(cred);

	key = key_ref_to_ptr(key_ref);
	ksec = key->security;

	return avc_has_perm(sid, ksec->sid, SECCLASS_KEY, perm, NULL);
}

static int selinux_key_getsecurity(struct key *key, char **_buffer)
{
	struct key_security_struct *ksec = key->security;
	char *context = NULL;
	unsigned len;
	int rc;
#ifdef CONFIG_RKP_KDP
	if ((rc = security_integrity_current()))
		return rc;
#endif  /* CONFIG_RKP_KDP */

	rc = security_sid_to_context(ksec->sid, &context, &len);
	if (!rc)
		rc = len;
	*_buffer = context;
	return rc;
}

#endif

#ifdef CONFIG_BPF_SYSCALL
static int selinux_bpf(int cmd, union bpf_attr *attr,
				     unsigned int size)
{
	u32 sid = current_sid();
	int ret;

	switch (cmd) {
	case BPF_MAP_CREATE:
		ret = avc_has_perm(sid, sid, SECCLASS_BPF, BPF__MAP_CREATE,
				   NULL);
		break;
	case BPF_PROG_LOAD:
		ret = avc_has_perm(sid, sid, SECCLASS_BPF, BPF__PROG_LOAD,
				   NULL);
		break;
	default:
		ret = 0;
		break;
	}

	return ret;
}

static u32 bpf_map_fmode_to_av(fmode_t fmode)
{
	u32 av = 0;

	if (fmode & FMODE_READ)
		av |= BPF__MAP_READ;
	if (fmode & FMODE_WRITE)
		av |= BPF__MAP_WRITE;
	return av;
}

/* This function will check the file pass through unix socket or binder to see
 * if it is a bpf related object. And apply correspinding checks on the bpf
 * object based on the type. The bpf maps and programs, not like other files and
 * socket, are using a shared anonymous inode inside the kernel as their inode.
 * So checking that inode cannot identify if the process have privilege to
 * access the bpf object and that's why we have to add this additional check in
 * selinux_file_receive and selinux_binder_transfer_files.
 */
static int bpf_fd_pass(struct file *file, u32 sid)
{
	struct bpf_security_struct *bpfsec;
	struct bpf_prog *prog;
	struct bpf_map *map;
	int ret;

	if (file->f_op == &bpf_map_fops) {
		map = file->private_data;
		bpfsec = map->security;
		ret = avc_has_perm(sid, bpfsec->sid, SECCLASS_BPF,
				   bpf_map_fmode_to_av(file->f_mode), NULL);
		if (ret)
			return ret;
	} else if (file->f_op == &bpf_prog_fops) {
		prog = file->private_data;
		bpfsec = prog->aux->security;
		ret = avc_has_perm(sid, bpfsec->sid, SECCLASS_BPF,
				   BPF__PROG_RUN, NULL);
		if (ret)
			return ret;
	}
	return 0;
}

static int selinux_bpf_map(struct bpf_map *map, fmode_t fmode)
{
	u32 sid = current_sid();
	struct bpf_security_struct *bpfsec;

	bpfsec = map->security;
	return avc_has_perm(sid, bpfsec->sid, SECCLASS_BPF,
			    bpf_map_fmode_to_av(fmode), NULL);
}

static int selinux_bpf_prog(struct bpf_prog *prog)
{
	u32 sid = current_sid();
	struct bpf_security_struct *bpfsec;

	bpfsec = prog->aux->security;
	return avc_has_perm(sid, bpfsec->sid, SECCLASS_BPF,
			    BPF__PROG_RUN, NULL);
}

static int selinux_bpf_map_alloc(struct bpf_map *map)
{
	struct bpf_security_struct *bpfsec;

	bpfsec = kzalloc(sizeof(*bpfsec), GFP_KERNEL);
	if (!bpfsec)
		return -ENOMEM;

	bpfsec->sid = current_sid();
	map->security = bpfsec;

	return 0;
}

static void selinux_bpf_map_free(struct bpf_map *map)
{
	struct bpf_security_struct *bpfsec = map->security;

	map->security = NULL;
	kfree(bpfsec);
}

static int selinux_bpf_prog_alloc(struct bpf_prog_aux *aux)
{
	struct bpf_security_struct *bpfsec;

	bpfsec = kzalloc(sizeof(*bpfsec), GFP_KERNEL);
	if (!bpfsec)
		return -ENOMEM;

	bpfsec->sid = current_sid();
	aux->security = bpfsec;

	return 0;
}

static void selinux_bpf_prog_free(struct bpf_prog_aux *aux)
{
	struct bpf_security_struct *bpfsec = aux->security;

	aux->security = NULL;
	kfree(bpfsec);
}
#endif

#ifdef CONFIG_RKP_KDP
RKP_RO_AREA static struct security_hook_list selinux_hooks[] = {
#else
static struct security_hook_list selinux_hooks[] = {
#endif
	LSM_HOOK_INIT(binder_set_context_mgr, selinux_binder_set_context_mgr),
	LSM_HOOK_INIT(binder_transaction, selinux_binder_transaction),
	LSM_HOOK_INIT(binder_transfer_binder, selinux_binder_transfer_binder),
	LSM_HOOK_INIT(binder_transfer_file, selinux_binder_transfer_file),

	LSM_HOOK_INIT(ptrace_access_check, selinux_ptrace_access_check),
	LSM_HOOK_INIT(ptrace_traceme, selinux_ptrace_traceme),
	LSM_HOOK_INIT(capget, selinux_capget),
	LSM_HOOK_INIT(capset, selinux_capset),
	LSM_HOOK_INIT(capable, selinux_capable),
	LSM_HOOK_INIT(quotactl, selinux_quotactl),
	LSM_HOOK_INIT(quota_on, selinux_quota_on),
	LSM_HOOK_INIT(syslog, selinux_syslog),
	LSM_HOOK_INIT(vm_enough_memory, selinux_vm_enough_memory),

	LSM_HOOK_INIT(netlink_send, selinux_netlink_send),

	LSM_HOOK_INIT(bprm_set_creds, selinux_bprm_set_creds),
	LSM_HOOK_INIT(bprm_committing_creds, selinux_bprm_committing_creds),
	LSM_HOOK_INIT(bprm_committed_creds, selinux_bprm_committed_creds),
	LSM_HOOK_INIT(bprm_secureexec, selinux_bprm_secureexec),

	LSM_HOOK_INIT(sb_alloc_security, selinux_sb_alloc_security),
	LSM_HOOK_INIT(sb_free_security, selinux_sb_free_security),
	LSM_HOOK_INIT(sb_copy_data, selinux_sb_copy_data),
	LSM_HOOK_INIT(sb_remount, selinux_sb_remount),
	LSM_HOOK_INIT(sb_kern_mount, selinux_sb_kern_mount),
	LSM_HOOK_INIT(sb_show_options, selinux_sb_show_options),
	LSM_HOOK_INIT(sb_statfs, selinux_sb_statfs),
	LSM_HOOK_INIT(sb_mount, selinux_mount),
	LSM_HOOK_INIT(sb_umount, selinux_umount),
	LSM_HOOK_INIT(sb_set_mnt_opts, selinux_set_mnt_opts),
	LSM_HOOK_INIT(sb_clone_mnt_opts, selinux_sb_clone_mnt_opts),
	LSM_HOOK_INIT(sb_parse_opts_str, selinux_parse_opts_str),

	LSM_HOOK_INIT(dentry_init_security, selinux_dentry_init_security),
	LSM_HOOK_INIT(dentry_create_files_as, selinux_dentry_create_files_as),

	LSM_HOOK_INIT(inode_alloc_security, selinux_inode_alloc_security),
	LSM_HOOK_INIT(inode_free_security, selinux_inode_free_security),
	LSM_HOOK_INIT(inode_init_security, selinux_inode_init_security),
	LSM_HOOK_INIT(inode_create, selinux_inode_create),
	LSM_HOOK_INIT(inode_link, selinux_inode_link),
	LSM_HOOK_INIT(inode_unlink, selinux_inode_unlink),
	LSM_HOOK_INIT(inode_symlink, selinux_inode_symlink),
	LSM_HOOK_INIT(inode_mkdir, selinux_inode_mkdir),
	LSM_HOOK_INIT(inode_rmdir, selinux_inode_rmdir),
	LSM_HOOK_INIT(inode_mknod, selinux_inode_mknod),
	LSM_HOOK_INIT(inode_rename, selinux_inode_rename),
	LSM_HOOK_INIT(inode_readlink, selinux_inode_readlink),
	LSM_HOOK_INIT(inode_follow_link, selinux_inode_follow_link),
	LSM_HOOK_INIT(inode_permission, selinux_inode_permission),
	LSM_HOOK_INIT(inode_setattr, selinux_inode_setattr),
	LSM_HOOK_INIT(inode_getattr, selinux_inode_getattr),
	LSM_HOOK_INIT(inode_setxattr, selinux_inode_setxattr),
	LSM_HOOK_INIT(inode_post_setxattr, selinux_inode_post_setxattr),
	LSM_HOOK_INIT(inode_getxattr, selinux_inode_getxattr),
	LSM_HOOK_INIT(inode_listxattr, selinux_inode_listxattr),
	LSM_HOOK_INIT(inode_removexattr, selinux_inode_removexattr),
	LSM_HOOK_INIT(inode_getsecurity, selinux_inode_getsecurity),
	LSM_HOOK_INIT(inode_setsecurity, selinux_inode_setsecurity),
	LSM_HOOK_INIT(inode_listsecurity, selinux_inode_listsecurity),
	LSM_HOOK_INIT(inode_getsecid, selinux_inode_getsecid),
	LSM_HOOK_INIT(inode_copy_up, selinux_inode_copy_up),
	LSM_HOOK_INIT(inode_copy_up_xattr, selinux_inode_copy_up_xattr),

	LSM_HOOK_INIT(file_permission, selinux_file_permission),
	LSM_HOOK_INIT(file_alloc_security, selinux_file_alloc_security),
	LSM_HOOK_INIT(file_free_security, selinux_file_free_security),
	LSM_HOOK_INIT(file_ioctl, selinux_file_ioctl),
	LSM_HOOK_INIT(mmap_file, selinux_mmap_file),
	LSM_HOOK_INIT(mmap_addr, selinux_mmap_addr),
	LSM_HOOK_INIT(file_mprotect, selinux_file_mprotect),
	LSM_HOOK_INIT(file_lock, selinux_file_lock),
	LSM_HOOK_INIT(file_fcntl, selinux_file_fcntl),
	LSM_HOOK_INIT(file_set_fowner, selinux_file_set_fowner),
	LSM_HOOK_INIT(file_send_sigiotask, selinux_file_send_sigiotask),
	LSM_HOOK_INIT(file_receive, selinux_file_receive),

	LSM_HOOK_INIT(file_open, selinux_file_open),

	LSM_HOOK_INIT(task_create, selinux_task_create),
	LSM_HOOK_INIT(cred_alloc_blank, selinux_cred_alloc_blank),
	LSM_HOOK_INIT(cred_free, selinux_cred_free),
	LSM_HOOK_INIT(cred_prepare, selinux_cred_prepare),
	LSM_HOOK_INIT(cred_transfer, selinux_cred_transfer),
	LSM_HOOK_INIT(kernel_act_as, selinux_kernel_act_as),
	LSM_HOOK_INIT(kernel_create_files_as, selinux_kernel_create_files_as),
	LSM_HOOK_INIT(kernel_module_request, selinux_kernel_module_request),
	LSM_HOOK_INIT(kernel_read_file, selinux_kernel_read_file),
	LSM_HOOK_INIT(task_setpgid, selinux_task_setpgid),
	LSM_HOOK_INIT(task_getpgid, selinux_task_getpgid),
	LSM_HOOK_INIT(task_getsid, selinux_task_getsid),
	LSM_HOOK_INIT(task_getsecid, selinux_task_getsecid),
	LSM_HOOK_INIT(task_setnice, selinux_task_setnice),
	LSM_HOOK_INIT(task_setioprio, selinux_task_setioprio),
	LSM_HOOK_INIT(task_getioprio, selinux_task_getioprio),
	LSM_HOOK_INIT(task_setrlimit, selinux_task_setrlimit),
	LSM_HOOK_INIT(task_setscheduler, selinux_task_setscheduler),
	LSM_HOOK_INIT(task_getscheduler, selinux_task_getscheduler),
	LSM_HOOK_INIT(task_movememory, selinux_task_movememory),
	LSM_HOOK_INIT(task_kill, selinux_task_kill),
	LSM_HOOK_INIT(task_wait, selinux_task_wait),
	LSM_HOOK_INIT(task_to_inode, selinux_task_to_inode),

	LSM_HOOK_INIT(ipc_permission, selinux_ipc_permission),
	LSM_HOOK_INIT(ipc_getsecid, selinux_ipc_getsecid),

	LSM_HOOK_INIT(msg_msg_alloc_security, selinux_msg_msg_alloc_security),
	LSM_HOOK_INIT(msg_msg_free_security, selinux_msg_msg_free_security),

	LSM_HOOK_INIT(msg_queue_alloc_security,
			selinux_msg_queue_alloc_security),
	LSM_HOOK_INIT(msg_queue_free_security, selinux_msg_queue_free_security),
	LSM_HOOK_INIT(msg_queue_associate, selinux_msg_queue_associate),
	LSM_HOOK_INIT(msg_queue_msgctl, selinux_msg_queue_msgctl),
	LSM_HOOK_INIT(msg_queue_msgsnd, selinux_msg_queue_msgsnd),
	LSM_HOOK_INIT(msg_queue_msgrcv, selinux_msg_queue_msgrcv),

	LSM_HOOK_INIT(shm_alloc_security, selinux_shm_alloc_security),
	LSM_HOOK_INIT(shm_free_security, selinux_shm_free_security),
	LSM_HOOK_INIT(shm_associate, selinux_shm_associate),
	LSM_HOOK_INIT(shm_shmctl, selinux_shm_shmctl),
	LSM_HOOK_INIT(shm_shmat, selinux_shm_shmat),

	LSM_HOOK_INIT(sem_alloc_security, selinux_sem_alloc_security),
	LSM_HOOK_INIT(sem_free_security, selinux_sem_free_security),
	LSM_HOOK_INIT(sem_associate, selinux_sem_associate),
	LSM_HOOK_INIT(sem_semctl, selinux_sem_semctl),
	LSM_HOOK_INIT(sem_semop, selinux_sem_semop),

	LSM_HOOK_INIT(d_instantiate, selinux_d_instantiate),

	LSM_HOOK_INIT(getprocattr, selinux_getprocattr),
	LSM_HOOK_INIT(setprocattr, selinux_setprocattr),

	LSM_HOOK_INIT(ismaclabel, selinux_ismaclabel),
	LSM_HOOK_INIT(secid_to_secctx, selinux_secid_to_secctx),
	LSM_HOOK_INIT(secctx_to_secid, selinux_secctx_to_secid),
	LSM_HOOK_INIT(release_secctx, selinux_release_secctx),
	LSM_HOOK_INIT(inode_invalidate_secctx, selinux_inode_invalidate_secctx),
	LSM_HOOK_INIT(inode_notifysecctx, selinux_inode_notifysecctx),
	LSM_HOOK_INIT(inode_setsecctx, selinux_inode_setsecctx),
	LSM_HOOK_INIT(inode_getsecctx, selinux_inode_getsecctx),

	LSM_HOOK_INIT(unix_stream_connect, selinux_socket_unix_stream_connect),
	LSM_HOOK_INIT(unix_may_send, selinux_socket_unix_may_send),

	LSM_HOOK_INIT(socket_create, selinux_socket_create),
	LSM_HOOK_INIT(socket_post_create, selinux_socket_post_create),
	LSM_HOOK_INIT(socket_bind, selinux_socket_bind),
	LSM_HOOK_INIT(socket_connect, selinux_socket_connect),
	LSM_HOOK_INIT(socket_listen, selinux_socket_listen),
	LSM_HOOK_INIT(socket_accept, selinux_socket_accept),
	LSM_HOOK_INIT(socket_sendmsg, selinux_socket_sendmsg),
	LSM_HOOK_INIT(socket_recvmsg, selinux_socket_recvmsg),
	LSM_HOOK_INIT(socket_getsockname, selinux_socket_getsockname),
	LSM_HOOK_INIT(socket_getpeername, selinux_socket_getpeername),
	LSM_HOOK_INIT(socket_getsockopt, selinux_socket_getsockopt),
	LSM_HOOK_INIT(socket_setsockopt, selinux_socket_setsockopt),
	LSM_HOOK_INIT(socket_shutdown, selinux_socket_shutdown),
	LSM_HOOK_INIT(socket_sock_rcv_skb, selinux_socket_sock_rcv_skb),
	LSM_HOOK_INIT(socket_getpeersec_stream,
			selinux_socket_getpeersec_stream),
	LSM_HOOK_INIT(socket_getpeersec_dgram, selinux_socket_getpeersec_dgram),
	LSM_HOOK_INIT(sk_alloc_security, selinux_sk_alloc_security),
	LSM_HOOK_INIT(sk_free_security, selinux_sk_free_security),
	LSM_HOOK_INIT(sk_clone_security, selinux_sk_clone_security),
	LSM_HOOK_INIT(sk_getsecid, selinux_sk_getsecid),
	LSM_HOOK_INIT(sock_graft, selinux_sock_graft),
	LSM_HOOK_INIT(inet_conn_request, selinux_inet_conn_request),
	LSM_HOOK_INIT(inet_csk_clone, selinux_inet_csk_clone),
	LSM_HOOK_INIT(inet_conn_established, selinux_inet_conn_established),
	LSM_HOOK_INIT(secmark_relabel_packet, selinux_secmark_relabel_packet),
	LSM_HOOK_INIT(secmark_refcount_inc, selinux_secmark_refcount_inc),
	LSM_HOOK_INIT(secmark_refcount_dec, selinux_secmark_refcount_dec),
	LSM_HOOK_INIT(req_classify_flow, selinux_req_classify_flow),
	LSM_HOOK_INIT(tun_dev_alloc_security, selinux_tun_dev_alloc_security),
	LSM_HOOK_INIT(tun_dev_free_security, selinux_tun_dev_free_security),
	LSM_HOOK_INIT(tun_dev_create, selinux_tun_dev_create),
	LSM_HOOK_INIT(tun_dev_attach_queue, selinux_tun_dev_attach_queue),
	LSM_HOOK_INIT(tun_dev_attach, selinux_tun_dev_attach),
	LSM_HOOK_INIT(tun_dev_open, selinux_tun_dev_open),

#ifdef CONFIG_SECURITY_NETWORK_XFRM
	LSM_HOOK_INIT(xfrm_policy_alloc_security, selinux_xfrm_policy_alloc),
	LSM_HOOK_INIT(xfrm_policy_clone_security, selinux_xfrm_policy_clone),
	LSM_HOOK_INIT(xfrm_policy_free_security, selinux_xfrm_policy_free),
	LSM_HOOK_INIT(xfrm_policy_delete_security, selinux_xfrm_policy_delete),
	LSM_HOOK_INIT(xfrm_state_alloc, selinux_xfrm_state_alloc),
	LSM_HOOK_INIT(xfrm_state_alloc_acquire,
			selinux_xfrm_state_alloc_acquire),
	LSM_HOOK_INIT(xfrm_state_free_security, selinux_xfrm_state_free),
	LSM_HOOK_INIT(xfrm_state_delete_security, selinux_xfrm_state_delete),
	LSM_HOOK_INIT(xfrm_policy_lookup, selinux_xfrm_policy_lookup),
	LSM_HOOK_INIT(xfrm_state_pol_flow_match,
			selinux_xfrm_state_pol_flow_match),
	LSM_HOOK_INIT(xfrm_decode_session, selinux_xfrm_decode_session),
#endif

#ifdef CONFIG_KEYS
	LSM_HOOK_INIT(key_alloc, selinux_key_alloc),
	LSM_HOOK_INIT(key_free, selinux_key_free),
	LSM_HOOK_INIT(key_permission, selinux_key_permission),
	LSM_HOOK_INIT(key_getsecurity, selinux_key_getsecurity),
#endif

#ifdef CONFIG_AUDIT
	LSM_HOOK_INIT(audit_rule_init, selinux_audit_rule_init),
	LSM_HOOK_INIT(audit_rule_known, selinux_audit_rule_known),
	LSM_HOOK_INIT(audit_rule_match, selinux_audit_rule_match),
	LSM_HOOK_INIT(audit_rule_free, selinux_audit_rule_free),
#endif

#ifdef CONFIG_BPF_SYSCALL
	LSM_HOOK_INIT(bpf, selinux_bpf),
	LSM_HOOK_INIT(bpf_map, selinux_bpf_map),
	LSM_HOOK_INIT(bpf_prog, selinux_bpf_prog),
	LSM_HOOK_INIT(bpf_map_alloc_security, selinux_bpf_map_alloc),
	LSM_HOOK_INIT(bpf_prog_alloc_security, selinux_bpf_prog_alloc),
	LSM_HOOK_INIT(bpf_map_free_security, selinux_bpf_map_free),
	LSM_HOOK_INIT(bpf_prog_free_security, selinux_bpf_prog_free),
#endif
};

static __init int selinux_init(void)
{
	if (!security_module_enable("selinux")) {
// [ SEC_SELINUX_PORTING_COMMON
#ifdef CONFIG_ALWAYS_ENFORCE
		selinux_enabled = 1;
#else
		selinux_enabled = 0;
#endif
// ] SEC_SELINUX_PORTING_COMMON
		return 0;
	}

	if (!selinux_enabled) {
		printk(KERN_INFO "SELinux:  Disabled at boot.\n");
		return 0;
	}

	printk(KERN_INFO "SELinux:  Initializing.\n");

	/* Set the security state for the initial task. */
	cred_init_security();

	default_noexec = !(VM_DATA_DEFAULT_FLAGS & VM_EXEC);

	sel_inode_cache = kmem_cache_create("selinux_inode_security",
					    sizeof(struct inode_security_struct),
					    0, SLAB_PANIC, NULL);
	file_security_cache = kmem_cache_create("selinux_file_security",
					    sizeof(struct file_security_struct),
					    0, SLAB_PANIC, NULL);
	avc_init();

	security_add_hooks(selinux_hooks, ARRAY_SIZE(selinux_hooks));

	if (avc_add_callback(selinux_netcache_avc_callback, AVC_CALLBACK_RESET))
		panic("SELinux: Unable to register AVC netcache callback\n");
// [ SEC_SELINUX_PORTING_COMMON
#ifdef CONFIG_ALWAYS_ENFORCE
		selinux_enforcing = 1;
#endif
// ] SEC_SELINUX_PORTING_COMMON
	if (selinux_enforcing)
		printk(KERN_DEBUG "SELinux:  Starting in enforcing mode\n");
	else
		printk(KERN_DEBUG "SELinux:  Starting in permissive mode\n");

	return 0;
}

static void delayed_superblock_init(struct super_block *sb, void *unused)
{
	superblock_doinit(sb, NULL);
}

void selinux_complete_init(void)
{
	printk(KERN_DEBUG "SELinux:  Completing initialization.\n");

	/* Set up any superblocks initialized prior to the policy load. */
	printk(KERN_DEBUG "SELinux:  Setting up existing superblocks.\n");
	iterate_supers(delayed_superblock_init, NULL);
}

/* SELinux requires early initialization in order to label
   all processes and objects when they are created. */
security_initcall(selinux_init);

#if defined(CONFIG_NETFILTER)

static struct nf_hook_ops selinux_nf_ops[] = {
	{
		.hook =		selinux_ipv4_postroute,
		.pf =		NFPROTO_IPV4,
		.hooknum =	NF_INET_POST_ROUTING,
		.priority =	NF_IP_PRI_SELINUX_LAST,
	},
	{
		.hook =		selinux_ipv4_forward,
		.pf =		NFPROTO_IPV4,
		.hooknum =	NF_INET_FORWARD,
		.priority =	NF_IP_PRI_SELINUX_FIRST,
	},
	{
		.hook =		selinux_ipv4_output,
		.pf =		NFPROTO_IPV4,
		.hooknum =	NF_INET_LOCAL_OUT,
		.priority =	NF_IP_PRI_SELINUX_FIRST,
	},
#if IS_ENABLED(CONFIG_IPV6)
	{
		.hook =		selinux_ipv6_postroute,
		.pf =		NFPROTO_IPV6,
		.hooknum =	NF_INET_POST_ROUTING,
		.priority =	NF_IP6_PRI_SELINUX_LAST,
	},
	{
		.hook =		selinux_ipv6_forward,
		.pf =		NFPROTO_IPV6,
		.hooknum =	NF_INET_FORWARD,
		.priority =	NF_IP6_PRI_SELINUX_FIRST,
	},
	{
		.hook =		selinux_ipv6_output,
		.pf =		NFPROTO_IPV6,
		.hooknum =	NF_INET_LOCAL_OUT,
		.priority =	NF_IP6_PRI_SELINUX_FIRST,
	},
#endif	/* IPV6 */
};

static int __init selinux_nf_ip_init(void)
{
	int err;
// [ SEC_SELINUX_PORTING_COMMON
#ifdef CONFIG_ALWAYS_ENFORCE
		selinux_enabled = 1;
#endif
// ] SEC_SELINUX_PORTING_COMMON
	if (!selinux_enabled)
		return 0;

	printk(KERN_DEBUG "SELinux:  Registering netfilter hooks\n");

	err = nf_register_hooks(selinux_nf_ops, ARRAY_SIZE(selinux_nf_ops));
	if (err)
		panic("SELinux: nf_register_hooks: error %d\n", err);

	return 0;
}

__initcall(selinux_nf_ip_init);

#ifdef CONFIG_SECURITY_SELINUX_DISABLE
static void selinux_nf_ip_exit(void)
{
	printk(KERN_DEBUG "SELinux:  Unregistering netfilter hooks\n");

	nf_unregister_hooks(selinux_nf_ops, ARRAY_SIZE(selinux_nf_ops));
}
#endif

#else /* CONFIG_NETFILTER */

#ifdef CONFIG_SECURITY_SELINUX_DISABLE
#define selinux_nf_ip_exit()
#endif

#endif /* CONFIG_NETFILTER */

#ifdef CONFIG_SECURITY_SELINUX_DISABLE
static int selinux_disabled;

int selinux_disable(void)
{
	if (ss_initialized) {
		/* Not permitted after initial policy load. */
		return -EINVAL;
	}

	if (selinux_disabled) {
		/* Only do this once. */
		return -EINVAL;
	}

	printk(KERN_INFO "SELinux:  Disabled at runtime.\n");

	selinux_disabled = 1;
	selinux_enabled = 0;

	security_delete_hooks(selinux_hooks, ARRAY_SIZE(selinux_hooks));

	/* Try to destroy the avc node cache */
	avc_disable();

	/* Unregister netfilter hooks. */
	selinux_nf_ip_exit();

	/* Unregister selinuxfs. */
	exit_sel_fs();

	return 0;
}
#endif<|MERGE_RESOLUTION|>--- conflicted
+++ resolved
@@ -3092,13 +3092,8 @@
 		goto out;
 
 	/* Allow all mounts performed by the kernel */
-<<<<<<< HEAD
-	if (flags & MS_KERNMOUNT)
+	if (flags & (MS_KERNMOUNT | MS_SUBMOUNT))
 		goto out;
-=======
-	if (flags & (MS_KERNMOUNT | MS_SUBMOUNT))
-		return 0;
->>>>>>> 53b73a4e
 
 	ad.type = LSM_AUDIT_DATA_DENTRY;
 	ad.u.dentry = sb->s_root;
