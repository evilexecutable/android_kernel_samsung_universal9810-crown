/*
 *   32bit -> 64bit ioctl wrapper for timer API
 *   Copyright (c) by Takashi Iwai <tiwai@suse.de>
 *
 *   This program is free software; you can redistribute it and/or modify
 *   it under the terms of the GNU General Public License as published by
 *   the Free Software Foundation; either version 2 of the License, or
 *   (at your option) any later version.
 *
 *   This program is distributed in the hope that it will be useful,
 *   but WITHOUT ANY WARRANTY; without even the implied warranty of
 *   MERCHANTABILITY or FITNESS FOR A PARTICULAR PURPOSE.  See the
 *   GNU General Public License for more details.
 *
 *   You should have received a copy of the GNU General Public License
 *   along with this program; if not, write to the Free Software
 *   Foundation, Inc., 59 Temple Place, Suite 330, Boston, MA  02111-1307 USA
 *
 */

/* This file included from timer.c */

#include <linux/compat.h>

/*
 * ILP32/LP64 has different size for 'long' type. Additionally, the size
 * of storage alignment differs depending on architectures. Here, '__packed'
 * qualifier is used so that the size of this structure is multiple of 4 and
 * it fits to any architectures with 32 bit storage alignment.
 */
struct snd_timer_gparams32 {
	struct snd_timer_id tid;
	u32 period_num;
	u32 period_den;
	unsigned char reserved[32];
} __packed;

struct snd_timer_info32 {
	u32 flags;
	s32 card;
	unsigned char id[64];
	unsigned char name[80];
	u32 reserved0;
	u32 resolution;
	unsigned char reserved[64];
};

static int snd_timer_user_gparams_compat(struct file *file,
					struct snd_timer_gparams32 __user *user)
{
	struct snd_timer_gparams gparams;

	if (copy_from_user(&gparams.tid, &user->tid, sizeof(gparams.tid)) ||
	    get_user(gparams.period_num, &user->period_num) ||
	    get_user(gparams.period_den, &user->period_den))
		return -EFAULT;

	return timer_set_gparams(&gparams);
}

static int snd_timer_user_info_compat(struct file *file,
				      struct snd_timer_info32 __user *_info)
{
	struct snd_timer_user *tu;
	struct snd_timer_info32 info;
	struct snd_timer *t;

	tu = file->private_data;
	if (!tu->timeri)
		return -EBADFD;
	t = tu->timeri->timer;
	if (!t)
		return -EBADFD;
	memset(&info, 0, sizeof(info));
	info.card = t->card ? t->card->number : -1;
	if (t->hw.flags & SNDRV_TIMER_HW_SLAVE)
		info.flags |= SNDRV_TIMER_FLG_SLAVE;
	strlcpy(info.id, t->id, sizeof(info.id));
	strlcpy(info.name, t->name, sizeof(info.name));
	info.resolution = t->hw.resolution;
	if (copy_to_user(_info, &info, sizeof(*_info)))
		return -EFAULT;
	return 0;
}

struct snd_timer_status32 {
	struct compat_timespec tstamp;
	u32 resolution;
	u32 lost;
	u32 overrun;
	u32 queue;
	unsigned char reserved[64];
};

static int snd_timer_user_status_compat(struct file *file,
					struct snd_timer_status32 __user *_status)
{
	struct snd_timer_user *tu;
	struct snd_timer_status32 status;
	
	tu = file->private_data;
	if (!tu->timeri)
		return -EBADFD;
	memset(&status, 0, sizeof(status));
	status.tstamp.tv_sec = tu->tstamp.tv_sec;
	status.tstamp.tv_nsec = tu->tstamp.tv_nsec;
	status.resolution = snd_timer_resolution(tu->timeri);
	status.lost = tu->timeri->lost;
	status.overrun = tu->overrun;
	spin_lock_irq(&tu->qlock);
	status.queue = tu->qused;
	spin_unlock_irq(&tu->qlock);
	if (copy_to_user(_status, &status, sizeof(status)))
		return -EFAULT;
	return 0;
}

#ifdef CONFIG_X86_X32
/* X32 ABI has the same struct as x86-64 */
#define snd_timer_user_status_x32(file, s) \
	snd_timer_user_status(file, s)
#endif /* CONFIG_X86_X32 */

/*
 */

enum {
	SNDRV_TIMER_IOCTL_GPARAMS32 = _IOW('T', 0x04, struct snd_timer_gparams32),
	SNDRV_TIMER_IOCTL_INFO32 = _IOR('T', 0x11, struct snd_timer_info32),
	SNDRV_TIMER_IOCTL_STATUS32 = _IOW('T', 0x14, struct snd_timer_status32),
#ifdef CONFIG_X86_X32
	SNDRV_TIMER_IOCTL_STATUS_X32 = _IOW('T', 0x14, struct snd_timer_status),
#endif /* CONFIG_X86_X32 */
};

<<<<<<< HEAD
static long __snd_timer_user_ioctl_compat(struct file *file, unsigned int cmd, 
=======
static long __snd_timer_user_ioctl_compat(struct file *file, unsigned int cmd,
>>>>>>> c1fac76c
					  unsigned long arg)
{
	void __user *argp = compat_ptr(arg);

	switch (cmd) {
	case SNDRV_TIMER_IOCTL_PVERSION:
	case SNDRV_TIMER_IOCTL_TREAD:
	case SNDRV_TIMER_IOCTL_GINFO:
	case SNDRV_TIMER_IOCTL_GSTATUS:
	case SNDRV_TIMER_IOCTL_SELECT:
	case SNDRV_TIMER_IOCTL_PARAMS:
	case SNDRV_TIMER_IOCTL_START:
	case SNDRV_TIMER_IOCTL_START_OLD:
	case SNDRV_TIMER_IOCTL_STOP:
	case SNDRV_TIMER_IOCTL_STOP_OLD:
	case SNDRV_TIMER_IOCTL_CONTINUE:
	case SNDRV_TIMER_IOCTL_CONTINUE_OLD:
	case SNDRV_TIMER_IOCTL_PAUSE:
	case SNDRV_TIMER_IOCTL_PAUSE_OLD:
	case SNDRV_TIMER_IOCTL_NEXT_DEVICE:
		return __snd_timer_user_ioctl(file, cmd, (unsigned long)argp);
	case SNDRV_TIMER_IOCTL_GPARAMS32:
		return snd_timer_user_gparams_compat(file, argp);
	case SNDRV_TIMER_IOCTL_INFO32:
		return snd_timer_user_info_compat(file, argp);
	case SNDRV_TIMER_IOCTL_STATUS32:
		return snd_timer_user_status_compat(file, argp);
#ifdef CONFIG_X86_X32
	case SNDRV_TIMER_IOCTL_STATUS_X32:
		return snd_timer_user_status_x32(file, argp);
#endif /* CONFIG_X86_X32 */
	}
	return -ENOIOCTLCMD;
}

static long snd_timer_user_ioctl_compat(struct file *file, unsigned int cmd,
					unsigned long arg)
{
	struct snd_timer_user *tu = file->private_data;
	long ret;

	mutex_lock(&tu->ioctl_lock);
	ret = __snd_timer_user_ioctl_compat(file, cmd, arg);
	mutex_unlock(&tu->ioctl_lock);
	return ret;
<<<<<<< HEAD
}
 
=======
}
>>>>>>> c1fac76c
<|MERGE_RESOLUTION|>--- conflicted
+++ resolved
@@ -133,11 +133,7 @@
 #endif /* CONFIG_X86_X32 */
 };
 
-<<<<<<< HEAD
-static long __snd_timer_user_ioctl_compat(struct file *file, unsigned int cmd, 
-=======
 static long __snd_timer_user_ioctl_compat(struct file *file, unsigned int cmd,
->>>>>>> c1fac76c
 					  unsigned long arg)
 {
 	void __user *argp = compat_ptr(arg);
@@ -183,9 +179,4 @@
 	ret = __snd_timer_user_ioctl_compat(file, cmd, arg);
 	mutex_unlock(&tu->ioctl_lock);
 	return ret;
-<<<<<<< HEAD
-}
- 
-=======
-}
->>>>>>> c1fac76c
+}